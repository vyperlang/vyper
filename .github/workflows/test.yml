--- conflicted
+++ resolved
@@ -152,14 +152,10 @@
           --evm-version ${{ matrix.evm-version }} \
           ${{ matrix.debug && '--enable-compiler-debug-mode' || '' }} \
           ${{ matrix.memorymock && '--memorymock' || '' }} \
-<<<<<<< HEAD
           ${{ matrix.experimental-codegen && '--experimental-codegen' || '' }} \
-          --showlocals -r aR \
-=======
           --cov-branch \
           --cov-report xml:coverage.xml \
           --cov=vyper \
->>>>>>> 45959387
           tests/
 
     - name: Upload Coverage
@@ -209,8 +205,7 @@
     # NOTE: if the tests get poorly distributed, run this and commit the resulting `.test_durations` file to the `vyper-test-durations` repo.
     # `pytest -m "fuzzing" --store-durations -r aR tests/`
     - name: Fetch test-durations
-      run: |
-        curl --location "https://raw.githubusercontent.com/vyperlang/vyper-test-durations/master/test_durations" -o .test_durations
+      run: curl --location "https://raw.githubusercontent.com/vyperlang/vyper-test-durations/master/test_durations" -o .test_durations
 
     - name: Run tests
       run: |
