name: Run test suite

on: [push, pull_request]

concurrency:
  # cancel older, in-progress jobs from the same PR, same workflow.
  # use run_id if the job is triggered by a push to ensure
  # push-triggered jobs to not get canceled.
  group: ${{ github.workflow }}-${{ github.head_ref || github.run_id }}
  cancel-in-progress: true

jobs:

  lint:
    runs-on: ubuntu-latest

    steps:
    - uses: actions/checkout@v4

    - name: Set up Python 3.11
      uses: actions/setup-python@v5
      with:
        python-version: "3.11"
        cache: "pip"

    - name: Install Dependencies
      run: pip install .[lint]

    - name: Debug dependencies
      run: pip freeze

    - name: Run Black
      run: black --check -C --force-exclude=vyper/version.py ./vyper ./tests ./setup.py

    - name: Run flake8
      run: flake8 ./vyper ./tests ./setup.py

    - name: Run isort
      run: isort --check-only --diff ./vyper ./tests ./setup.py

    - name: Run mypy
      run: make mypy

  docs:
    runs-on: ubuntu-latest

    steps:
      - uses: actions/checkout@v4

      - name: Set up Python 3.11
        uses: actions/setup-python@v5
        with:
          python-version: "3.11"
          cache: "pip"

      - name: Install deps
        # TODO these should really be in setup.py
        run: pip install shibuya sphinx sphinx-copybutton

      - name: Run docs
        run: sphinx-build -E -b html docs dist/docs -n -q --color

  # "Regular"/core tests.
  tests:
    runs-on: ubuntu-latest
    strategy:
      matrix:
        python-version: [["3.11", "311"]]
        opt-mode: ["gas", "none", "codesize"]
        evm-version: [shanghai]
        debug: [true, false]
        memorymock: [false]

        # https://docs.github.com/en/actions/using-jobs/using-a-matrix-for-your-jobs#expanding-or-adding-matrix-configurations
        include:
          # test default settings with 3.11 across all supported evm versions
          - python-version: ["3.11", "311"]
            debug: false
            opt-mode: gas
            evm-version: london
          - python-version: ["3.11", "311"]
            debug: false
            opt-mode: gas
            evm-version: paris

          # redundant rule, for clarity
          - python-version: ["3.11", "311"]
            debug: false
            opt-mode: gas
            evm-version: shanghai

          # enable when py-evm makes it work:
          #- python-version: ["3.11", "311"]
          #  debug: false
          #  opt-mode: gas
          #  evm-version: cancun

          # run with `--memorymock`, but only need to do it one configuration
          # TODO: consider removing the memorymock tests
          - python-version: ["3.11", "311"]
            opt-mode: gas
            debug: false
            evm-version: shanghai
            memorymock: true

          # run across other python versions. we don't really need to run all
          # modes across all python versions - one is enough
          - python-version: ["3.10", "310"]
            opt-mode: gas
            debug: false
            evm-version: shanghai
          - python-version: ["3.12", "312"]
            opt-mode: gas
            debug: false
            evm-version: shanghai

    name: py${{ matrix.python-version[1] }}-opt-${{ matrix.opt-mode }}${{ matrix.debug && '-debug' || '' }}${{ matrix.memorymock && '-memorymock' || '' }}-${{ matrix.evm-version }}

    steps:
    - uses: actions/checkout@v4
      with:
          # need to fetch unshallow so that setuptools_scm can infer the version
          fetch-depth: 0

    - name: Set up Python ${{ matrix.python-version[0] }}
      uses: actions/setup-python@v5
      with:
        python-version: ${{ matrix.python-version[0] }}
        cache: "pip"

    - name: Install dependencies
      run: pip install .[test]

    - name: Debug dependencies
      run: pip freeze

    - name: Run tests
      run: |
        pytest \
          -m "not fuzzing" \
          --optimize ${{ matrix.opt-mode }} \
          --evm-version ${{ matrix.evm-version }} \
          ${{ matrix.debug && '--enable-compiler-debug-mode' || '' }} \
          ${{ matrix.memorymock && '--memorymock' || '' }} \
          --showlocals -r aR \
          tests/

    - name: Upload Coverage
      uses: codecov/codecov-action@v4
      with:
        token: ${{ secrets.CODECOV_TOKEN }}
        file: ./coverage.xml


  core-tests-success:
    if: always()
    # summary result from test matrix.
    # see https://github.community/t/status-check-for-a-matrix-jobs/127354/7
    runs-on: ubuntu-latest
    needs: tests
    steps:
      - name: Check tests tests all succeeded
        if: ${{ needs.tests.result != 'success' }}
        run: exit 1


  # fuzzing + slow/exhaustive tests (things that are too slow to run in
  # the regular test suite)
  fuzzing:
    runs-on: ubuntu-latest

    strategy:
      matrix:
        group: [1, 2, 3, 4, 5, 6, 7, 8, 9, 10, 11, 12, 13, 14, 15, 16, 17, 18, 19, 20, 21, 22, 23, 24, 25, 26, 27, 28, 29, 30, 31, 32, 33, 34, 35, 36, 37, 38, 39, 40, 41, 42, 43, 44, 45, 46, 47, 48, 49, 50, 51, 52, 53, 54, 55, 56, 57, 58, 59, 60, 61, 62, 63, 64, 65, 66, 67, 68, 69, 70, 71, 72, 73, 74, 75, 76, 77, 78, 79, 80, 81, 82, 83, 84, 85, 86, 87, 88, 89, 90, 91, 92, 93, 94, 95, 96, 97, 98, 99, 100]

    steps:
    - uses: actions/checkout@v4

    - name: Set up Python 3.11
      uses: actions/setup-python@v5
      with:
        python-version: "3.11"
        cache: "pip"

    - name: Install dependencies
      run: pip install .[test]

    # fetch test durations
    # NOTE: if the tests get poorly distributed, run this and commit the resulting `.test_durations` file to the `vyper-test-durations` repo.
    # `pytest -m "fuzzing" --store-durations -r aR tests/`
    - name: Fetch test-durations
      run: curl --location "https://raw.githubusercontent.com/vyperlang/vyper-test-durations/master/test_durations" -o .test_durations

<<<<<<< HEAD
    - name: Run Tox
      run: TOXENV=fuzzing tox -r -- --splits 100 --group ${{ matrix.group }} --splitting-algorithm least_duration -r aR tests/
=======
    - name: Run tests
      run: |
        pytest \
          -m "fuzzing" \
          --splits 60 \
          --group ${{ matrix.group }} \
          --splitting-algorithm least_duration \
          -r aR tests/
>>>>>>> 8f05b4e6

    - name: Upload Coverage
      uses: codecov/codecov-action@v4
      with:
        token: ${{ secrets.CODECOV_TOKEN }}
        file: ./coverage.xml

  slow-tests-success:
    if: always()
    # summary result from test matrix.
    # see https://github.community/t/status-check-for-a-matrix-jobs/127354/7
    runs-on: ubuntu-latest
    needs: fuzzing

    steps:
      - name: Check slow tests all succeeded
        if: ${{ needs.fuzzing.result != 'success' }}
        run: exit 1<|MERGE_RESOLUTION|>--- conflicted
+++ resolved
@@ -191,19 +191,14 @@
     - name: Fetch test-durations
       run: curl --location "https://raw.githubusercontent.com/vyperlang/vyper-test-durations/master/test_durations" -o .test_durations
 
-<<<<<<< HEAD
-    - name: Run Tox
-      run: TOXENV=fuzzing tox -r -- --splits 100 --group ${{ matrix.group }} --splitting-algorithm least_duration -r aR tests/
-=======
     - name: Run tests
       run: |
         pytest \
           -m "fuzzing" \
-          --splits 60 \
+          --splits 100 \
           --group ${{ matrix.group }} \
           --splitting-algorithm least_duration \
           -r aR tests/
->>>>>>> 8f05b4e6
 
     - name: Upload Coverage
       uses: codecov/codecov-action@v4
