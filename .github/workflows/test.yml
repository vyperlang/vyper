--- conflicted
+++ resolved
@@ -17,13 +17,8 @@
     steps:
     - uses: actions/checkout@v1
 
-<<<<<<< HEAD
-    - name: Set up Python 3.8
-      uses: actions/setup-python@v4
-=======
     - name: Set up Python 3.10
       uses: actions/setup-python@v1
->>>>>>> 1f5ace9e
       with:
         python-version: "3.10"
 
@@ -47,13 +42,8 @@
     steps:
       - uses: actions/checkout@v1
 
-<<<<<<< HEAD
-      - name: Set up Python 3.8
-        uses: actions/setup-python@v4
-=======
       - name: Set up Python 3.10
         uses: actions/setup-python@v1
->>>>>>> 1f5ace9e
         with:
           python-version: "3.10"
 
@@ -69,13 +59,8 @@
     steps:
     - uses: actions/checkout@v1
 
-<<<<<<< HEAD
-    - name: Set up Python 3.8
-      uses: actions/setup-python@v4
-=======
     - name: Set up Python 3.10
       uses: actions/setup-python@v1
->>>>>>> 1f5ace9e
       with:
         python-version: "3.10"
 
@@ -90,11 +75,7 @@
     runs-on: ubuntu-latest
     strategy:
       matrix:
-<<<<<<< HEAD
-        python-version: [["3.8", "38"], ["3.9", "39"], ["3.10", "310"], ["3.11", "311"]]
-=======
-        python-version: [["3.10", "310"]]
->>>>>>> 1f5ace9e
+        python-version: [["3.10", "310", ["3.11", "311"]]]
         # run in default (optimized) and --no-optimize mode
         flag: ["core", "no-opt"]
 
@@ -145,13 +126,8 @@
     steps:
     - uses: actions/checkout@v1
 
-<<<<<<< HEAD
-    - name: Set up Python 3.8
-      uses: actions/setup-python@v4
-=======
     - name: Set up Python 3.10
       uses: actions/setup-python@v1
->>>>>>> 1f5ace9e
       with:
         python-version: "3.10"
 
@@ -191,13 +167,8 @@
     steps:
     - uses: actions/checkout@v1
 
-<<<<<<< HEAD
-    - name: Set up Python 3.8
-      uses: actions/setup-python@v4
-=======
     - name: Set up Python 3.10
       uses: actions/setup-python@v1
->>>>>>> 1f5ace9e
       with:
         python-version: "3.10"
 
