--- conflicted
+++ resolved
@@ -125,10 +125,7 @@
             opt-mode: gas
             debug: false
             evm-version: shanghai
-<<<<<<< HEAD
-            evm-backend: revm
-=======
->>>>>>> 96eaadbe
+            evm-backend: revm
 
           - python-version: ["3.12", "312"]
             opt-mode: gas
@@ -136,12 +133,8 @@
             evm-version: shanghai
             evm-backend: revm
 
-<<<<<<< HEAD
-    name: py${{ matrix.python-version[1] }}-opt-${{ matrix.opt-mode }}${{ matrix.debug && '-debug' || '' }}${{ matrix.memorymock && '-memorymock' || '' }}-${{ matrix.evm-version }}-${{ matrix.evm-backend }}
-=======
-
-    name: py${{ matrix.python-version[1] }}-opt-${{ matrix.opt-mode }}${{ matrix.debug && '-debug' || '' }}${{ matrix.memorymock && '-memorymock' || '' }}${{ matrix.experimental-codegen && '-experimental' || '' }}-${{ matrix.evm-version }}
->>>>>>> 96eaadbe
+
+    name: py${{ matrix.python-version[1] }}-opt-${{ matrix.opt-mode }}${{ matrix.debug && '-debug' || '' }}${{ matrix.memorymock && '-memorymock' || '' }}${{ matrix.experimental-codegen && '-experimental' || '' }}-${{ matrix.evm-version }}-${{ matrix.evm-backend }}
 
     steps:
     - uses: actions/checkout@v4
