[tox]
envlist=
    py{36}-core
    lint

[testenv]
usedevelop=True
commands=
    core: pytest {posargs:tests/}
basepython =
    py36: python3.6
extras=
    test
whitelist_externals=make

[testenv:lint]
basepython=python
extras=lint
commands=
    flake8 {toxinidir}/vyper {toxinidir}/tests {toxinidir}/scripts {toxinidir}/bin/*

[flake8]
max-line-length= 100
ignore=
exclude=
    venv*
    .tox
    docs
    build
    bin/vyper
    bin/vyper-lll
    scripts/fixed_address_creator.py
    scripts/forwarder.py
    scripts/rlp_decoder.py
    scripts/rlp_decoder.se.py
    tests/compiler/LLL/test_with.py
    tests/examples/auctions/test_blind_auction.py
    tests/examples/auctions/test_simple_open_auction.py
    tests/examples/market_maker/test_on_chain_market_maker.py
    tests/examples/safe_remote_purchase/test_safe_remote_purchase.py
    tests/examples/tokens/test_erc20.py
    tests/examples/tokens/test_erc721.py
    tests/examples/wallet/test_wallet.py
    tests/parser/features/decorators/test_constant.py
    tests/parser/features/decorators/test_nonreentrant.py
    tests/parser/features/decorators/test_public.py
    tests/parser/features/external_contracts/test_erc20_abi.py
    tests/parser/features/external_contracts/test_external_contract_calls.py
    tests/parser/features/external_contracts/test_modifiable_external_contract_calls.py
    tests/parser/features/iteration/test_for_in_list.py
    tests/parser/features/test_assignment.py
    tests/parser/features/test_internal_call.py
    tests/parser/features/test_logging.py
    tests/parser/functions/rlp/conftest.py
    tests/parser/functions/rlp/test_rlp_list.py
    tests/parser/functions/test_clear.py
    tests/parser/functions/test_concat.py
    tests/parser/functions/test_convert_to_address.py
    tests/parser/functions/test_convert_to_bytes32.py
    tests/parser/functions/test_convert_to_int128.py
    tests/parser/functions/test_convert_to_uint256.py
    tests/parser/functions/test_default_function.py
    tests/parser/functions/test_default_parameters.py
    tests/parser/functions/test_ecrecover.py
    tests/parser/functions/test_interfaces.py
    tests/parser/functions/test_method_id.py
    tests/parser/functions/test_minmax.py
    tests/parser/functions/test_raw_call.py
    tests/parser/functions/test_return.py
    tests/parser/functions/test_return_tuple.py
    tests/parser/functions/test_send.py
    tests/parser/globals/test_setters.py
    tests/parser/syntax/test_as_wei_value.py
    tests/parser/syntax/test_block.py
    tests/parser/syntax/test_constants.py
    tests/parser/syntax/test_create_with_code_of.py
    tests/parser/syntax/test_extract32.py
    tests/parser/syntax/test_no_none.py
    tests/parser/syntax/test_raw_call.py
    tests/parser/syntax/test_rlplist.py
    tests/parser/syntax/utils/test_event_names.py
    tests/parser/syntax/utils/test_function_names.py
    tests/parser/syntax/utils/test_variable_names.py
    vyper/compiler.py
    vyper/parser/constants.py
    vyper/parser/context.py
    vyper/parser/lll_node.py
    vyper/parser/pre_parser.py
    vyper/parser/stmt.py
    vyper/signatures/event_signature.py
    vyper/signatures/interface.py
<<<<<<< HEAD
    vyper/types/convert.py
    vyper/utils.py
=======
    vyper/types/types.py
>>>>>>> 91515707
<|MERGE_RESOLUTION|>--- conflicted
+++ resolved
@@ -89,9 +89,5 @@
     vyper/parser/stmt.py
     vyper/signatures/event_signature.py
     vyper/signatures/interface.py
-<<<<<<< HEAD
     vyper/types/convert.py
-    vyper/utils.py
-=======
-    vyper/types/types.py
->>>>>>> 91515707
+    vyper/utils.py