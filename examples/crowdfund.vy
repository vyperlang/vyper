--- conflicted
+++ resolved
@@ -1,14 +1,10 @@
 # Setup private variables (only callable from within the contract)
-<<<<<<< HEAD
 
 struct Funder :
   sender: address
   value: wei_value
 
-funders: Funder[int128]
-=======
-funders: map(int128, {sender: address, value: wei_value})
->>>>>>> 8a0f9471
+funders: map(int128, Funder)
 nextFunderIndex: int128
 beneficiary: address
 deadline: timestamp
