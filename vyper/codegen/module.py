--- conflicted
+++ resolved
@@ -166,15 +166,10 @@
     deploy_code: List[Any] = ["seq"]
     immutables_len = global_ctx.immutable_section_bytes
     if init_function:
-<<<<<<< HEAD
-        init_func_ir = generate_ir_for_function(init_function, all_sigs, global_ctx, False)
-=======
         # TODO might be cleaner to separate this into an _init_ir helper func
         init_func_ir = generate_ir_for_function(
             init_function, all_sigs, global_ctx, skip_nonpayable_check=False, is_ctor_context=True
         )
-        deploy_code.append(init_func_ir)
->>>>>>> 7ac2d7c8
 
         # pass the amount of memory allocated for the init function
         # so that deployment does not clobber while preparing immutables
