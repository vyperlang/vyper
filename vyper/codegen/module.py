--- conflicted
+++ resolved
@@ -157,8 +157,7 @@
         # pass the amount of memory allocated for the init function
         # so that deployment does not clobber while preparing immutables
         # note: (deploy mem_ofst, code, extra_padding)
-<<<<<<< HEAD
-        init_mem_used = init_function._metadata["signature"].frame_info.mem_used
+        init_mem_used = init_function._metadata["type"]._ir_info.frame_info.mem_used
 
         # note init_mem_used always > 0 since it starts from RESERVED_MEMORY
         assert init_mem_used > 0 and init_mem_used % 32 == 0
@@ -172,9 +171,6 @@
 
         deploy_code.append(init_func_ir)
 
-=======
-        init_mem_used = init_function._metadata["type"]._ir_info.frame_info.mem_used
->>>>>>> 08f0ac59
         deploy_code.append(["deploy", init_mem_used, runtime, immutables_len])
 
         # internal functions come after everything else
