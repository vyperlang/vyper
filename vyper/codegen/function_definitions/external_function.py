--- conflicted
+++ resolved
@@ -84,16 +84,7 @@
 
         # ensure calldata is at least of minimum length
         args_abi_t = calldata_args_t.abi_type
-<<<<<<< HEAD
-        calldata_min_size = args_abi_t.min_size() + 4
-
-        # note we don't need the check if calldata_min_size == 4,
-        # because the global calldatasize check ensures that already.
-        if calldata_min_size > 4:
-            ret.append(["assert", ["ge", "calldatasize", calldata_min_size]])
-=======
         calldata_min_size = args_abi_t.static_size() + 4
->>>>>>> e9db8d9f
 
         # TODO optimize make_setter by using
         # TupleT(list(arg.typ for arg in calldata_kwargs + default_kwargs))
@@ -122,18 +113,10 @@
 
         ret.append(["goto", func_t._ir_info.external_function_base_entry_label])
 
-<<<<<<< HEAD
-        method_id_check = ["eq", "_calldata_method_id", method_id]
-        ret = ["if", method_id_check, ret]
-        return ret
-
-    ret = ["seq"]
-=======
         # return something we can turn into ExternalFuncIR
         return abi_sig, calldata_min_size, ret
 
     ret = {}
->>>>>>> e9db8d9f
 
     keyword_args = func_t.keyword_args
 
@@ -196,17 +179,6 @@
     # generate the main body of the function
     body += handle_base_args
 
-<<<<<<< HEAD
-    if not func_t.is_payable and not skip_nonpayable_check:
-        # if the contract contains payable functions, but this is not one of them
-        # add an assertion that the value of the call is zero
-        nonpayable_check = IRnode.from_list(
-            ["assert", ["iszero", "callvalue"]], error_msg="nonpayable check"
-        )
-        body.append(nonpayable_check)
-
-=======
->>>>>>> e9db8d9f
     body += nonreentrant_pre
 
     body += [parse_body(code.body, context, ensure_terminated=True)]
