import vyper.codegen.events as events
import vyper.utils as util
from vyper import ast as vy_ast
from vyper.codegen.context import Constancy, Context
from vyper.codegen.core import (
    LOAD,
    STORE,
    IRnode,
<<<<<<< HEAD
    clamp,
=======
    append_dyn_array,
    check_assign,
    clamp_le,
    dummy_node_for_type,
>>>>>>> b4429cf8
    get_dyn_array_count,
    get_element_ptr,
    getpos,
    make_byte_array_copier,
    make_setter,
    zero_pad,
)
from vyper.codegen.expr import Expr
from vyper.codegen.return_ import make_return_stmt
from vyper.evm.address_space import MEMORY, STORAGE
from vyper.exceptions import (
    CodegenPanic,
    CompilerPanic,
    StructureException,
    TypeCheckFailure,
    tag_exceptions,
)
from vyper.semantics.types import DArrayT
from vyper.semantics.types.shortcuts import UINT256_T


class Stmt:
    def __init__(self, node: vy_ast.VyperNode, context: Context) -> None:
        self.stmt = node
        self.context = context

        fn_name = f"parse_{type(node).__name__}"
        with tag_exceptions(node, fallback_exception_type=CodegenPanic, note=fn_name):
            fn = getattr(self, fn_name)
            with context.internal_memory_scope():
                self.ir_node = fn()

            assert isinstance(self.ir_node, IRnode), self.ir_node

        self.ir_node.annotation = self.stmt.get("node_source_code")
        self.ir_node.source_pos = getpos(self.stmt)

    def parse_Await(self):
        return Stmt(self.stmt.value, self.context).ir_node

    def parse_Expr(self):
        return Expr(self.stmt.value, self.context, is_stmt=True).ir_node

    def parse_Pass(self):
        return IRnode.from_list("pass")

    def parse_Name(self):
        if self.stmt.id == "vdb":
            return IRnode("debugger")
        else:
            raise StructureException(f"Unsupported statement type: {type(self.stmt)}", self.stmt)

    def parse_AnnAssign(self):
        ltyp = self.stmt.target._metadata["type"]
        varname = self.stmt.target.id
        alloced = self.context.new_variable(varname, ltyp)

        assert self.stmt.value is not None
        rhs = Expr(self.stmt.value, self.context).ir_node

        lhs = IRnode.from_list(alloced, typ=ltyp, location=MEMORY)

        return make_setter(lhs, rhs)

    def parse_Assign(self):
        # Assignment (e.g. x[4] = y)
        src = Expr(self.stmt.value, self.context).ir_node
        dst = self._get_target(self.stmt.target)

        ret = ["seq"]
        overlap = len(dst.referenced_variables & src.referenced_variables) > 0
        if overlap and not dst.typ._is_prim_word:
            # there is overlap between the lhs and rhs, and the type is
            # complex - i.e., it spans multiple words. for safety, we
            # copy to a temporary buffer before copying to the destination.
            tmp = self.context.new_internal_variable(src.typ)
            tmp = IRnode.from_list(tmp, typ=src.typ, location=MEMORY)
            ret.append(make_setter(tmp, src))
            src = tmp

        ret.append(make_setter(dst, src))
        return IRnode.from_list(ret)

    def parse_If(self):
        with self.context.block_scope():
            test_expr = Expr.parse_value_expr(self.stmt.test, self.context)
            body = ["if", test_expr, parse_body(self.stmt.body, self.context)]

        if self.stmt.orelse:
            with self.context.block_scope():
                body.extend([parse_body(self.stmt.orelse, self.context)])

        return IRnode.from_list(body)

    def parse_Log(self):
        event = self.stmt._metadata["type"]

        args = [Expr(arg, self.context).ir_node for arg in self.stmt.value.args]

        topic_ir = []
        data_ir = []
        for arg, is_indexed in zip(args, event.indexed):
            if is_indexed:
                topic_ir.append(arg)
            else:
                data_ir.append(arg)

        return events.ir_node_for_log(self.stmt, event, topic_ir, data_ir, self.context)

    def _assert_reason(self, test_expr, msg):
        # from parse_Raise: None passed as the assert condition
        is_raise = test_expr is None

        if isinstance(msg, vy_ast.Name) and msg.id == "UNREACHABLE":
            if is_raise:
                return IRnode.from_list(["invalid"], error_msg="raise unreachable")
            else:
                return IRnode.from_list(
                    ["assert_unreachable", test_expr], error_msg="assert unreachable"
                )

        # set constant so that revert reason str is well behaved
        try:
            tmp = self.context.constancy
            self.context.constancy = Constancy.Constant
            msg_ir = Expr(msg, self.context).ir_node
        finally:
            self.context.constancy = tmp

        # TODO this is probably useful in codegen.core
        # compare with eval_seq.
        def _get_last(ir):
            if len(ir.args) == 0:
                return ir.value
            return _get_last(ir.args[-1])

        # TODO maybe use ensure_in_memory
        if msg_ir.location != MEMORY:
            buf = self.context.new_internal_variable(msg_ir.typ)
            instantiate_msg = make_byte_array_copier(buf, msg_ir)
        else:
            buf = _get_last(msg_ir)
            if not isinstance(buf, int):
                raise CompilerPanic(f"invalid bytestring {buf}\n{self}")
            instantiate_msg = msg_ir

        # offset of bytes in (bytes,)
        method_id = util.method_id_int("Error(string)")

        # abi encode method_id + bytestring
        assert buf >= 36, "invalid buffer"
        # we don't mind overwriting other memory because we are
        # getting out of here anyway.
        _runtime_length = ["mload", buf]
        revert_seq = [
            "seq",
            instantiate_msg,
            zero_pad(buf),
            ["mstore", buf - 64, method_id],
            ["mstore", buf - 32, 0x20],
            ["revert", buf - 36, ["add", 4 + 32 + 32, ["ceil32", _runtime_length]]],
        ]
        if is_raise:
            ir_node = revert_seq
        else:
            ir_node = ["if", ["iszero", test_expr], revert_seq]
        return IRnode.from_list(ir_node, error_msg="user revert with reason")

    def parse_Assert(self):
        test_expr = Expr.parse_value_expr(self.stmt.test, self.context)

        if self.stmt.msg:
            return self._assert_reason(test_expr, self.stmt.msg)
        else:
            return IRnode.from_list(["assert", test_expr], error_msg="user assert")

    def parse_Raise(self):
        if self.stmt.exc:
            return self._assert_reason(None, self.stmt.exc)
        else:
            return IRnode.from_list(["revert", 0, 0], error_msg="user raise")

    def parse_For(self):
        with self.context.block_scope():
            if self.stmt.get("iter.func.id") == "range":
                return self._parse_For_range()
            else:
                return self._parse_For_list()

    def _parse_For_range(self):
        assert "type" in self.stmt.target.target._metadata
        target_type = self.stmt.target.target._metadata["type"]

        # Get arg0
        range_call: vy_ast.Call = self.stmt.iter
        assert isinstance(range_call, vy_ast.Call)
        args_len = len(range_call.args)
        if args_len == 1:
            arg0, arg1 = (IRnode.from_list(0, typ=target_type), range_call.args[0])
        elif args_len == 2:
            arg0, arg1 = range_call.args
        else:  # pragma: nocover
            raise TypeCheckFailure("unreachable: bad # of arguments to range()")

        with self.context.range_scope():
            start = Expr.parse_value_expr(arg0, self.context)
            end = Expr.parse_value_expr(arg1, self.context)
            kwargs = {
                s.arg: Expr.parse_value_expr(s.value, self.context) for s in range_call.keywords
            }

        if "bound" in kwargs:
            with end.cache_when_complex("end") as (b1, end):
                # note: the check for rounds<=rounds_bound happens in asm
                # generation for `repeat`.
                clamped_start = clamp_le(start, end, target_type.is_signed)
                rounds = b1.resolve(IRnode.from_list(["sub", end, clamped_start]))
            rounds_bound = kwargs.pop("bound").int_value()
        else:
            rounds = end.int_value() - start.int_value()
            rounds_bound = rounds

        assert len(kwargs) == 0  # sanity check stray keywords

        if rounds_bound < 1:  # pragma: nocover
            raise TypeCheckFailure("unreachable: unchecked 0 bound")

        varname = self.stmt.target.target.id
        i = IRnode.from_list(self.context.fresh_varname("range_ix"), typ=target_type)
        iptr = self.context.new_variable(varname, target_type)

        self.context.forvars[varname] = True

        loop_body = ["seq"]
        # store the current value of i so it is accessible to userland
        loop_body.append(["mstore", iptr, i])
        loop_body.append(parse_body(self.stmt.body, self.context))

        # NOTE: codegen for `repeat` inserts an assertion that
        # (gt rounds_bound rounds). note this also covers the case where
        # rounds < 0.
        # if we ever want to remove that, we need to manually add the assertion
        # where it makes sense.
        ir_node = IRnode.from_list(
            ["repeat", i, start, rounds, rounds_bound, loop_body], error_msg="range() bounds check"
        )
        del self.context.forvars[varname]

        return ir_node

    def _parse_For_list(self):
        with self.context.range_scope():
            iter_list = Expr(self.stmt.iter, self.context).ir_node

        target_type = self.stmt.target.target._metadata["type"]
        assert target_type == iter_list.typ.value_type

        # user-supplied name for loop variable
        varname = self.stmt.target.target.id
        loop_var = IRnode.from_list(
            self.context.new_variable(varname, target_type), typ=target_type, location=MEMORY
        )

        i = IRnode.from_list(self.context.fresh_varname("for_list_ix"), typ=UINT256_T)

        self.context.forvars[varname] = True

        ret = ["seq"]

        # list literal, force it to memory first
        if isinstance(self.stmt.iter, vy_ast.List):
            tmp_list = IRnode.from_list(
                self.context.new_internal_variable(iter_list.typ),
                typ=iter_list.typ,
                location=MEMORY,
            )
            ret.append(make_setter(tmp_list, iter_list))
            iter_list = tmp_list

        # set up the loop variable
        e = get_element_ptr(iter_list, i, array_bounds_check=False)
        body = ["seq", make_setter(loop_var, e), parse_body(self.stmt.body, self.context)]

        repeat_bound = iter_list.typ.count
        if isinstance(iter_list.typ, DArrayT):
            array_len = get_dyn_array_count(iter_list)
        else:
            array_len = repeat_bound

        ret.append(["repeat", i, 0, array_len, repeat_bound, body])

        del self.context.forvars[varname]
        return IRnode.from_list(ret)

    def parse_AugAssign(self):
        target = self._get_target(self.stmt.target)

        sub = Expr.parse_value_expr(self.stmt.value, self.context)
        if not target.typ._is_prim_word:
            # because of this check, we do not need to check for
            # make_setter references lhs<->rhs as in parse_Assign -
            # single word load/stores are atomic.
            raise TypeCheckFailure("unreachable")

        with target.cache_when_complex("_loc") as (b, target):
            rhs = Expr.parse_value_expr(
                vy_ast.BinOp(
                    left=IRnode.from_list(LOAD(target), typ=target.typ),
                    right=sub,
                    op=self.stmt.op,
                    lineno=self.stmt.lineno,
                    col_offset=self.stmt.col_offset,
                    end_lineno=self.stmt.end_lineno,
                    end_col_offset=self.stmt.end_col_offset,
                    node_source_code=self.stmt.get("node_source_code"),
                ),
                self.context,
            )
            return b.resolve(STORE(target, rhs))

    def parse_Continue(self):
        return IRnode.from_list("continue")

    def parse_Break(self):
        return IRnode.from_list("break")

    def parse_Return(self):
        ir_val = None
        if self.stmt.value is not None:
            ir_val = Expr(self.stmt.value, self.context).ir_node
        return make_return_stmt(ir_val, self.stmt, self.context)

    def _get_target(self, target):
        _dbg_expr = target

        if isinstance(target, vy_ast.Name) and target.id in self.context.forvars:
            raise TypeCheckFailure(f"Failed constancy check\n{_dbg_expr}")

        if isinstance(target, vy_ast.Tuple):
            target = Expr(target, self.context).ir_node
            for node in target.args:
                if (node.location == STORAGE and self.context.is_constant()) or not node.mutable:
                    raise TypeCheckFailure(f"Failed constancy check\n{_dbg_expr}")
            return target

        target = Expr.parse_pointer_expr(target, self.context)
        if (target.location == STORAGE and self.context.is_constant()) or not target.mutable:
            raise TypeCheckFailure(f"Failed constancy check\n{_dbg_expr}")
        return target


# Parse a statement (usually one line of code but not always)
def parse_stmt(stmt, context):
    return Stmt(stmt, context).ir_node


# check if a function body is "terminated"
# a function is terminated if it ends with a return stmt, OR,
# it ends with an if/else and both branches are terminated.
# (if not, we need to insert a terminator so that the IR is well-formed)
def _is_terminated(code):
    last_stmt = code[-1]

    if last_stmt.is_terminus:
        return True

    if isinstance(last_stmt, vy_ast.If):
        if last_stmt.orelse:
            return _is_terminated(last_stmt.body) and _is_terminated(last_stmt.orelse)
    return False


# codegen a list of statements
def parse_body(code, context, ensure_terminated=False):
    if not isinstance(code, list):
        return parse_stmt(code, context)

    ir_node = ["seq"]
    for stmt in code:
        ir = parse_stmt(stmt, context)
        ir_node.append(ir)

    # force using the return routine / exit_to cleanup for end of function
    if ensure_terminated and context.return_type is None and not _is_terminated(code):
        ir_node.append(parse_stmt(vy_ast.Return(value=None), context))

    # force zerovalent, even last statement
    ir_node.append("pass")  # CMC 2022-01-16 is this necessary?
    return IRnode.from_list(ir_node)<|MERGE_RESOLUTION|>--- conflicted
+++ resolved
@@ -6,14 +6,7 @@
     LOAD,
     STORE,
     IRnode,
-<<<<<<< HEAD
-    clamp,
-=======
-    append_dyn_array,
-    check_assign,
     clamp_le,
-    dummy_node_for_type,
->>>>>>> b4429cf8
     get_dyn_array_count,
     get_element_ptr,
     getpos,
