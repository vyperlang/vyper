--- conflicted
+++ resolved
@@ -23,10 +23,6 @@
 from vyper.codegen.expr import Expr
 from vyper.codegen.return_ import make_return_stmt
 from vyper.evm.address_space import MEMORY, STORAGE
-<<<<<<< HEAD
-from vyper.exceptions import CompilerPanic, StructureException, TypeCheckFailure
-from vyper.semantics.analysis.utils import is_terminus_node
-=======
 from vyper.exceptions import (
     CodegenPanic,
     CompilerPanic,
@@ -34,7 +30,7 @@
     TypeCheckFailure,
     tag_exceptions,
 )
->>>>>>> 56c4c9db
+from vyper.semantics.analysis.utils import is_terminus_node
 from vyper.semantics.types import DArrayT, MemberFunctionT
 from vyper.semantics.types.function import ContractFunctionT
 from vyper.semantics.types.shortcuts import INT256_T, UINT256_T
