--- conflicted
+++ resolved
@@ -241,10 +241,6 @@
 
         # user-supplied name for loop variable
         varname = self.stmt.target.target.id
-<<<<<<< HEAD
-=======
-        loop_var = self.context.new_variable(varname, target_type)
->>>>>>> a1af967e
 
         i = IRnode.from_list(self.context.fresh_varname("for_list_ix"), typ=UINT256_T)
 
