from decimal import Context, Decimal, setcontext

from vyper import ast as vy_ast
from vyper.codegen.lll_node import Encoding, LLLnode
from vyper.codegen.types import (
    DYNAMIC_ARRAY_OVERHEAD,
    ArrayLike,
    BaseType,
    ByteArrayLike,
    DArrayType,
    MappingType,
    SArrayType,
    StructType,
    TupleLike,
    TupleType,
    ceil32,
    is_integer_type,
)
from vyper.evm.opcodes import version_check
from vyper.exceptions import (
    CompilerPanic,
    DecimalOverrideException,
    InvalidLiteral,
    StructureException,
    TypeCheckFailure,
    TypeMismatch,
)
from vyper.utils import (
    GAS_CALLDATACOPY_WORD,
    GAS_CODECOPY_WORD,
    GAS_IDENTITY,
    GAS_IDENTITYWORD,
    MemoryPositions,
)


class DecimalContextOverride(Context):
    def __setattr__(self, name, value):
        if name == "prec":
            raise DecimalOverrideException("Overriding decimal precision disabled")
        super().__setattr__(name, value)


setcontext(DecimalContextOverride(prec=78))


# propagate revert message when calls to external contracts fail
def check_external_call(call_lll):
    copy_revertdata = ["returndatacopy", 0, 0, "returndatasize"]
    revert = ["revert", 0, "returndatasize"]

    propagate_revert_lll = ["seq", copy_revertdata, revert]
    return ["if", ["iszero", call_lll], propagate_revert_lll]


# Get a decimal number as a fraction with denominator multiple of 10
def get_number_as_fraction(expr, context):
    literal = Decimal(expr.value)
    sign, digits, exponent = literal.as_tuple()

    if exponent < -10:
        raise InvalidLiteral(
            f"`decimal` literal cannot have more than 10 decimal places: {literal}", expr
        )

    sign = -1 if sign == 1 else 1  # Positive Decimal has `sign` of 0, negative `sign` of 1
    # Decimal `digits` is a tuple of each digit, so convert to a regular integer
    top = int(Decimal((0, digits, 0)))
    top = sign * top * 10 ** (exponent if exponent > 0 else 0)  # Convert to a fixed point integer
    bottom = 1 if exponent > 0 else 10 ** abs(exponent)  # Make denominator a power of 10
    assert Decimal(top) / Decimal(bottom) == literal  # Sanity check

    # TODO: Would be best to raise >10 decimal place exception here
    #       (unless Decimal is used more widely)

    return expr.node_source_code, top, bottom


# cost per byte of the identity precompile
def _identity_gas_bound(num_bytes):
    return GAS_IDENTITY + GAS_IDENTITYWORD * (ceil32(num_bytes) // 32)


def _calldatacopy_gas_bound(num_bytes):
    return GAS_CALLDATACOPY_WORD * ceil32(num_bytes) // 32


def _codecopy_gas_bound(num_bytes):
    return GAS_CODECOPY_WORD * ceil32(num_bytes) // 32


# Copy byte array word-for-word (including layout)
def make_byte_array_copier(dst, src, pos=None):
    assert isinstance(src.typ, ByteArrayLike)
    assert isinstance(dst.typ, ByteArrayLike)

    if src.typ.maxlen > dst.typ.maxlen:
        raise TypeMismatch(f"Cannot cast from {src.typ} to {dst.typ}")
    # stricter check for zeroing a byte array.
    if src.value == "~empty" and src.typ.maxlen != dst.typ.maxlen:
        raise TypeMismatch(
            f"Bad type for clearing bytes: expected {dst.typ} but got {src.typ}"
        )  # pragma: notest

    if src.value == "~empty":
        # set length word to 0.
        return LLLnode.from_list([store_op(dst.location), dst, 0], pos=pos)

    with src.cache_when_complex("_src") as (builder, src):
        n_bytes = ["add", get_bytearray_length(src), 32]
        max_bytes = src.typ.memory_bytes_required

        return builder.resolve(copy_bytes(dst, src, n_bytes, max_bytes, pos=pos))


# TODO maybe move me to types.py
def wordsize(location):
    if location in ("memory", "calldata", "code"):
        return 32
    if location == "storage":
        return 1
    raise CompilerPanic(f"invalid location {location}")  # pragma: notest


# TODO refactor: add similar fn for dyn_arrays
def bytes_data_ptr(ptr):
    if ptr.location is None:
        raise CompilerPanic("tried to modify non-pointer type")
    assert isinstance(ptr.typ, ByteArrayLike)
    return add_ofst(ptr, wordsize(ptr.location))


def _dynarray_make_setter(dst, src, pos=None):
    assert isinstance(src.typ, DArrayType)
    assert isinstance(dst.typ, DArrayType)

    if src.value == "~empty":
        return LLLnode.from_list([store_op(dst.location), dst, 0], pos=pos)

    with src.cache_when_complex("_src") as (b1, src):

        # for ABI-encoded dynamic data, we must loop to unpack, since
        # the layout does not match our memory layout
        should_loop = (
            src.encoding in (Encoding.ABI, Encoding.JSON_ABI)
            and src.typ.subtype.abi_type.is_dynamic()
        )

        # if the subtype is dynamic, there might be a lot of
        # unused space inside of each element. for instance
        # DynArray[DynArray[uint256, 100], 5] where all the child
        # arrays are empty - for this case, we recursively call
        # into make_setter instead of straight bytes copy
        # TODO we can make this heuristic more precise, e.g.
        # loop when subtype.is_dynamic AND location == storage
        # OR array_size <= /bound where loop is cheaper than memcpy/
        should_loop |= src.typ.subtype.abi_type.is_dynamic()
        should_loop |= _needs_clamp(src.typ.subtype, src.encoding)

        if should_loop:
            uint = BaseType("uint256")

            # note: name clobbering for the ix is OK because
            # we never reach outside our level of nesting
            i = LLLnode.from_list(_freshname("copy_darray_ix"), typ=uint)

            loop_body = make_setter(
                get_element_ptr(dst, i, array_bounds_check=False, pos=pos),
                get_element_ptr(src, i, array_bounds_check=False, pos=pos),
                pos=pos,
            )
            loop_body.annotation = f"{dst}[i] = {src}[i]"

            with get_dyn_array_count(src).cache_when_complex("len") as (b2, len_):
                store_len = [store_op(dst.location), dst, len_]
                loop = ["repeat", i, 0, len_, src.typ.count, loop_body]

                return b1.resolve(b2.resolve(["seq", store_len, loop]))

        element_size = src.typ.subtype.memory_bytes_required
        # 32 bytes + number of elements * size of element in bytes
        n_bytes = ["add", _mul(get_dyn_array_count(src), element_size), 32]
        max_bytes = src.typ.memory_bytes_required

        return b1.resolve(copy_bytes(dst, src, n_bytes, max_bytes, pos=pos))


# Copy bytes
# Accepts 4 arguments:
# (i) an LLL node for the start position of the source
# (ii) an LLL node for the start position of the destination
# (iii) an LLL node for the length (in bytes)
# (iv) a constant for the max length (in bytes)
# NOTE: may pad to ceil32 of `length`! If you ask to copy 1 byte, it may
# copy an entire (32-byte) word, depending on the copy routine chosen.
def copy_bytes(dst, src, length, length_bound, pos=None):
    annotation = f"copy_bytes from {src} to {dst}"

    src = LLLnode.from_list(src)
    dst = LLLnode.from_list(dst)
    length = LLLnode.from_list(length)

    with src.cache_when_complex("_src") as (b1, src), length.cache_when_complex("len") as (
        b2,
        length,
    ), dst.cache_when_complex("dst") as (b3, dst):

        # fast code for common case where num bytes is small
        # TODO expand this for more cases where num words is less than ~8
        if length_bound <= 32:
            copy_op = [store_op(dst.location), dst, [load_op(src.location), src]]
            ret = LLLnode.from_list(copy_op, annotation=annotation)
            return b1.resolve(b2.resolve(b3.resolve(ret)))

        if dst.location == "memory" and src.location in ("memory", "calldata", "code"):
            # special cases: batch copy to memory
            if src.location == "memory":
                copy_op = ["staticcall", "gas", 4, src, length, dst, length]
                gas_bound = _identity_gas_bound(length_bound)
            elif src.location == "calldata":
                copy_op = ["calldatacopy", dst, src, length]
                gas_bound = _calldatacopy_gas_bound(length_bound)
            elif src.location == "code":
                copy_op = ["codecopy", dst, src, length]
                gas_bound = _codecopy_gas_bound(length_bound)

            ret = LLLnode.from_list(copy_op, annotation=annotation, add_gas_estimate=gas_bound)
            return b1.resolve(b2.resolve(b3.resolve(ret)))

        # general case, copy word-for-word
        # pseudocode for our approach (memory-storage as example):
        # for i in range(len, bound=MAX_LEN):
        #   sstore(_dst + i, mload(_src + i * 32))
        # TODO should use something like
        # for i in range(len, bound=MAX_LEN):
        #   _dst += 1
        #   _src += 32
        #   sstore(_dst, mload(_src))

        i = LLLnode.from_list(_freshname("copy_bytes_ix"), typ="uint256")

        if src.location in ("memory", "calldata", "code"):
            loader = [load_op(src.location), ["add", src, _mul(32, i)]]
        elif src.location == "storage":
            loader = [load_op(src.location), ["add", src, i]]
        else:
            raise CompilerPanic(f"Unsupported location: {src.location}")  # pragma: notest

        if dst.location == "memory":
            setter = ["mstore", ["add", dst, _mul(32, i)], loader]
        elif dst.location == "storage":
            setter = ["sstore", ["add", dst, i], loader]
        else:
            raise CompilerPanic(f"Unsupported location: {dst.location}")  # pragma: notest

        n = ["div", ["ceil32", length], 32]
        n_bound = ceil32(length_bound) // 32

        main_loop = ["repeat", i, 0, n, n_bound, setter]

        return b1.resolve(
            b2.resolve(b3.resolve(LLLnode.from_list(main_loop, annotation=annotation, pos=pos)))
        )


# get the number of bytes at runtime
def get_bytearray_length(arg):
    typ = BaseType("uint256")
    return LLLnode.from_list([load_op(arg.location), arg], typ=typ)


# get the number of elements at runtime
def get_dyn_array_count(arg):
    assert isinstance(arg.typ, DArrayType)

    typ = BaseType("uint256")

    if arg.value == "multi":
        return LLLnode.from_list(len(arg.args), typ=typ)

    if arg.value == "~empty":
        # empty(DynArray[])
        return LLLnode.from_list(0, typ=typ)

    return LLLnode.from_list([load_op(arg.location), arg], typ=typ)


def getpos(node):
    return (
        node.lineno,
        node.col_offset,
        getattr(node, "end_lineno", None),
        getattr(node, "end_col_offset", None),
    )


def add_ofst(loc, ofst):
    ofst = LLLnode.from_list(ofst)
    if isinstance(loc.value, int) and isinstance(ofst.value, int):
        ret = loc.value + ofst.value
    else:
        ret = ["add", loc, ofst]
    return LLLnode.from_list(ret, location=loc.location, encoding=loc.encoding)


# TODO should really be handled in the optimizer.
def _mul(x, y):
    x = LLLnode.from_list(x)
    y = LLLnode.from_list(y)
    if isinstance(x.value, int) and isinstance(y.value, int):
        ret = x.value * y.value
    else:
        ret = ["mul", x, y]
    return LLLnode.from_list(ret)


# Resolve pointer locations for ABI-encoded data
def _getelemptr_abi_helper(parent, member_t, ofst, pos=None, clamp=True):
    member_abi_t = member_t.abi_type

    # ABI encoding has length word and then pretends length is not there
    # e.g. [[1,2]] is encoded as 0x01 <len> 0x20 <inner array ofst> <encode(inner array)>
    # note that inner array ofst is 0x20, not 0x40.
    if has_length_word(parent.typ):
        parent = add_ofst(parent, wordsize(parent.location) * DYNAMIC_ARRAY_OVERHEAD)

    ofst_lll = add_ofst(parent, ofst)

    if member_abi_t.is_dynamic():
        # double dereference, according to ABI spec
        # TODO optimize special case: first dynamic item
        # offset is statically known.
        ofst_lll = add_ofst(parent, unwrap_location(ofst_lll))

    return LLLnode.from_list(
        ofst_lll,
        typ=member_t,
        location=parent.location,
        encoding=parent.encoding,
        pos=pos,
        annotation=f"{parent}{ofst}",
    )


# TODO simplify this code, especially the ABI decoding
def _get_element_ptr_tuplelike(parent, key, pos):
    typ = parent.typ
    assert isinstance(typ, TupleLike)

    if isinstance(typ, StructType):
        assert isinstance(key, str)
        subtype = typ.members[key]
        attrs = list(typ.tuple_keys())
        index = attrs.index(key)
        annotation = key
    else:
        assert isinstance(key, int)
        subtype = typ.members[key]
        attrs = list(range(len(typ.members)))
        index = key
        annotation = None

    # generated by empty() + make_setter
    if parent.value == "~empty":
        return LLLnode.from_list("~empty", typ=subtype)

    if parent.value == "multi":
        assert parent.encoding != Encoding.ABI, "no abi-encoded literals"
        return parent.args[index]

    ofst = 0  # offset from parent start

    if parent.encoding in (Encoding.ABI, Encoding.JSON_ABI):
        if parent.location == "storage":
            raise CompilerPanic("storage variables should not be abi encoded")  # pragma: notest

        member_t = typ.members[attrs[index]]

        for i in range(index):
            member_abi_t = typ.members[attrs[i]].abi_type
            ofst += member_abi_t.embedded_static_size()

        return _getelemptr_abi_helper(parent, member_t, ofst, pos)

    if parent.location == "storage":
        for i in range(index):
            ofst += typ.members[attrs[i]].storage_size_in_words
    elif parent.location in ("calldata", "memory", "code"):
        for i in range(index):
            ofst += typ.members[attrs[i]].memory_bytes_required
    else:
        raise CompilerPanic(f"bad location {parent.location}")  # pragma: notest

    return LLLnode.from_list(
        add_ofst(parent, ofst),
        typ=subtype,
        location=parent.location,
        encoding=parent.encoding,
        annotation=annotation,
        pos=pos,
    )


def has_length_word(typ):
    return isinstance(typ, (DArrayType, ByteArrayLike))


# TODO simplify this code, especially the ABI decoding
def _get_element_ptr_array(parent, key, pos, array_bounds_check):

    assert isinstance(parent.typ, ArrayLike)

    if not is_integer_type(key.typ):
        raise TypeCheckFailure(f"{key.typ} used as array index")

    subtype = parent.typ.subtype

    if parent.value == "~empty":
        if array_bounds_check:
            # this case was previously missing a bounds check. codegen
            # is a bit complicated when bounds check is required, so
            # block it. there is no reason to index into a literal empty
            # array anyways!
            raise TypeCheckFailure("indexing into zero array not allowed")
        return LLLnode.from_list("~empty", subtype)

    if parent.value == "multi":
        assert isinstance(key.value, int)
        return parent.args[key.value]

    ix = unwrap_location(key)

    if array_bounds_check:
        # clamplt works, even for signed ints. since two's-complement
        # is used, if the index is negative, (unsigned) LT will interpret
        # it as a very large number, larger than any practical value for
        # an array index, and the clamp will throw an error.
        clamp_op = "uclamplt"
        is_darray = isinstance(parent.typ, DArrayType)
        bound = get_dyn_array_count(parent) if is_darray else parent.typ.count
        # NOTE: there are optimization rules for this when ix or bound is literal
        ix = LLLnode.from_list([clamp_op, ix, bound], typ=ix.typ)

    if parent.encoding in (Encoding.ABI, Encoding.JSON_ABI):
        if parent.location == "storage":
            raise CompilerPanic("storage variables should not be abi encoded")  # pragma: notest

        member_abi_t = subtype.abi_type

        ofst = _mul(ix, member_abi_t.embedded_static_size())

        return _getelemptr_abi_helper(parent, subtype, ofst, pos)

    if parent.location == "storage":
        element_size = subtype.storage_size_in_words
    elif parent.location in ("calldata", "memory", "code"):
        element_size = subtype.memory_bytes_required

    ofst = _mul(ix, element_size)

    if has_length_word(parent.typ):
        data_ptr = add_ofst(parent, wordsize(parent.location) * DYNAMIC_ARRAY_OVERHEAD)
    else:
        data_ptr = parent

    return LLLnode.from_list(
        add_ofst(data_ptr, ofst), typ=subtype, location=parent.location, pos=pos
    )


def _get_element_ptr_mapping(parent, key, pos):
    assert isinstance(parent.typ, MappingType)
    subtype = parent.typ.valuetype
    key = unwrap_location(key)

    # TODO when is key None?
    if key is None or parent.location != "storage":
        raise TypeCheckFailure("bad dereference on mapping {parent}[{sub}]")

    return LLLnode.from_list(["sha3_64", parent, key], typ=subtype, location="storage")


# Take a value representing a memory or storage location, and descend down to
# an element or member variable
# This is analogous (but not necessarily equivalent to) getelementptr in LLVM.
def get_element_ptr(parent, key, pos, array_bounds_check=True):
    with parent.cache_when_complex("val") as (b, parent):
        typ = parent.typ

        if isinstance(typ, TupleLike):
            ret = _get_element_ptr_tuplelike(parent, key, pos)

        elif isinstance(typ, MappingType):
            ret = _get_element_ptr_mapping(parent, key, pos)

        elif isinstance(typ, ArrayLike):
            ret = _get_element_ptr_array(parent, key, pos, array_bounds_check)

        else:
            raise CompilerPanic(f"get_element_ptr cannot be called on {typ}")  # pragma: notest

        return b.resolve(ret)


def load_op(location):
    if location == "memory":
        return "mload"
    if location == "storage":
        return "sload"
    if location == "calldata":
        return "calldataload"
    if location == "code":
        return "codeload"
    raise CompilerPanic(f"unreachable {location}")  # pragma: notest


def store_op(location):
    if location == "memory":
        return "mstore"
    if location == "storage":
        return "sstore"
    raise CompilerPanic(f"unreachable {location}")  # pragma: notest


# Unwrap location
def unwrap_location(orig):
    if orig.location in ("memory", "storage", "calldata", "code"):
        return LLLnode.from_list([load_op(orig.location), orig], typ=orig.typ)
    else:
        # CMC 20210909 TODO double check if this branch can be removed
        if orig.value == "~empty":
            return LLLnode.from_list(0, typ=orig.typ)
        return orig


# utility function, constructs an LLL tuple out of a list of LLL nodes
def lll_tuple_from_args(args):
    typ = TupleType([x.typ for x in args])
    return LLLnode.from_list(["multi"] + [x for x in args], typ=typ)


def _needs_external_call_wrap(lll_typ):
    # for calls to ABI conforming contracts.
    # according to the ABI spec, return types are ALWAYS tuples even
    # if only one element is being returned.
    # https://solidity.readthedocs.io/en/latest/abi-spec.html#function-selector-and-argument-encoding
    # "and the return values v_1, ..., v_k of f are encoded as
    #
    #    enc((v_1, ..., v_k))
    #    i.e. the values are combined into a tuple and encoded.
    # "
    # therefore, wrap it in a tuple if it's not already a tuple.
    # for example, `bytes` is returned as abi-encoded (bytes,)
    # and `(bytes,)` is returned as abi-encoded ((bytes,),)
    # In general `-> X` gets returned as (X,)
    # including structs. MyStruct is returned as abi-encoded (MyStruct,).
    # (Sorry this is so confusing. I didn't make these rules.)

    return not (isinstance(lll_typ, TupleType) and len(lll_typ.members) > 1)


def calculate_type_for_external_return(lll_typ):
    if _needs_external_call_wrap(lll_typ):
        return TupleType([lll_typ])
    return lll_typ


def wrap_value_for_external_return(lll_val):
    # used for LHS promotion
    if _needs_external_call_wrap(lll_val.typ):
        return lll_tuple_from_args([lll_val])
    else:
        return lll_val


def set_type_for_external_return(lll_val):
    # used for RHS promotion
    lll_val.typ = calculate_type_for_external_return(lll_val.typ)


# return a dummy LLLnode with the given type
def dummy_node_for_type(typ):
    return LLLnode("fake_node", typ=typ)


def _check_assign_bytes(left, right):
    if right.typ.maxlen > left.typ.maxlen:
        raise TypeMismatch(f"Cannot cast from {right.typ} to {left.typ}")  # pragma: notest
    # stricter check for zeroing a byte array.
    if right.value == "~empty" and right.typ.maxlen != left.typ.maxlen:
        raise TypeMismatch(
            f"Bad type for clearing bytes: expected {left.typ} but got {right.typ}"
        )  # pragma: notest


def _check_assign_list(left, right):
    def FAIL():  # pragma: nocover
        raise TypeCheckFailure(f"assigning {right.typ} to {left.typ}")

    if left.value == "multi":
        # Cannot do something like [a, b, c] = [1, 2, 3]
        FAIL()  # pragma: notest

    if isinstance(left, SArrayType):
        if not isinstance(right, SArrayType):
            FAIL()  # pragma: notest
        if left.typ.count != right.typ.count:
            FAIL()  # pragma: notest
        check_assign(dummy_node_for_type(left.typ.subtyp), dummy_node_for_type(right.typ.subtyp))

    if isinstance(left, DArrayType):
        if not isinstance(right, DArrayType):
            FAIL()  # pragma: notest

        if left.typ.count < right.typ.count:
            FAIL()  # pragma: notest

        # stricter check for zeroing
        if right.value == "~empty" and right.typ.count != left.typ.count:
            raise TypeCheckFailure(
                f"Bad type for clearing bytes: expected {left.typ} but got {right.typ}"
            )  # pragma: notest

        check_assign(dummy_node_for_type(left.typ.subtyp), dummy_node_for_type(right.typ.subtyp))


def _check_assign_tuple(left, right):
    def FAIL():  # pragma: nocover
        raise TypeCheckFailure(f"assigning {right.typ} to {left.typ}")

    if not isinstance(right.typ, left.typ.__class__):
        FAIL()  # pragma: notest

    if isinstance(left.typ, StructType):
        for k in left.typ.members:
            if k not in right.typ.members:
                FAIL()  # pragma: notest
            check_assign(
                dummy_node_for_type(left.typ.members[k]),
                dummy_node_for_type(right.typ.members[k]),
            )

        for k in right.typ.members:
            if k not in left.typ.members:
                FAIL()  # pragma: notest

        if left.typ.name != right.typ.name:
            FAIL()  # pragma: notest

    else:
        if len(left.typ.members) != len(right.typ.members):
            FAIL()  # pragma: notest
        for (l, r) in zip(left.typ.members, right.typ.members):
            check_assign(dummy_node_for_type(l), dummy_node_for_type(r))


# sanity check an assignment
# typechecking source code is done at an earlier phase
# this function is more of a sanity check for typechecking internally
# generated assignments
def check_assign(left, right):
    def FAIL():  # pragma: nocover
        raise TypeCheckFailure(f"assigning {right.typ} to {left.typ} {left} {right}")

    if isinstance(left.typ, ByteArrayLike):
        _check_assign_bytes(left, right)
    elif isinstance(left.typ, ArrayLike):
        _check_assign_list(left, right)
    elif isinstance(left.typ, TupleLike):
        _check_assign_tuple(left, right)

    elif isinstance(left.typ, BaseType):
        # TODO once we propagate types from typechecker, introduce this check:
        # if left.typ != right.typ:
        #    FAIL()  # pragma: notest
        pass

    else:  # pragma: nocover
        FAIL()


_label = 0


# TODO might want to coalesce with Context.fresh_varname and compile_lll.mksymbol
def _freshname(name):
    global _label
    _label += 1
    return f"{name}{_label}"


# Create an x=y statement, where the types may be compound
def make_setter(left, right, pos):
    check_assign(left, right)

    # Basic types
    if isinstance(left.typ, BaseType):
        enc = right.encoding  # unwrap_location butchers encoding
        right = unwrap_location(right)
        # TODO rethink/streamline the clamp_basetype logic
        if _needs_clamp(right.typ, enc):
            right = clamp_basetype(right)

        op = store_op(left.location)
        return LLLnode.from_list([op, left, right], pos=pos)

    # Byte arrays
    elif isinstance(left.typ, ByteArrayLike):
        # TODO rethink/streamline the clamp_basetype logic
        if _needs_clamp(right.typ, right.encoding):
            with right.cache_when_complex("bs_ptr") as (b, right):
                copier = make_byte_array_copier(left, right, pos)
                ret = b.resolve(["seq", clamp_bytestring(right), copier])
        else:
            ret = make_byte_array_copier(left, right, pos)

        return LLLnode.from_list(ret)

    elif isinstance(left.typ, DArrayType):
        # handle literals
        if right.value == "multi":
            return _complex_make_setter(left, right, pos)

        # TODO should we enable this?
        # implicit conversion from sarray to darray
        # if isinstance(right.typ, SArrayType):
        #    return _complex_make_setter(left, right, pos)

        # TODO rethink/streamline the clamp_basetype logic
        if _needs_clamp(right.typ, right.encoding):
            with right.cache_when_complex("arr_ptr") as (b, right):
                copier = _dynarray_make_setter(left, right, pos)
                ret = b.resolve(["seq", clamp_dyn_array(right), copier])
        else:
            ret = _dynarray_make_setter(left, right, pos)

        return LLLnode.from_list(ret)

    # Arrays
    elif isinstance(left.typ, (SArrayType, TupleLike)):
        return _complex_make_setter(left, right, pos)


def _complex_make_setter(left, right, pos):
    if right.value == "~empty" and left.location == "memory":
        # optimized memzero
        return mzero(left, left.typ.memory_bytes_required)

    ret = ["seq"]

    if isinstance(left.typ, DArrayType):
        # handle dynarray literals
        assert right.value == "multi"

        # write the length word
        store_length = [store_op(left.location), left, len(right.args)]
        ann = None
        if right.annotation is not None:
            ann = f"len({right.annotation})"
        store_length = LLLnode.from_list(store_length, annotation=ann)
        ret.append(store_length)

        n_items = len(right.args)
        keys = [LLLnode.from_list(i, typ="uint256") for i in range(n_items)]

    if isinstance(left.typ, SArrayType):
        n_items = right.typ.count
        keys = [LLLnode.from_list(i, typ="uint256") for i in range(n_items)]

    if isinstance(left.typ, TupleLike):
        keys = left.typ.tuple_keys()

    # if len(keyz) == 0:
    #    return LLLnode.from_list(["pass"])

<<<<<<< HEAD
    if right.value == "~empty" and left.location == "memory":
        # optimized memzero
        return mzero(left, left.typ.memory_bytes_required)

=======
>>>>>>> 1368adb5
    # general case
    # TODO use copy_bytes when the generated code is above a certain size
    with left.cache_when_complex("_L") as (b1, left), right.cache_when_complex("_R") as (b2, right):

        for k in keys:
            l_i = get_element_ptr(left, k, pos=pos, array_bounds_check=False)
            r_i = get_element_ptr(right, k, pos=pos, array_bounds_check=False)
            ret.append(make_setter(l_i, r_i, pos))

        return b1.resolve(b2.resolve(LLLnode.from_list(ret)))


def ensure_in_memory(lll_var, context, pos=None):
    """Ensure a variable is in memory. This is useful for functions
    which expect to operate on memory variables.
    """
    if lll_var.location == "memory":
        return lll_var

    typ = lll_var.typ
    buf = LLLnode.from_list(context.new_internal_variable(typ), typ=typ, location="memory")
    do_copy = make_setter(buf, lll_var, pos=pos)

    return LLLnode.from_list(["seq", do_copy, buf], typ=typ, location="memory")


def eval_seq(lll_node):
    """Tries to find the "return" value of a `seq` statement, in order so
    that the value can be known without possibly evaluating side effects
    """
    if lll_node.value in ("seq", "with") and len(lll_node.args) > 0:
        return eval_seq(lll_node.args[-1])
    if isinstance(lll_node.value, int):
        return LLLnode.from_list(lll_node)
    return None


# TODO move return checks to vyper/semantics/validation
def is_return_from_function(node):
    if isinstance(node, vy_ast.Expr) and node.get("value.func.id") == "selfdestruct":
        return True
    if isinstance(node, vy_ast.Return):
        return True
    elif isinstance(node, vy_ast.Raise):
        return True
    else:
        return False


def check_single_exit(fn_node):
    _check_return_body(fn_node, fn_node.body)
    for node in fn_node.get_descendants(vy_ast.If):
        _check_return_body(node, node.body)
        if node.orelse:
            _check_return_body(node, node.orelse)


def _check_return_body(node, node_list):
    return_count = len([n for n in node_list if is_return_from_function(n)])
    if return_count > 1:
        raise StructureException(
            "Too too many exit statements (return, raise or selfdestruct).", node
        )
    # Check for invalid code after returns.
    last_node_pos = len(node_list) - 1
    for idx, n in enumerate(node_list):
        if is_return_from_function(n) and idx < last_node_pos:
            # is not last statement in body.
            raise StructureException(
                "Exit statement with succeeding code (that will not execute).", node_list[idx + 1]
            )


def mzero(dst, nbytes):
    # calldatacopy from past-the-end gives zero bytes.
    # cf. YP H.2 (ops section) with CALLDATACOPY spec.
    return LLLnode.from_list(
        # calldatacopy mempos calldatapos len
        ["calldatacopy", dst, "calldatasize", nbytes],
        annotation="mzero",
    )


# zero pad a bytearray according to the ABI spec. The last word
# of the byte array needs to be right-padded with zeroes.
def zero_pad(bytez_placeholder):
    len_ = ["mload", bytez_placeholder]
    dst = ["add", ["add", bytez_placeholder, 32], "len"]
    # the runtime length of the data rounded up to nearest 32
    # from spec:
    #   the actual value of X as a byte sequence,
    #   followed by the *minimum* number of zero-bytes
    #   such that len(enc(X)) is a multiple of 32.
    num_zero_bytes = ["sub", ["ceil32", "len"], "len"]
    return LLLnode.from_list(
        ["with", "len", len_, ["with", "dst", dst, mzero("dst", num_zero_bytes)]],
        annotation="Zero pad",
    )


# convenience rewrites for shr/sar/shl
def shr(bits, x):
    if version_check(begin="constantinople"):
        return ["shr", bits, x]
    return ["div", x, ["exp", 2, bits]]


# convenience rewrites for shr/sar/shl
def shl(bits, x):
    if version_check(begin="constantinople"):
        return ["shl", bits, x]
    return ["mul", x, ["exp", 2, bits]]


def sar(bits, x):
    if version_check(begin="constantinople"):
        return ["sar", bits, x]

    # emulate for older arches. keep in mind note from EIP 145:
    # "This is not equivalent to PUSH1 2 EXP SDIV, since it rounds
    # differently. See SDIV(-1, 2) == 0, while SAR(-1, 1) == -1."
    return ["sdiv", ["add", ["slt", x, 0], x], ["exp", 2, bits]]


def _needs_clamp(t, encoding):
    if encoding not in (Encoding.ABI, Encoding.JSON_ABI):
        return False
    if isinstance(t, (ByteArrayLike, DArrayType)):
        if encoding == Encoding.JSON_ABI:
            # don't have bytestring size bound from json, don't clamp
            return False
        return True
    if isinstance(t, BaseType) and t.typ not in ("int256", "uint256", "bytes32"):
        return True
    return False


def clamp_bytestring(lll_node):
    t = lll_node.typ
    if not isinstance(t, ByteArrayLike):
        raise CompilerPanic(f"{t} passed to clamp_bytestring")  # pragma: notest
    return ["assert", ["le", get_bytearray_length(lll_node), t.maxlen]]


def clamp_dyn_array(lll_node):
    t = lll_node.typ
    assert isinstance(t, DArrayType)
    return ["assert", ["le", get_dyn_array_count(lll_node), t.count]]


# clampers for basetype
def clamp_basetype(lll_node):
    t = lll_node.typ
    if not isinstance(t, BaseType):
        raise CompilerPanic(f"{t} passed to clamp_basetype")  # pragma: notest

    # copy of the input
    lll_node = unwrap_location(lll_node)

    if t.typ in ("int128"):
        return int_clamp(lll_node, 128, signed=True)
    if t.typ == "uint8":
        return int_clamp(lll_node, 8)
    if t.typ in ("decimal"):
        return [
            "clamp",
            ["mload", MemoryPositions.MINDECIMAL],
            lll_node,
            ["mload", MemoryPositions.MAXDECIMAL],
        ]

    if t.typ in ("address",):
        return int_clamp(lll_node, 160)
    if t.typ in ("bool",):
        return int_clamp(lll_node, 1)
    if t.typ in ("int256", "uint256", "bytes32"):
        return lll_node  # special case, no clamp.

    raise CompilerPanic(f"{t} passed to clamp_basetype")  # pragma: notest


def int_clamp(lll_node, bits, signed=False):
    """Generalized clamper for integer types. Takes the number of bits,
    whether it's signed, and returns an LLL node which checks it is
    in bounds. (Consumers should use clamp_basetype instead which uses
    type-based dispatch and is a little safer.)
    """
    if bits >= 256:
        raise CompilerPanic(f"invalid clamp: {bits}>=256 ({lll_node})")  # pragma: notest
    if signed:
        # example for bits==128:
        # if _val is in bounds,
        # _val >>> 127 == 0 for positive _val
        # _val >>> 127 == -1 for negative _val
        # -1 and 0 are the only numbers which are unchanged by sar,
        # so sar'ing (_val>>>127) one more bit should leave it unchanged.
        assertion = ["assert", ["eq", sar(bits - 1, "val"), sar(bits, "val")]]
    else:
        assertion = ["assert", ["iszero", shr(bits, "val")]]

    ret = ["with", "val", lll_node, ["seq", assertion, "val"]]

    return LLLnode.from_list(ret, annotation=f"int_clamp {lll_node.typ}")<|MERGE_RESOLUTION|>--- conflicted
+++ resolved
@@ -773,13 +773,6 @@
     # if len(keyz) == 0:
     #    return LLLnode.from_list(["pass"])
 
-<<<<<<< HEAD
-    if right.value == "~empty" and left.location == "memory":
-        # optimized memzero
-        return mzero(left, left.typ.memory_bytes_required)
-
-=======
->>>>>>> 1368adb5
     # general case
     # TODO use copy_bytes when the generated code is above a certain size
     with left.cache_when_complex("_L") as (b1, left), right.cache_when_complex("_R") as (b2, right):
