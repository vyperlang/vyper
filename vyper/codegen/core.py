from decimal import Context, Decimal, setcontext

from vyper import ast as vy_ast
from vyper.codegen.lll_node import Encoding, LLLnode
from vyper.codegen.types import (
    DYNAMIC_ARRAY_OVERHEAD,
    ArrayLike,
    BaseType,
    ByteArrayLike,
    DArrayType,
    MappingType,
    SArrayType,
    StructType,
    TupleLike,
    TupleType,
    ceil32,
    is_integer_type,
)
from vyper.evm.opcodes import version_check
from vyper.exceptions import (
    CompilerPanic,
    DecimalOverrideException,
    InvalidLiteral,
    StructureException,
    TypeCheckFailure,
    TypeMismatch,
)
from vyper.utils import (
    GAS_CALLDATACOPY_WORD,
    GAS_CODECOPY_WORD,
    GAS_IDENTITY,
    GAS_IDENTITYWORD,
    MemoryPositions,
)


class DecimalContextOverride(Context):
    def __setattr__(self, name, value):
        if name == "prec":
            raise DecimalOverrideException("Overriding decimal precision disabled")
        super().__setattr__(name, value)


setcontext(DecimalContextOverride(prec=78))


# propagate revert message when calls to external contracts fail
def check_external_call(call_lll):
    copy_revertdata = ["returndatacopy", 0, 0, "returndatasize"]
    revert = ["revert", 0, "returndatasize"]

    propagate_revert_lll = ["seq", copy_revertdata, revert]
    return ["if", ["iszero", call_lll], propagate_revert_lll]


# Get a decimal number as a fraction with denominator multiple of 10
def get_number_as_fraction(expr, context):
    literal = Decimal(expr.value)
    sign, digits, exponent = literal.as_tuple()

    if exponent < -10:
        raise InvalidLiteral(
            f"`decimal` literal cannot have more than 10 decimal places: {literal}", expr
        )

    sign = -1 if sign == 1 else 1  # Positive Decimal has `sign` of 0, negative `sign` of 1
    # Decimal `digits` is a tuple of each digit, so convert to a regular integer
    top = int(Decimal((0, digits, 0)))
    top = sign * top * 10 ** (exponent if exponent > 0 else 0)  # Convert to a fixed point integer
    bottom = 1 if exponent > 0 else 10 ** abs(exponent)  # Make denominator a power of 10
    assert Decimal(top) / Decimal(bottom) == literal  # Sanity check

    # TODO: Would be best to raise >10 decimal place exception here
    #       (unless Decimal is used more widely)

    return expr.node_source_code, top, bottom


# cost per byte of the identity precompile
def _identity_gas_bound(num_bytes):
    return GAS_IDENTITY + GAS_IDENTITYWORD * (ceil32(num_bytes) // 32)


def _calldatacopy_gas_bound(num_bytes):
    return GAS_CALLDATACOPY_WORD * ceil32(num_bytes) // 32


def _codecopy_gas_bound(num_bytes):
    return GAS_CODECOPY_WORD * ceil32(num_bytes) // 32


# Copy byte array word-for-word (including layout)
def make_byte_array_copier(dst, src, pos=None):
    assert isinstance(src.typ, ByteArrayLike)
    assert isinstance(dst.typ, ByteArrayLike)

    if src.typ.maxlen > dst.typ.maxlen:
        raise TypeMismatch(f"Cannot cast from {src.typ} to {dst.typ}")
    # stricter check for zeroing a byte array.
<<<<<<< HEAD
    if src.value == "~empty" and src.typ.maxlen != dst.typ.maxlen:
=======
    if source.value == "~empty" and source.typ.maxlen != destination.typ.maxlen:
>>>>>>> 7b223568
        raise TypeMismatch(
            f"Bad type for clearing bytes: expected {dst.typ} but got {src.typ}"
        )  # pragma: notest

<<<<<<< HEAD
    if src.value == "~empty":
        # set length word to 0.
        return LLLnode.from_list([store_op(dst.location), dst, 0], pos=pos)

    with src.cache_when_complex("_src") as (builder, src):
        n_bytes = ["add", get_bytearray_length(src), 32]
        max_bytes = src.typ.memory_bytes_required
=======
    with source.cache_when_complex("_src") as (builder, src):
        if src.value == "~empty":
            n_bytes = 32  # size in bytes of length word
            max_bytes = 32
        else:
            n_bytes = ["add", get_bytearray_length(src), 32]
            max_bytes = src.typ.memory_bytes_required
>>>>>>> 7b223568

        return builder.resolve(copy_bytes(dst, src, n_bytes, max_bytes, pos=pos))


# TODO maybe move me to types.py
def wordsize(location):
    if location in ("memory", "calldata", "code"):
        return 32
    if location == "storage":
        return 1
    raise CompilerPanic(f"invalid location {location}")  # pragma: notest


# TODO refactor: add similar fn for dyn_arrays
def bytes_data_ptr(ptr):
    if ptr.location is None:
        raise CompilerPanic("tried to modify non-pointer type")
    assert isinstance(ptr.typ, ByteArrayLike)
    return add_ofst(ptr, _wordsize(ptr.location))


def _dynarray_make_setter(dst, src, pos=None):
    assert isinstance(src.typ, DArrayType)
    assert isinstance(dst.typ, DArrayType)

    if src.value == "~empty":
        return LLLnode.from_list([store_op(dst.location), dst, 0], pos=pos)

    with src.cache_when_complex("_src") as (b1, src):

        # for ABI-encoded dynamic data, we must loop to unpack, since
        # the layout does not match our memory layout
        should_loop = (
            src.encoding in (Encoding.ABI, Encoding.JSON_ABI)
            and src.typ.subtype.abi_type.is_dynamic()
        )

        # if the subtype is dynamic, there might be a lot of
        # unused space inside of each element. for instance
        # DynArray[DynArray[uint256, 100], 5] where all the child
        # arrays are empty - for this case, we recursively call
        # into make_setter instead of straight bytes copy
        # TODO we can make this heuristic more precise, e.g.
        # loop when subtype.is_dynamic AND location == storage
        # OR array_size <= /bound where loop is cheaper than memcpy/
        should_loop |= src.typ.subtype.abi_type.is_dynamic()

        if should_loop:
            uint = BaseType("uint256")

            # note: name clobbering for the ix is OK because
            # we never reach outside our level of nesting
            i = LLLnode.from_list(_freshname("copy_darray_ix"), typ=uint)

            loop_body = make_setter(
                get_element_ptr(dst, i, array_bounds_check=False, pos=pos),
                get_element_ptr(src, i, array_bounds_check=False, pos=pos),
                pos=pos,
            )
            loop_body.annotation = f"{dst}[i] = {src}[i]"

            with get_dyn_array_count(src).cache_when_complex("len") as (b2, len_):
                store_len = [store_op(dst.location), dst, len_]
                loop = ["repeat", i, 0, len_, src.typ.count, loop_body]

                return b1.resolve(b2.resolve(["seq", store_len, loop]))

<<<<<<< HEAD
        element_size = src.typ.subtype.memory_bytes_required
        # 32 bytes + number of elements * size of element in bytes
        n_bytes = ["add", _mul(get_dyn_array_count(src), element_size), 32]
        max_bytes = src.typ.memory_bytes_required
=======
        if src.value == "~empty":
            n_bytes = 32  # size in bytes of length word
            max_bytes = 32
        else:
            element_size = src.typ.subtype.memory_bytes_required
            # 32 bytes + number of elements * size of element in bytes
            n_bytes = ["add", _mul(get_dyn_array_count(src), element_size), 32]
            max_bytes = src.typ.memory_bytes_required
>>>>>>> 7b223568

        return b1.resolve(copy_bytes(dst, src, n_bytes, max_bytes, pos=pos))


# Copy bytes
# Accepts 4 arguments:
# (i) an LLL node for the start position of the source
# (ii) an LLL node for the start position of the destination
# (iii) an LLL node for the length (in bytes)
# (iv) a constant for the max length (in bytes)
# NOTE: may pad to ceil32 of `length`! If you ask to copy 1 byte, it may
# copy an entire (32-byte) word, depending on the copy routine chosen.
def copy_bytes(dst, src, length, length_bound, pos=None):
    annotation = f"copy_bytes from {src} to {dst}"

    src = LLLnode.from_list(src)
    dst = LLLnode.from_list(dst)
    length = LLLnode.from_list(length)

    with src.cache_when_complex("_src") as (b1, src), length.cache_when_complex("len") as (
        b2,
        length,
    ), dst.cache_when_complex("dst") as (b3, dst):

        # fast code for common case where num bytes is small
        # TODO expand this for more cases where num words is less than ~8
        if length_bound <= 32:
            copy_op = [store_op(dst.location), dst, [load_op(src.location), src]]
            ret = LLLnode.from_list(copy_op, annotation=annotation)
            return b1.resolve(b2.resolve(b3.resolve(ret)))

        if dst.location == "memory" and src.location in ("memory", "calldata", "code"):
            # special cases: batch copy to memory
            if src.location == "memory":
                copy_op = ["staticcall", "gas", 4, src, length, dst, length]
                gas_bound = _identity_gas_bound(length_bound)
            elif src.location == "calldata":
                copy_op = ["calldatacopy", dst, src, length]
                gas_bound = _calldatacopy_gas_bound(length_bound)
            elif src.location == "code":
                copy_op = ["codecopy", dst, src, length]
                gas_bound = _codecopy_gas_bound(length_bound)

            ret = LLLnode.from_list(copy_op, annotation=annotation, add_gas_estimate=gas_bound)
            return b1.resolve(b2.resolve(b3.resolve(ret)))

        # general case, copy word-for-word
        # pseudocode for our approach (memory-storage as example):
        # for i in range(len, bound=MAX_LEN):
        #   sstore(_dst + i, mload(_src + i * 32))
        # TODO should use something like
        # for i in range(len, bound=MAX_LEN):
        #   _dst += 1
        #   _src += 32
        #   sstore(_dst, mload(_src))

        i = LLLnode.from_list(_freshname("copy_bytes_ix"), typ="uint256")

<<<<<<< HEAD
        if src.location in ("memory", "calldata", "code"):
=======
        # special case: rhs is zero
        if src.value == "~empty":
            # e.g. empty(Bytes[])

            if dst.location == "memory":
                # CMC 20210917 TODO shouldn't this just be length
                return mzero(dst, length_bound)

            else:
                loader = 0

        elif src.location in ("memory", "calldata", "code"):
>>>>>>> 7b223568
            loader = [load_op(src.location), ["add", src, _mul(32, i)]]
        elif src.location == "storage":
            loader = [load_op(src.location), ["add", src, i]]
        else:
            raise CompilerPanic(f"Unsupported location: {src.location}")  # pragma: notest

        if dst.location == "memory":
            setter = ["mstore", ["add", dst, _mul(32, i)], loader]
        elif dst.location == "storage":
            setter = ["sstore", ["add", dst, i], loader]
        else:
            raise CompilerPanic(f"Unsupported location: {dst.location}")  # pragma: notest

        n = ["div", ["ceil32", length], 32]
        n_bound = ceil32(length_bound) // 32

        main_loop = ["repeat", i, 0, n, n_bound, setter]

        return b1.resolve(
            b2.resolve(b3.resolve(LLLnode.from_list(main_loop, annotation=annotation, pos=pos)))
        )


# get the number of bytes at runtime
def get_bytearray_length(arg):
    typ = BaseType("uint256")
    return LLLnode.from_list([load_op(arg.location), arg], typ=typ)


# get the number of elements at runtime
def get_dyn_array_count(arg):
    assert isinstance(arg.typ, DArrayType)

    typ = BaseType("uint256")

    if arg.value == "multi":
        return LLLnode.from_list(len(arg.args), typ=typ)

    if arg.value == "~empty":
        # empty(DynArray[])
        return LLLnode.from_list(0, typ=typ)

    return LLLnode.from_list([load_op(arg.location), arg], typ=typ)


def getpos(node):
    return (
        node.lineno,
        node.col_offset,
        getattr(node, "end_lineno", None),
        getattr(node, "end_col_offset", None),
    )


def add_ofst(loc, ofst):
    ofst = LLLnode.from_list(ofst)
    if isinstance(loc.value, int) and isinstance(ofst.value, int):
        ret = loc.value + ofst.value
    else:
        ret = ["add", loc, ofst]
    return LLLnode.from_list(ret, location=loc.location, encoding=loc.encoding)


# TODO should really be handled in the optimizer.
def _mul(x, y):
    x = LLLnode.from_list(x)
    y = LLLnode.from_list(y)
    if isinstance(x.value, int) and isinstance(y.value, int):
        ret = x.value * y.value
    else:
        ret = ["mul", x, y]
    return LLLnode.from_list(ret)


# Resolve pointer locations for ABI-encoded data
def _getelemptr_abi_helper(parent, member_t, ofst, pos=None, clamp=True):
    member_abi_t = member_t.abi_type

    # ABI encoding has length word and then pretends length is not there
    # e.g. [[1,2]] is encoded as 0x01 <len> 0x20 <inner array ofst> <encode(inner array)>
    # note that inner array ofst is 0x20, not 0x40.
    if has_length_word(parent.typ):
        parent = add_ofst(parent, wordsize(parent.location) * DYNAMIC_ARRAY_OVERHEAD)

    ofst_lll = add_ofst(parent, ofst)

    if member_abi_t.is_dynamic():
        # double dereference, according to ABI spec
        # TODO optimize special case: first dynamic item
        # offset is statically known.
        ofst_lll = add_ofst(parent, unwrap_location(ofst_lll))

    return LLLnode.from_list(
        ofst_lll,
        typ=member_t,
        location=parent.location,
        encoding=parent.encoding,
        pos=pos,
        annotation=f"{parent}{ofst}",
    )


# TODO simplify this code, especially the ABI decoding
def _get_element_ptr_tuplelike(parent, key, pos):
    typ = parent.typ
    assert isinstance(typ, TupleLike)

    if isinstance(typ, StructType):
        assert isinstance(key, str)
        subtype = typ.members[key]
        attrs = list(typ.tuple_keys())
        index = attrs.index(key)
        annotation = key
    else:
        assert isinstance(key, int)
        subtype = typ.members[key]
        attrs = list(range(len(typ.members)))
        index = key
        annotation = None

    # generated by empty() + make_setter
    if parent.value == "~empty":
        return LLLnode.from_list("~empty", typ=subtype)

    if parent.value == "multi":
        assert parent.encoding != Encoding.ABI, "no abi-encoded literals"
        return parent.args[index]

    ofst = 0  # offset from parent start

    if parent.encoding in (Encoding.ABI, Encoding.JSON_ABI):
        if parent.location == "storage":
            raise CompilerPanic("storage variables should not be abi encoded")  # pragma: notest

        member_t = typ.members[attrs[index]]

        for i in range(index):
            member_abi_t = typ.members[attrs[i]].abi_type
            ofst += member_abi_t.embedded_static_size()

        return _getelemptr_abi_helper(parent, member_t, ofst, pos)

    if parent.location == "storage":
        for i in range(index):
            ofst += typ.members[attrs[i]].storage_size_in_words
    elif parent.location in ("calldata", "memory", "code"):
        for i in range(index):
            ofst += typ.members[attrs[i]].memory_bytes_required
    else:
        raise CompilerPanic(f"bad location {parent.location}")  # pragma: notest

    return LLLnode.from_list(
        add_ofst(parent, ofst),
        typ=subtype,
        location=parent.location,
        encoding=parent.encoding,
        annotation=annotation,
        pos=pos,
    )


def has_length_word(typ):
    return isinstance(typ, (DArrayType, ByteArrayLike))


# TODO simplify this code, especially the ABI decoding
def _get_element_ptr_array(parent, key, pos, array_bounds_check):

    assert isinstance(parent.typ, ArrayLike)

    if not is_integer_type(key.typ):
        raise TypeCheckFailure(f"{key.typ} used as array index")

    subtype = parent.typ.subtype

    if parent.value == "~empty":
        if array_bounds_check:
            # this case was previously missing a bounds check. codegen
            # is a bit complicated when bounds check is required, so
            # block it. there is no reason to index into a literal empty
            # array anyways!
            raise TypeCheckFailure("indexing into zero array not allowed")
        return LLLnode.from_list("~empty", subtype)

    if parent.value == "multi":
        assert isinstance(key.value, int)
        return parent.args[key.value]

    ix = unwrap_location(key)

    if array_bounds_check:
        # clamplt works, even for signed ints. since two's-complement
        # is used, if the index is negative, (unsigned) LT will interpret
        # it as a very large number, larger than any practical value for
        # an array index, and the clamp will throw an error.
        clamp_op = "uclamplt"
        is_darray = isinstance(parent.typ, DArrayType)
        bound = get_dyn_array_count(parent) if is_darray else parent.typ.count
        # NOTE: there are optimization rules for this when ix or bound is literal
        ix = LLLnode.from_list([clamp_op, ix, bound], typ=ix.typ)

    if parent.encoding in (Encoding.ABI, Encoding.JSON_ABI):
        if parent.location == "storage":
            raise CompilerPanic("storage variables should not be abi encoded")  # pragma: notest

        member_abi_t = subtype.abi_type

        ofst = _mul(ix, member_abi_t.embedded_static_size())

        return _getelemptr_abi_helper(parent, subtype, ofst, pos)

    if parent.location == "storage":
        element_size = subtype.storage_size_in_words
    elif parent.location in ("calldata", "memory", "code"):
        element_size = subtype.memory_bytes_required

    ofst = _mul(ix, element_size)

    if has_length_word(parent.typ):
        data_ptr = add_ofst(parent, wordsize(parent.location) * DYNAMIC_ARRAY_OVERHEAD)
    else:
        data_ptr = parent

    return LLLnode.from_list(
        add_ofst(data_ptr, ofst), typ=subtype, location=parent.location, pos=pos
    )


def _get_element_ptr_mapping(parent, key, pos):
    assert isinstance(parent.typ, MappingType)
    subtype = parent.typ.valuetype
    key = unwrap_location(key)

    # TODO when is key None?
    if key is None or parent.location != "storage":
        raise TypeCheckFailure("bad dereference on mapping {parent}[{sub}]")

    return LLLnode.from_list(["sha3_64", parent, key], typ=subtype, location="storage")


# Take a value representing a memory or storage location, and descend down to
# an element or member variable
# This is analogous (but not necessarily equivalent to) getelementptr in LLVM.
def get_element_ptr(parent, key, pos, array_bounds_check=True):
    with parent.cache_when_complex("val") as (b, parent):
        typ = parent.typ

        if isinstance(typ, TupleLike):
            ret = _get_element_ptr_tuplelike(parent, key, pos)

        elif isinstance(typ, MappingType):
            ret = _get_element_ptr_mapping(parent, key, pos)

        elif isinstance(typ, ArrayLike):
            ret = _get_element_ptr_array(parent, key, pos, array_bounds_check)

        else:
            raise CompilerPanic(f"get_element_ptr cannot be called on {typ}")  # pragma: notest

        return b.resolve(ret)


def load_op(location):
    if location == "memory":
        return "mload"
    if location == "storage":
        return "sload"
    if location == "calldata":
        return "calldataload"
    if location == "code":
        return "codeload"
    raise CompilerPanic(f"unreachable {location}")  # pragma: notest


def store_op(location):
    if location == "memory":
        return "mstore"
    if location == "storage":
        return "sstore"
    raise CompilerPanic(f"unreachable {location}")  # pragma: notest


# Unwrap location
def unwrap_location(orig):
    if orig.location in ("memory", "storage", "calldata", "code"):
        return LLLnode.from_list([load_op(orig.location), orig], typ=orig.typ)
    else:
        # CMC 20210909 TODO double check if this branch can be removed
        if orig.value == "~empty":
            return LLLnode.from_list(0, typ=orig.typ)
        return orig


# utility function, constructs an LLL tuple out of a list of LLL nodes
def lll_tuple_from_args(args):
    typ = TupleType([x.typ for x in args])
    return LLLnode.from_list(["multi"] + [x for x in args], typ=typ)


def _needs_external_call_wrap(lll_typ):
    # for calls to ABI conforming contracts.
    # according to the ABI spec, return types are ALWAYS tuples even
    # if only one element is being returned.
    # https://solidity.readthedocs.io/en/latest/abi-spec.html#function-selector-and-argument-encoding
    # "and the return values v_1, ..., v_k of f are encoded as
    #
    #    enc((v_1, ..., v_k))
    #    i.e. the values are combined into a tuple and encoded.
    # "
    # therefore, wrap it in a tuple if it's not already a tuple.
    # for example, `bytes` is returned as abi-encoded (bytes,)
    # and `(bytes,)` is returned as abi-encoded ((bytes,),)
    # In general `-> X` gets returned as (X,)
    # including structs. MyStruct is returned as abi-encoded (MyStruct,).
    # (Sorry this is so confusing. I didn't make these rules.)

    return not (isinstance(lll_typ, TupleType) and len(lll_typ.members) > 1)


def calculate_type_for_external_return(lll_typ):
    if _needs_external_call_wrap(lll_typ):
        return TupleType([lll_typ])
    return lll_typ


def wrap_value_for_external_return(lll_val):
    # used for LHS promotion
    if _needs_external_call_wrap(lll_val.typ):
        return lll_tuple_from_args([lll_val])
    else:
        return lll_val


def set_type_for_external_return(lll_val):
    # used for RHS promotion
    lll_val.typ = calculate_type_for_external_return(lll_val.typ)


# return a dummy LLLnode with the given type
def dummy_node_for_type(typ):
    return LLLnode("fake_node", typ=typ)


def _check_assign_bytes(left, right):
    if right.typ.maxlen > left.typ.maxlen:
        raise TypeMismatch(f"Cannot cast from {right.typ} to {left.typ}")  # pragma: notest
    # stricter check for zeroing a byte array.
    if right.value == "~empty" and right.typ.maxlen != left.typ.maxlen:
        raise TypeMismatch(
            f"Bad type for clearing bytes: expected {left.typ} but got {right.typ}"
        )  # pragma: notest


def _check_assign_list(left, right):
    def FAIL():  # pragma: nocover
        raise TypeCheckFailure(f"assigning {right.typ} to {left.typ}")

    if left.value == "multi":
        # Cannot do something like [a, b, c] = [1, 2, 3]
        FAIL()  # pragma: notest

    if isinstance(left, SArrayType):
        if left.typ.count != right.typ.count:
            FAIL()  # pragma: notest
        check_assign(dummy_node_for_type(left.typ.subtyp), dummy_node_for_type(right.typ.subtyp))

    if isinstance(left, DArrayType):
        if not isinstance(right, ArrayLike):
            FAIL()  # pragma: notest

        if left.typ.count < right.typ.count:
            FAIL()  # pragma: notest

        # stricter check for zeroing
        if right.value == "~empty" and right.typ.count != left.typ.count:
            raise TypeCheckFailure(
                f"Bad type for clearing bytes: expected {left.typ} but got {right.typ}"
            )  # pragma: notest

        check_assign(dummy_node_for_type(left.typ.subtyp), dummy_node_for_type(right.typ.subtyp))


def _check_assign_tuple(left, right):
    def FAIL():  # pragma: nocover
        raise TypeCheckFailure(f"assigning {right.typ} to {left.typ}")

    if not isinstance(right.typ, left.typ.__class__):
        FAIL()  # pragma: notest

    if isinstance(left.typ, StructType):
        for k in left.typ.members:
            if k not in right.typ.members:
                FAIL()  # pragma: notest
            check_assign(
                dummy_node_for_type(left.typ.members[k]),
                dummy_node_for_type(right.typ.members[k]),
            )

        for k in right.typ.members:
            if k not in left.typ.members:
                FAIL()  # pragma: notest

        if left.typ.name != right.typ.name:
            FAIL()  # pragma: notest

    else:
        if len(left.typ.members) != len(right.typ.members):
            FAIL()  # pragma: notest
        for (l, r) in zip(left.typ.members, right.typ.members):
            check_assign(dummy_node_for_type(l), dummy_node_for_type(r))


# sanity check an assignment
# typechecking source code is done at an earlier phase
# this function is more of a sanity check for typechecking internally
# generated assignments
def check_assign(left, right):
    def FAIL():  # pragma: nocover
        raise TypeCheckFailure(f"assigning {right.typ} to {left.typ} {left} {right}")

    if isinstance(left.typ, ByteArrayLike):
        _check_assign_bytes(left, right)
    elif isinstance(left.typ, ArrayLike):
        _check_assign_list(left, right)
    elif isinstance(left.typ, TupleLike):
        _check_assign_tuple(left, right)

    elif isinstance(left.typ, BaseType):
        # TODO once we propagate types from typechecker, introduce this check:
        # if left.typ != right.typ:
        #    FAIL()  # pragma: notest
        pass

    else:  # pragma: nocover
        FAIL()


_label = 0


# TODO might want to coalesce with Context.fresh_varname and compile_lll.mksymbol
def _freshname(name):
    global _label
    _label += 1
    return f"{name}{_label}"


# Create an x=y statement, where the types may be compound
def make_setter(left, right, pos):
    check_assign(left, right)

    # Basic types
    if isinstance(left.typ, BaseType):
        enc = right.encoding  # unwrap_location butchers encoding
        right = unwrap_location(right)
        # TODO rethink/streamline the clamp_basetype logic
        if _needs_clamp(right.typ, enc):
            right = clamp_basetype(right)

        op = store_op(left.location)
        return LLLnode.from_list([op, left, right], pos=pos)

    # Byte arrays
    elif isinstance(left.typ, ByteArrayLike):
        # TODO rethink/streamline the clamp_basetype logic
        if _needs_clamp(right.typ, right.encoding):
            with right.cache_when_complex("bs_ptr") as (b, right):
                copier = make_byte_array_copier(left, right, pos)
                ret = b.resolve(["seq", clamp_bytestring(right), copier])
        else:
            ret = make_byte_array_copier(left, right, pos)

        return LLLnode.from_list(ret)

    elif isinstance(left.typ, DArrayType):
        # handle literals
        if right.value == "multi":
            return _complex_make_setter(left, right, pos)

        # TODO should we enable this?
        # implicit conversion from sarray to darray
        # if isinstance(right.typ, SArrayType):
        #    return _complex_make_setter(left, right, pos)

        # TODO rethink/streamline the clamp_basetype logic
        if _needs_clamp(right.typ, right.encoding):
            with right.cache_when_complex("arr_ptr") as (b, right):
                copier = _dynarray_make_setter(left, right, pos)
                ret = b.resolve(["seq", clamp_dyn_array(right), copier])
        else:
            ret = _dynarray_make_setter(left, right, pos)

        return LLLnode.from_list(ret)

    # Arrays
    elif isinstance(left.typ, (SArrayType, TupleLike)):
        return _complex_make_setter(left, right, pos)


def _complex_make_setter(left, right, pos):
    if isinstance(left.typ, ArrayLike):
        # right.typ.count is not a typo, handles dyn array -> static array
        ixs = range(right.typ.count)
        keys = [LLLnode.from_list(i, typ="uint256") for i in ixs]

    if isinstance(left.typ, TupleLike):
        keys = left.typ.tuple_keys()

    # if len(keyz) == 0:
    #    return LLLnode.from_list(["pass"])

    if right.value == "~empty" and left.location == "memory":
<<<<<<< HEAD
        # optimized memzero
=======
        # optimize memzero
>>>>>>> 7b223568
        return mzero(left, left.typ.memory_bytes_required)

    # general case
    # TODO use copy_bytes when the generated code is above a certain size
    with left.cache_when_complex("_L") as (b1, left), right.cache_when_complex("_R") as (b2, right):

        ret = ["seq"]

        if isinstance(left.typ, DArrayType):
            assert right.value == "multi"

            # write the length word
            store_length = [store_op(left.location), left, right.typ.count]
            ann = None
            if right.annotation is not None:
                ann = f"len({right.annotation})"
            store_length = LLLnode.from_list(store_length, annotation=ann)
            ret.append(store_length)

        for k in keys:
            _l = get_element_ptr(left, k, pos=pos, array_bounds_check=False)
            _r = get_element_ptr(right, k, pos=pos, array_bounds_check=False)
            ret.append(make_setter(_l, _r, pos))

        return b1.resolve(b2.resolve(LLLnode.from_list(ret)))


def ensure_in_memory(lll_var, context, pos=None):
    """Ensure a variable is in memory. This is useful for functions
    which expect to operate on memory variables.
    """
    if lll_var.location == "memory":
        return lll_var

    typ = lll_var.typ
    buf = LLLnode.from_list(context.new_internal_variable(typ), typ=typ, location="memory")
    do_copy = make_setter(buf, lll_var, pos=pos)

    return LLLnode.from_list(["seq", do_copy, buf], typ=typ, location="memory")


def eval_seq(lll_node):
    """Tries to find the "return" value of a `seq` statement, in order so
    that the value can be known without possibly evaluating side effects
    """
    if lll_node.value in ("seq", "with") and len(lll_node.args) > 0:
        return eval_seq(lll_node.args[-1])
    if isinstance(lll_node.value, int):
        return LLLnode.from_list(lll_node)
    return None


# TODO move return checks to vyper/semantics/validation
def is_return_from_function(node):
    if isinstance(node, vy_ast.Expr) and node.get("value.func.id") == "selfdestruct":
        return True
    if isinstance(node, vy_ast.Return):
        return True
    elif isinstance(node, vy_ast.Raise):
        return True
    else:
        return False


def check_single_exit(fn_node):
    _check_return_body(fn_node, fn_node.body)
    for node in fn_node.get_descendants(vy_ast.If):
        _check_return_body(node, node.body)
        if node.orelse:
            _check_return_body(node, node.orelse)


def _check_return_body(node, node_list):
    return_count = len([n for n in node_list if is_return_from_function(n)])
    if return_count > 1:
        raise StructureException(
            "Too too many exit statements (return, raise or selfdestruct).", node
        )
    # Check for invalid code after returns.
    last_node_pos = len(node_list) - 1
    for idx, n in enumerate(node_list):
        if is_return_from_function(n) and idx < last_node_pos:
            # is not last statement in body.
            raise StructureException(
                "Exit statement with succeeding code (that will not execute).", node_list[idx + 1]
            )


def mzero(dst, nbytes):
    # calldatacopy from past-the-end gives zero bytes.
    # cf. YP H.2 (ops section) with CALLDATACOPY spec.
    return LLLnode.from_list(
        # calldatacopy mempos calldatapos len
        ["calldatacopy", dst, "calldatasize", nbytes],
        annotation="mzero",
    )


# zero pad a bytearray according to the ABI spec. The last word
# of the byte array needs to be right-padded with zeroes.
def zero_pad(bytez_placeholder):
    len_ = ["mload", bytez_placeholder]
    dst = ["add", ["add", bytez_placeholder, 32], "len"]
    # the runtime length of the data rounded up to nearest 32
    # from spec:
    #   the actual value of X as a byte sequence,
    #   followed by the *minimum* number of zero-bytes
    #   such that len(enc(X)) is a multiple of 32.
    num_zero_bytes = ["sub", ["ceil32", "len"], "len"]
    return LLLnode.from_list(
        ["with", "len", len_, ["with", "dst", dst, mzero("dst", num_zero_bytes)]],
        annotation="Zero pad",
    )


# convenience rewrites for shr/sar/shl
def shr(bits, x):
    if version_check(begin="constantinople"):
        return ["shr", bits, x]
    return ["div", x, ["exp", 2, bits]]


# convenience rewrites for shr/sar/shl
def shl(bits, x):
    if version_check(begin="constantinople"):
        return ["shl", bits, x]
    return ["mul", x, ["exp", 2, bits]]


def sar(bits, x):
    if version_check(begin="constantinople"):
        return ["sar", bits, x]

    # emulate for older arches. keep in mind note from EIP 145:
    # "This is not equivalent to PUSH1 2 EXP SDIV, since it rounds
    # differently. See SDIV(-1, 2) == 0, while SAR(-1, 1) == -1."
    return ["sdiv", ["add", ["slt", x, 0], x], ["exp", 2, bits]]


def _needs_clamp(t, encoding):
    if encoding not in (Encoding.ABI, Encoding.JSON_ABI):
        return False
    if isinstance(t, (ByteArrayLike, DArrayType)):
        if encoding == Encoding.JSON_ABI:
            # don't have bytestring size bound from json, don't clamp
            return False
        return True
    if isinstance(t, BaseType) and t.typ not in ("int256", "uint256", "bytes32"):
        return True
    return False


def clamp_bytestring(lll_node):
    t = lll_node.typ
    if not isinstance(t, ByteArrayLike):
        raise CompilerPanic(f"{t} passed to clamp_bytestring")  # pragma: notest
    return ["assert", ["le", get_bytearray_length(lll_node), t.maxlen]]


def clamp_dyn_array(lll_node):
    t = lll_node.typ
    assert isinstance(t, DArrayType)
    return ["assert", ["le", get_dyn_array_count(lll_node), t.count]]


# clampers for basetype
def clamp_basetype(lll_node):
    t = lll_node.typ
    if not isinstance(t, BaseType):
        raise CompilerPanic(f"{t} passed to clamp_basetype")  # pragma: notest

    # copy of the input
    lll_node = unwrap_location(lll_node)

    if t.typ in ("int128"):
        return int_clamp(lll_node, 128, signed=True)
    if t.typ == "uint8":
        return int_clamp(lll_node, 8)
    if t.typ in ("decimal"):
        return [
            "clamp",
            ["mload", MemoryPositions.MINDECIMAL],
            lll_node,
            ["mload", MemoryPositions.MAXDECIMAL],
        ]

    if t.typ in ("address",):
        return int_clamp(lll_node, 160)
    if t.typ in ("bool",):
        return int_clamp(lll_node, 1)
    if t.typ in ("int256", "uint256", "bytes32"):
        return lll_node  # special case, no clamp.

    raise CompilerPanic(f"{t} passed to clamp_basetype")  # pragma: notest


def int_clamp(lll_node, bits, signed=False):
    """Generalized clamper for integer types. Takes the number of bits,
    whether it's signed, and returns an LLL node which checks it is
    in bounds. (Consumers should use clamp_basetype instead which uses
    type-based dispatch and is a little safer.)
    """
    if bits >= 256:
        raise CompilerPanic(f"invalid clamp: {bits}>=256 ({lll_node})")  # pragma: notest
    if signed:
        # example for bits==128:
        # if _val is in bounds,
        # _val >>> 127 == 0 for positive _val
        # _val >>> 127 == -1 for negative _val
        # -1 and 0 are the only numbers which are unchanged by sar,
        # so sar'ing (_val>>>127) one more bit should leave it unchanged.
        assertion = ["assert", ["eq", sar(bits - 1, "val"), sar(bits, "val")]]
    else:
        assertion = ["assert", ["iszero", shr(bits, "val")]]

    ret = ["with", "val", lll_node, ["seq", assertion, "val"]]

    return LLLnode.from_list(ret, annotation=f"int_clamp {lll_node.typ}")<|MERGE_RESOLUTION|>--- conflicted
+++ resolved
@@ -97,16 +97,11 @@
     if src.typ.maxlen > dst.typ.maxlen:
         raise TypeMismatch(f"Cannot cast from {src.typ} to {dst.typ}")
     # stricter check for zeroing a byte array.
-<<<<<<< HEAD
     if src.value == "~empty" and src.typ.maxlen != dst.typ.maxlen:
-=======
-    if source.value == "~empty" and source.typ.maxlen != destination.typ.maxlen:
->>>>>>> 7b223568
         raise TypeMismatch(
             f"Bad type for clearing bytes: expected {dst.typ} but got {src.typ}"
         )  # pragma: notest
 
-<<<<<<< HEAD
     if src.value == "~empty":
         # set length word to 0.
         return LLLnode.from_list([store_op(dst.location), dst, 0], pos=pos)
@@ -114,15 +109,6 @@
     with src.cache_when_complex("_src") as (builder, src):
         n_bytes = ["add", get_bytearray_length(src), 32]
         max_bytes = src.typ.memory_bytes_required
-=======
-    with source.cache_when_complex("_src") as (builder, src):
-        if src.value == "~empty":
-            n_bytes = 32  # size in bytes of length word
-            max_bytes = 32
-        else:
-            n_bytes = ["add", get_bytearray_length(src), 32]
-            max_bytes = src.typ.memory_bytes_required
->>>>>>> 7b223568
 
         return builder.resolve(copy_bytes(dst, src, n_bytes, max_bytes, pos=pos))
 
@@ -190,21 +176,10 @@
 
                 return b1.resolve(b2.resolve(["seq", store_len, loop]))
 
-<<<<<<< HEAD
         element_size = src.typ.subtype.memory_bytes_required
         # 32 bytes + number of elements * size of element in bytes
         n_bytes = ["add", _mul(get_dyn_array_count(src), element_size), 32]
         max_bytes = src.typ.memory_bytes_required
-=======
-        if src.value == "~empty":
-            n_bytes = 32  # size in bytes of length word
-            max_bytes = 32
-        else:
-            element_size = src.typ.subtype.memory_bytes_required
-            # 32 bytes + number of elements * size of element in bytes
-            n_bytes = ["add", _mul(get_dyn_array_count(src), element_size), 32]
-            max_bytes = src.typ.memory_bytes_required
->>>>>>> 7b223568
 
         return b1.resolve(copy_bytes(dst, src, n_bytes, max_bytes, pos=pos))
 
@@ -263,22 +238,7 @@
 
         i = LLLnode.from_list(_freshname("copy_bytes_ix"), typ="uint256")
 
-<<<<<<< HEAD
         if src.location in ("memory", "calldata", "code"):
-=======
-        # special case: rhs is zero
-        if src.value == "~empty":
-            # e.g. empty(Bytes[])
-
-            if dst.location == "memory":
-                # CMC 20210917 TODO shouldn't this just be length
-                return mzero(dst, length_bound)
-
-            else:
-                loader = 0
-
-        elif src.location in ("memory", "calldata", "code"):
->>>>>>> 7b223568
             loader = [load_op(src.location), ["add", src, _mul(32, i)]]
         elif src.location == "storage":
             loader = [load_op(src.location), ["add", src, i]]
@@ -791,11 +751,7 @@
     #    return LLLnode.from_list(["pass"])
 
     if right.value == "~empty" and left.location == "memory":
-<<<<<<< HEAD
         # optimized memzero
-=======
-        # optimize memzero
->>>>>>> 7b223568
         return mzero(left, left.typ.memory_bytes_required)
 
     # general case
