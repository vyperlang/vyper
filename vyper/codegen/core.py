<<<<<<< HEAD
import contextlib
from typing import Generator

from vyper.abi_types import ABI_Bytes, ABI_DynamicArray
=======
>>>>>>> 1592ea1b
from vyper.codegen.ir_node import Encoding, IRnode
from vyper.compiler.settings import _opt_codesize, _opt_gas, _opt_none
from vyper.evm.address_space import (
    CALLDATA,
    DATA,
    IMMUTABLES,
    MEMORY,
    STORAGE,
    TRANSIENT,
    AddrSpace,
)
from vyper.evm.opcodes import version_check
from vyper.exceptions import CompilerPanic, TypeCheckFailure, TypeMismatch
from vyper.semantics.data_locations import DataLocation
from vyper.semantics.types import (
    AddressT,
    BoolT,
    BytesM_T,
    BytesT,
    DArrayT,
    DecimalT,
    HashMapT,
    IntegerT,
    InterfaceT,
    StructT,
    TupleT,
    _BytestringT,
)
from vyper.semantics.types.shortcuts import BYTES32_T, INT256_T, UINT256_T
from vyper.semantics.types.subscriptable import SArrayT
from vyper.semantics.types.user import FlagT
from vyper.utils import GAS_COPY_WORD, GAS_IDENTITY, GAS_IDENTITYWORD, ceil32

DYNAMIC_ARRAY_OVERHEAD = 1


def is_bytes_m_type(typ):
    return isinstance(typ, BytesM_T)


def is_numeric_type(typ):
    return isinstance(typ, (IntegerT, DecimalT))


def is_integer_type(typ):
    return isinstance(typ, IntegerT)


def is_decimal_type(typ):
    return isinstance(typ, DecimalT)


def is_flag_type(typ):
    return isinstance(typ, FlagT)


def is_tuple_like(typ):
    # A lot of code paths treat tuples and structs similarly
    # so we have a convenience function to detect it
    ret = isinstance(typ, (TupleT, StructT))
    assert ret == hasattr(typ, "tuple_items")
    return ret


def is_array_like(typ):
    # For convenience static and dynamic arrays share some code paths
    ret = isinstance(typ, (DArrayT, SArrayT))
    assert ret == typ._is_array_type
    return ret


def get_type_for_exact_size(n_bytes):
    """Create a type which will take up exactly n_bytes. Used for allocating internal buffers.

    Parameters:
      n_bytes: the number of bytes to allocate
    Returns:
      type: A type which can be passed to context.new_variable
    """
    return BytesT(n_bytes - 32 * DYNAMIC_ARRAY_OVERHEAD)


# propagate revert message when calls to external contracts fail
def check_external_call(call_ir):
    copy_revertdata = ["returndatacopy", 0, 0, "returndatasize"]
    revert = IRnode.from_list(["revert", 0, "returndatasize"], error_msg="external call failed")

    propagate_revert_ir = ["seq", copy_revertdata, revert]
    return ["if", ["iszero", call_ir], propagate_revert_ir]


# cost per byte of the identity precompile
def _identity_gas_bound(num_bytes):
    return GAS_IDENTITY + GAS_IDENTITYWORD * (ceil32(num_bytes) // 32)


def _mcopy_gas_bound(num_bytes):
    return GAS_COPY_WORD * ceil32(num_bytes) // 32


def _calldatacopy_gas_bound(num_bytes):
    return GAS_COPY_WORD * ceil32(num_bytes) // 32


def _codecopy_gas_bound(num_bytes):
    return GAS_COPY_WORD * ceil32(num_bytes) // 32


def data_location_to_address_space(s: DataLocation, is_ctor_ctx: bool) -> AddrSpace:
    if s == DataLocation.MEMORY:
        return MEMORY
    if s == DataLocation.STORAGE:
        return STORAGE
    if s == DataLocation.TRANSIENT:
        return TRANSIENT
    if s == DataLocation.CODE:
        if is_ctor_ctx:
            return IMMUTABLES
        return DATA

    raise CompilerPanic("unreachable!")  # pragma: nocover


def address_space_to_data_location(s: AddrSpace) -> DataLocation:
    if s == MEMORY:
        return DataLocation.MEMORY
    if s == STORAGE:
        return DataLocation.STORAGE
    if s == TRANSIENT:
        return DataLocation.TRANSIENT
    if s in (IMMUTABLES, DATA):
        return DataLocation.CODE
    if s == CALLDATA:
        return DataLocation.CALLDATA

    raise CompilerPanic("unreachable!")  # pragma: nocover


# Copy byte array word-for-word (including layout)
# TODO make this a private function
def make_byte_array_copier(dst, src):
    assert isinstance(src.typ, _BytestringT)
    assert isinstance(dst.typ, _BytestringT)

    _check_assign_bytes(dst, src)

    # TODO: remove this branch, copy_bytes and get_bytearray_length should handle
    if src.value == "~empty" or src.typ.maxlen == 0:
        # set length word to 0.
        return STORE(dst, 0)

    with src.cache_when_complex("src") as (b1, src):
        has_storage = STORAGE in (src.location, dst.location)
        is_memory_copy = dst.location == src.location == MEMORY
        batch_uses_identity = is_memory_copy and not version_check(begin="cancun")
        if src.typ.maxlen <= 32 and (has_storage or batch_uses_identity):
            # it's cheaper to run two load/stores instead of copy_bytes

            ret = ["seq"]
            # store length word
            len_ = get_bytearray_length(src)
            ret.append(STORE(dst, len_))

            # store the single data word.
            dst_data_ptr = bytes_data_ptr(dst)
            src_data_ptr = bytes_data_ptr(src)
            ret.append(STORE(dst_data_ptr, LOAD(src_data_ptr)))
            return b1.resolve(ret)

        # batch copy the bytearray (including length word) using copy_bytes
        len_ = add_ofst(get_bytearray_length(src), 32)
        max_bytes = src.typ.maxlen + 32
        ret = copy_bytes(dst, src, len_, max_bytes)
        return b1.resolve(ret)


def bytes_data_ptr(ptr):
    if ptr.location is None:  # pragma: nocover
        raise CompilerPanic("tried to modify non-pointer type")
    assert isinstance(ptr.typ, _BytestringT)
    return add_ofst(ptr, ptr.location.word_scale)


def dynarray_data_ptr(ptr):
    if ptr.location is None:  # pragma: nocover
        raise CompilerPanic("tried to modify non-pointer type")
    assert isinstance(ptr.typ, DArrayT)
    return add_ofst(ptr, ptr.location.word_scale)


def _dynarray_make_setter(dst, src, hi=None):
    assert isinstance(src.typ, DArrayT)
    assert isinstance(dst.typ, DArrayT)

    if src.value == "~empty":
        return IRnode.from_list(STORE(dst, 0))

    # copy contents of src dynarray to dst.
    # note that in case src and dst refer to the same dynarray,
    # in order for get_element_ptr oob checks on the src dynarray
    # to work, we need to wait until after the data is copied
    # before we clobber the length word.

    if src.value == "multi":
        ret = ["seq"]
        # handle literals

        # copy each item
        n_items = len(src.args)

        for i in range(n_items):
            k = IRnode.from_list(i, typ=UINT256_T)
            dst_i = get_element_ptr(dst, k, array_bounds_check=False)
            src_i = get_element_ptr(src, k, array_bounds_check=False)
            ret.append(make_setter(dst_i, src_i))

        # write the length word after data is copied
        store_length = STORE(dst, n_items)
        ann = None
        if src.annotation is not None:
            ann = f"len({src.annotation})"
        store_length = IRnode.from_list(store_length, annotation=ann)

        ret.append(store_length)

        return ret

    with src.cache_when_complex("darray_src") as (b1, src):
        # for ABI-encoded dynamic data, we must loop to unpack, since
        # the layout does not match our memory layout
        should_loop = src.encoding == Encoding.ABI and src.typ.value_type.abi_type.is_dynamic()

        # if the data is not validated, we must loop to unpack
        should_loop |= needs_clamp(src.typ.value_type, src.encoding)

        # performance: if the subtype is dynamic, there might be a lot
        # of unused space inside of each element. for instance
        # DynArray[DynArray[uint256, 100], 5] where all the child
        # arrays are empty - for this case, we recursively call
        # into make_setter instead of straight bytes copy
        # TODO we can make this heuristic more precise, e.g.
        # loop when subtype.is_dynamic AND location == storage
        # OR array_size <= /bound where loop is cheaper than memcpy/
        should_loop |= src.typ.value_type.abi_type.is_dynamic()

        with get_dyn_array_count(src).cache_when_complex("darray_count") as (b2, count):
            ret = ["seq"]

            if should_loop:
                i = IRnode.from_list(_freshname("copy_darray_ix"), typ=UINT256_T)

                loop_body = make_setter(
                    get_element_ptr(dst, i, array_bounds_check=False),
                    get_element_ptr(src, i, array_bounds_check=False, hi=hi),
                )
                loop_body.annotation = f"{dst}[i] = {src}[i]"

                ret.append(["repeat", i, 0, count, src.typ.count, loop_body])
                # write the length word after data is copied
                ret.append(STORE(dst, count))

            else:
                element_size = src.typ.value_type.memory_bytes_required
                # number of elements * size of element in bytes + length word
                n_bytes = add_ofst(_mul(count, element_size), 32)
                max_bytes = 32 + src.typ.count * element_size

                # batch copy the entire dynarray, including length word
                ret.append(copy_bytes(dst, src, n_bytes, max_bytes))

            return b1.resolve(b2.resolve(ret))


# Copy bytes
# Accepts 4 arguments:
# (i) an IR node for the start position of the source
# (ii) an IR node for the start position of the destination
# (iii) an IR node for the length (in bytes)
# (iv) a constant for the max length (in bytes)
# NOTE: may pad to ceil32 of `length`! If you ask to copy 1 byte, it may
# copy an entire (32-byte) word, depending on the copy routine chosen.
# TODO maybe always pad to ceil32, to reduce dirty bytes bugs
def copy_bytes(dst, src, length, length_bound):
    annotation = f"copy up to {length_bound} bytes from {src} to {dst}"

    src = IRnode.from_list(src)
    dst = IRnode.from_list(dst)
    length = IRnode.from_list(length)

    with src.cache_when_complex("src") as (b1, src), length.cache_when_complex(
        "copy_bytes_count"
    ) as (b2, length), dst.cache_when_complex("dst") as (b3, dst):
        assert isinstance(length_bound, int) and length_bound >= 0

        # correctness: do not clobber dst
        if length_bound == 0:
            return IRnode.from_list(["seq"], annotation=annotation)
        # performance: if we know that length is 0, do not copy anything
        if length.value == 0:
            return IRnode.from_list(["seq"], annotation=annotation)

        assert src.is_pointer and dst.is_pointer

        # fast code for common case where num bytes is small
        if length_bound <= 32:
            copy_op = STORE(dst, LOAD(src))
            ret = IRnode.from_list(copy_op, annotation=annotation)
            return b1.resolve(b2.resolve(b3.resolve(ret)))

        if dst.location == MEMORY and src.location in (MEMORY, CALLDATA, DATA):
            # special cases: batch copy to memory
            # TODO: iloadbytes
            if src.location == MEMORY:
                if version_check(begin="cancun"):
                    copy_op = ["mcopy", dst, src, length]
                    gas_bound = _mcopy_gas_bound(length_bound)
                else:
                    copy_op = ["staticcall", "gas", 4, src, length, dst, length]
                    gas_bound = _identity_gas_bound(length_bound)
            elif src.location == CALLDATA:
                copy_op = ["calldatacopy", dst, src, length]
                gas_bound = _calldatacopy_gas_bound(length_bound)
            elif src.location == DATA:
                copy_op = ["dloadbytes", dst, src, length]
                # note: dloadbytes compiles to CODECOPY
                gas_bound = _codecopy_gas_bound(length_bound)

            ret = IRnode.from_list(copy_op, annotation=annotation, add_gas_estimate=gas_bound)
            return b1.resolve(b2.resolve(b3.resolve(ret)))

        if dst.location == IMMUTABLES and src.location in (MEMORY, DATA):
            # TODO istorebytes-from-mem, istorebytes-from-calldata(?)
            # compile to identity, CODECOPY respectively.
            pass

        # general case, copy word-for-word
        # pseudocode for our approach (memory-storage as example):
        # for i in range(len, bound=MAX_LEN):
        #   sstore(_dst + i, mload(src + i * 32))
        i = IRnode.from_list(_freshname("copy_bytes_ix"), typ=UINT256_T)

        # optimized form of (div (ceil32 len) 32)
        n = ["div", ["add", 31, length], 32]
        n_bound = ceil32(length_bound) // 32

        dst_i = add_ofst(dst, _mul(i, dst.location.word_scale))
        src_i = add_ofst(src, _mul(i, src.location.word_scale))

        copy_one_word = STORE(dst_i, LOAD(src_i))

        main_loop = ["repeat", i, 0, n, n_bound, copy_one_word]

        return b1.resolve(
            b2.resolve(b3.resolve(IRnode.from_list(main_loop, annotation=annotation)))
        )


# get the number of bytes at runtime
def get_bytearray_length(arg):
    typ = UINT256_T

    # TODO: it would be nice to merge the implementations of get_bytearray_length and
    # get_dynarray_count
    if arg.value == "~empty":
        return IRnode.from_list(0, typ=typ)

    return IRnode.from_list(LOAD(arg), typ=typ)


# get the number of elements at runtime
def get_dyn_array_count(arg):
    assert isinstance(arg.typ, DArrayT)

    typ = UINT256_T

    if arg.value == "multi":
        return IRnode.from_list(len(arg.args), typ=typ)

    if arg.value == "~empty":
        # empty(DynArray[...])
        return IRnode.from_list(0, typ=typ)

    return IRnode.from_list(LOAD(arg), typ=typ)


def append_dyn_array(darray_node, elem_node):
    assert isinstance(darray_node.typ, DArrayT)

    assert darray_node.typ.count > 0, "jerk boy u r out"

    ret = ["seq"]
    with darray_node.cache_when_complex("darray") as (b1, darray_node):
        len_ = get_dyn_array_count(darray_node)
        with len_.cache_when_complex("old_darray_len") as (b2, len_):
            assertion = ["assert", ["lt", len_, darray_node.typ.count]]
            ret.append(IRnode.from_list(assertion, error_msg=f"{darray_node.typ} bounds check"))
            # NOTE: typechecks elem_node
            # NOTE skip array bounds check bc we already asserted len two lines up
            ret.append(
                make_setter(get_element_ptr(darray_node, len_, array_bounds_check=False), elem_node)
            )

            # store new length
            ret.append(STORE(darray_node, ["add", len_, 1]))
            return IRnode.from_list(b1.resolve(b2.resolve(ret)))


def pop_dyn_array(darray_node, return_popped_item):
    assert isinstance(darray_node.typ, DArrayT)
    assert darray_node.encoding == Encoding.VYPER
    ret = ["seq"]
    with darray_node.cache_when_complex("darray") as (b1, darray_node):
        old_len = clamp("gt", get_dyn_array_count(darray_node), 0)
        new_len = IRnode.from_list(["sub", old_len, 1], typ=UINT256_T)

        with new_len.cache_when_complex("new_len") as (b2, new_len):
            # store new length
            ret.append(STORE(darray_node, new_len))

            # NOTE skip array bounds check bc we already asserted len two lines up
            if return_popped_item:
                popped_item = get_element_ptr(darray_node, new_len, array_bounds_check=False)
                ret.append(popped_item)
                typ = popped_item.typ
                location = popped_item.location
            else:
                typ, location = None, None

            return IRnode.from_list(b1.resolve(b2.resolve(ret)), typ=typ, location=location)


# add an offset to a pointer, keeping location and encoding info
def add_ofst(ptr, ofst):
    ret = ["add", ptr, ofst]
    return IRnode.from_list(ret, location=ptr.location, encoding=ptr.encoding)


# shorthand util
def _mul(x, y):
    ret = ["mul", x, y]
    return IRnode.from_list(ret)


def _calculate_size_bounds(parent_t, member_t, ptr, hi, buf_ofst):
    member_abi_t = member_t.abi_type

    if hi is None:
        hi = parent_t.abi_type.size_bound()
        hi -= buf_ofst
    else:
        hi = ["sub", hi, buf_ofst]

    if not member_abi_t.is_dynamic():
        return member_abi_t.static_size(), hi

    if isinstance(member_abi_t, ABI_Bytes):
        count = IRnode.from_list(LOAD(ptr))
        return ["add", count, 32], hi

    if isinstance(member_abi_t, ABI_DynamicArray) and not member_abi_t.subtyp.is_dynamic():
        count = IRnode.from_list(LOAD(ptr), typ=UINT256_T)
        payload_sz = ["mul", count, member_abi_t.subtyp.static_size()]
        return ["add", payload_sz, 32], hi

    parent_static_bound = parent_t.abi_type.size_bound()
    # subtract the size of the length word (if applicable), since
    # the relative pointers are from the start of the "inner"
    # static array, not from the beginning of the dynarray
    parent_static_bound -= buf_ofst
    # runtime value check only for the innermost payload
    return member_abi_t.size_bound(), parent_static_bound


# Resolve pointer locations for ABI-encoded data
def _getelemptr_abi_helper(parent, member_t, ofst, clamp_=True, hi=None):
    parent_t = parent.typ
    member_abi_t = member_t.abi_type

    buf_ofst = 0

    # ABI encoding has length word and then pretends length is not there
    # e.g. [[1,2]] is encoded as 0x01 <len> 0x20 <inner array ofst> <encode(inner array)>
    # note that inner array ofst is 0x20, not 0x40.
    if has_length_word(parent.typ):
        buf_ofst = parent.location.word_scale * DYNAMIC_ARRAY_OVERHEAD
        parent = add_ofst(parent, buf_ofst)

    ofst_ir = add_ofst(parent, ofst)

    if member_abi_t.is_dynamic():
        # the relative location of `member` in the abi payload
        abi_ofst = unwrap_location(ofst_ir)

        # double dereference, according to ABI spec
        # `ofst_ir` is the "real" (absolute) pointer to the item
        if parent.location != MEMORY:
            ofst_ir = add_ofst(parent, abi_ofst)

        # if abi decoding from memory, we add extra sanity checks to validate
        # the pointers are in-bounds.
        else:
            with abi_ofst.cache_when_complex("abi_ofst") as (b1, abi_ofst):
                # TODO: cache add_ofst(parent, abi_ofst)
                item_bound, buf_bound = _calculate_size_bounds(
                    parent_t, member_t, add_ofst(parent, abi_ofst), hi, buf_ofst
                )

                # check the location that `head` points to has no risk
                # of overflowing the buffer, i.e. that
                # `abi_ofst + item_size_bound <= buf bound`
                # TODO: runtime check? `ofst_i + len_i < ofst_(i+1)`
                bounds_check = check_buffer_overflow_ir(abi_ofst, item_bound, buf_bound)

                ofst_ir = ["seq", bounds_check, add_ofst(parent, abi_ofst)]
                ofst_ir = b1.resolve(ofst_ir)

    return IRnode.from_list(
        ofst_ir,
        typ=member_t,
        location=parent.location,
        encoding=parent.encoding,
        annotation=f"{parent}{ofst}",
    )


# TODO simplify this code, especially the ABI decoding
def _get_element_ptr_tuplelike(parent, key, hi=None):
    typ = parent.typ
    assert is_tuple_like(typ)

    if isinstance(typ, StructT):
        assert isinstance(key, str)
        subtype = typ.member_types[key]
        attrs = list(typ.tuple_keys())
        index = attrs.index(key)
        annotation = key
    else:
        # TupleT
        assert isinstance(key, int)
        subtype = typ.member_types[key]
        attrs = list(typ.tuple_keys())
        index = key
        annotation = None

    # generated by empty() + make_setter
    if parent.value == "~empty":
        return IRnode.from_list("~empty", typ=subtype)

    if parent.value == "multi":
        assert parent.encoding != Encoding.ABI, "no abi-encoded literals"
        return parent.args[index]

    ofst = 0  # offset from parent start

    if parent.encoding == Encoding.ABI:
        if parent.location in (STORAGE, TRANSIENT):  # pragma: nocover
            raise CompilerPanic("storage variables should not be abi encoded")

        member_t = typ.member_types[attrs[index]]

        for i in range(index):
            member_abi_t = typ.member_types[attrs[i]].abi_type
            ofst += member_abi_t.embedded_static_size()

        return _getelemptr_abi_helper(parent, member_t, ofst, hi=hi)

    data_location = address_space_to_data_location(parent.location)
    for i in range(index):
        t = typ.member_types[attrs[i]]
        ofst += t.get_size_in(data_location)

    return IRnode.from_list(
        add_ofst(parent, ofst),
        typ=subtype,
        location=parent.location,
        encoding=parent.encoding,
        annotation=annotation,
    )


def has_length_word(typ):
    # Consider moving this to an attribute on typ
    return isinstance(typ, (DArrayT, _BytestringT))


# TODO simplify this code, especially the ABI decoding
def _get_element_ptr_array(parent, key, array_bounds_check, hi=None):
    assert is_array_like(parent.typ)

    if not is_integer_type(key.typ):  # pragma: nocover
        raise TypeCheckFailure(f"{key.typ} used as array index")

    subtype = parent.typ.value_type

    if parent.value == "~empty":
        if array_bounds_check:
            # this case was previously missing a bounds check. codegen
            # is a bit complicated when bounds check is required, so
            # block it. there is no reason to index into a literal empty
            # array anyways!
            raise TypeCheckFailure("indexing into zero array not allowed")
        return IRnode.from_list("~empty", subtype)

    if parent.value == "multi":
        assert isinstance(key.value, int)
        return parent.args[key.value]

    ix = unwrap_location(key)

    if array_bounds_check:
        is_darray = isinstance(parent.typ, DArrayT)
        bound = get_dyn_array_count(parent) if is_darray else parent.typ.count
        # NOTE: there are optimization rules for the bounds check when
        # ix or bound is literal
        with ix.cache_when_complex("ix") as (b1, ix):
            LT = "slt" if ix.typ.is_signed else "lt"
            # note: this is optimized out for unsigned integers
            is_negative = [LT, ix, 0]
            # always use unsigned ge, since bound is always an unsigned quantity
            is_oob = ["ge", ix, bound]
            checked_ix = ["seq", ["assert", ["iszero", ["or", is_negative, is_oob]]], ix]
            ix = b1.resolve(IRnode.from_list(checked_ix))
        ix.set_error_msg(f"{parent.typ} bounds check")

    if parent.encoding == Encoding.ABI:
        if parent.location in (STORAGE, TRANSIENT):  # pragma: nocover
            raise CompilerPanic("storage variables should not be abi encoded")

        member_abi_t = subtype.abi_type

        ofst = _mul(ix, member_abi_t.embedded_static_size())

        return _getelemptr_abi_helper(parent, subtype, ofst, hi=hi)

    data_location = address_space_to_data_location(parent.location)
    element_size = subtype.get_size_in(data_location)

    ofst = _mul(ix, element_size)

    if has_length_word(parent.typ):
        data_ptr = add_ofst(parent, parent.location.word_scale * DYNAMIC_ARRAY_OVERHEAD)
    else:
        data_ptr = parent

    return IRnode.from_list(add_ofst(data_ptr, ofst), typ=subtype, location=parent.location)


def _get_element_ptr_mapping(parent, key):
    assert isinstance(parent.typ, HashMapT)
    subtype = parent.typ.value_type
    key = unwrap_location(key)

    if parent.location not in (STORAGE, TRANSIENT):  # pragma: nocover
        raise TypeCheckFailure(f"bad dereference on mapping {parent}[{key}]")

    return IRnode.from_list(["sha3_64", parent, key], typ=subtype, location=parent.location)


# Take a value representing a memory or storage location, and descend down to
# an element or member variable
# This is analogous (but not necessarily equivalent to) getelementptr in LLVM.
def get_element_ptr(parent, key, array_bounds_check=True, hi=None):
    with parent.cache_when_complex("val") as (b, parent):
        typ = parent.typ

        if is_tuple_like(typ):
            ret = _get_element_ptr_tuplelike(parent, key, hi)

        elif isinstance(typ, HashMapT):
            ret = _get_element_ptr_mapping(parent, key)

        elif is_array_like(typ):
            ret = _get_element_ptr_array(parent, key, array_bounds_check, hi)

        else:  # pragma: nocover
            raise CompilerPanic(f"get_element_ptr cannot be called on {typ}")

        return b.resolve(ret)


def LOAD(ptr: IRnode) -> IRnode:
    if ptr.location is None:  # pragma: nocover
        raise CompilerPanic("cannot dereference non-pointer type")
    op = ptr.location.load_op
    if op is None:  # pragma: nocover
        raise CompilerPanic(f"unreachable {ptr.location}")
    return IRnode.from_list([op, ptr])


def eval_once_check(name):
    # an IRnode which enforces uniqueness. include with a side-effecting
    # operation to sanity check that the codegen pipeline only generates
    # the side-effecting operation once (otherwise, IR-to-assembly will
    # throw a duplicate label exception). there is no runtime overhead
    # since the jumpdest gets optimized out in the final stage of assembly.
    return IRnode.from_list(["unique_symbol", name])


def ensure_eval_once(name, irnode):
    return ["seq", eval_once_check(_freshname(name)), irnode]


def STORE(ptr: IRnode, val: IRnode) -> IRnode:
    if ptr.location is None:  # pragma: nocover
        raise CompilerPanic("cannot dereference non-pointer type")
    op = ptr.location.store_op
    if op is None:  # pragma: nocover
        raise CompilerPanic(f"unreachable {ptr.location}")

    store = [op, ptr, val]
    # don't use eval_once_check for memory, immutables because it interferes
    # with optimizer
    if ptr.location in (MEMORY, IMMUTABLES):
        return IRnode.from_list(store)

    return IRnode.from_list(ensure_eval_once(f"{op}_", store))


# Unwrap location
def unwrap_location(orig):
    if orig.location is not None:
        return IRnode.from_list(LOAD(orig), typ=orig.typ)
    else:
        # CMC 2022-03-24 TODO refactor so this branch can be removed
        if orig.value == "~empty":
            # must be word type
            return IRnode.from_list(0, typ=orig.typ)
        return orig


# utility function, constructs an IR tuple out of a list of IR nodes
def ir_tuple_from_args(args):
    typ = TupleT([x.typ for x in args])
    return IRnode.from_list(["multi"] + [x for x in args], typ=typ)


def needs_external_call_wrap(typ):
    # for calls to ABI conforming contracts.
    # according to the ABI spec, return types are ALWAYS tuples even
    # if only one element is being returned.
    # https://solidity.readthedocs.io/en/latest/abi-spec.html#function-selector-and-argument-encoding
    # "and the return values v_1, ..., v_k of f are encoded as
    #
    #    enc((v_1, ..., v_k))
    #    i.e. the values are combined into a tuple and encoded.
    # "
    # therefore, wrap it in a tuple if it's not already a tuple.
    # for example, `bytes` is returned as abi-encoded (bytes,)
    # and `(bytes,)` is returned as abi-encoded ((bytes,),)
    # In general `-> X` gets returned as (X,)
    # including structs. MyStruct is returned as abi-encoded (MyStruct,).
    # (Sorry this is so confusing. I didn't make these rules.)

    return not (isinstance(typ, TupleT) and typ.length > 1)


def calculate_type_for_external_return(typ):
    if needs_external_call_wrap(typ):
        return TupleT([typ])
    return typ


def wrap_value_for_external_return(ir_val):
    # used for LHS promotion
    if needs_external_call_wrap(ir_val.typ):
        return ir_tuple_from_args([ir_val])
    else:
        return ir_val


def set_type_for_external_return(ir_val):
    # used for RHS promotion
    ir_val.typ = calculate_type_for_external_return(ir_val.typ)


# return a dummy IRnode with the given type
def dummy_node_for_type(typ):
    return IRnode("fake_node", typ=typ)


def _check_assign_bytes(left, right):
    if right.typ.maxlen > left.typ.maxlen:  # pragma: nocover
        raise TypeMismatch(f"Cannot cast from {right.typ} to {left.typ}")

    # stricter check for zeroing a byte array.
    # TODO: these should be TypeCheckFailure instead of TypeMismatch
    if right.value == "~empty" and right.typ.maxlen != left.typ.maxlen:  # pragma: nocover
        raise TypeMismatch(f"Cannot cast from empty({right.typ}) to {left.typ}")


def _check_assign_list(left, right):
    def FAIL():  # pragma: no cover
        raise TypeCheckFailure(f"assigning {right.typ} to {left.typ}")

    if left.value == "multi":  # pragma: nocover
        # Cannot do something like [a, b, c] = [1, 2, 3]
        FAIL()

    if isinstance(left.typ, SArrayT):
        if not is_array_like(right.typ):  # pragma: nocover
            FAIL()
        if left.typ.count != right.typ.count:  # pragma: nocover
            FAIL()

        # TODO recurse into left, right if literals?
        check_assign(
            dummy_node_for_type(left.typ.value_type), dummy_node_for_type(right.typ.value_type)
        )

    if isinstance(left.typ, DArrayT):
        if not isinstance(right.typ, DArrayT):  # pragma: nocover
            FAIL()

        if left.typ.count < right.typ.count:  # pragma: nocover
            FAIL()

        # stricter check for zeroing
        if right.value == "~empty" and right.typ.count != left.typ.count:  # pragma: nocover
            raise TypeCheckFailure(
                f"Bad type for clearing bytes: expected {left.typ} but got {right.typ}"
            )

        # TODO recurse into left, right if literals?
        check_assign(
            dummy_node_for_type(left.typ.value_type), dummy_node_for_type(right.typ.value_type)
        )


def _check_assign_tuple(left, right):
    def FAIL():  # pragma: no cover
        raise TypeCheckFailure(f"assigning {right.typ} to {left.typ}")

    if not isinstance(right.typ, left.typ.__class__):  # pragma: nocover
        FAIL()

    if isinstance(left.typ, StructT):
        for k in left.typ.member_types:
            if k not in right.typ.member_types:  # pragma: nocover
                FAIL()
            # TODO recurse into left, right if literals?
            check_assign(
                dummy_node_for_type(left.typ.member_types[k]),
                dummy_node_for_type(right.typ.member_types[k]),
            )

        for k in right.typ.member_types:
            if k not in left.typ.member_types:  # pragma: nocover
                FAIL()

        if left.typ.name != right.typ.name:  # pragma: nocover
            FAIL()

    else:
        if len(left.typ.member_types) != len(right.typ.member_types):  # pragma: nocover
            FAIL()
        for left_, right_ in zip(left.typ.member_types, right.typ.member_types):
            # TODO recurse into left, right if literals?
            check_assign(dummy_node_for_type(left_), dummy_node_for_type(right_))


# sanity check an assignment
# typechecking source code is done at an earlier phase
# this function is more of a sanity check for typechecking internally
# generated assignments
# TODO: do we still need this?
def check_assign(left, right):
    def FAIL():  # pragma: no cover
        raise TypeCheckFailure(f"assigning {right.typ} to {left.typ} {left} {right}")

    if isinstance(left.typ, _BytestringT):
        _check_assign_bytes(left, right)
    elif is_array_like(left.typ):
        _check_assign_list(left, right)
    elif is_tuple_like(left.typ):
        _check_assign_tuple(left, right)

    elif left.typ._is_prim_word:
        # TODO once we propagate types from typechecker, introduce this check:
        # if left.typ != right.typ:  # pragma: nocover
        #    FAIL()
        pass

    else:  # pragma: no cover
        FAIL()


_label = 0


# TODO might want to coalesce with Context.fresh_varname and compile_ir.mksymbol
def _freshname(name):
    global _label
    _label += 1
    return f"{name}{_label}"


def reset_names():
    global _label
    _label = 0


# returns True if t is ABI encoded and is a type that needs any kind of
# validation
def needs_clamp(t, encoding):
    if encoding == Encoding.VYPER:
        return False
    if encoding != Encoding.ABI:  # pragma: nocover
        raise CompilerPanic("unreachable")
    if isinstance(t, (_BytestringT, DArrayT)):
        return True
    if isinstance(t, FlagT):
        return len(t._flag_members) < 256
    if isinstance(t, SArrayT):
        return needs_clamp(t.value_type, encoding)
    if is_tuple_like(t):
        return any(needs_clamp(m, encoding) for m in t.tuple_members())
    if t._is_prim_word:
        return t not in (INT256_T, UINT256_T, BYTES32_T)

    raise CompilerPanic("unreachable")  # pragma: nocover


# Create an x=y statement, where the types may be compound
def make_setter(left, right, hi=None):
    check_assign(left, right)

    if (
        hi is None
        and isinstance(right.typ, _BytestringT)
        and right.location == MEMORY
        and right.encoding == Encoding.ABI
    ):
        # TODO: if decoding ABI encoded returnbuf should we use min(returndatasize, buflen)?
        # TODO: should we pass a ref to top-lvl buff to _getelemptr_abi_helper and load len there?
        hi = get_bytearray_length(right)

    # For types which occupy just one word we can use single load/store
    if left.typ._is_prim_word:
        enc = right.encoding  # unwrap_location butchers encoding
        right = unwrap_location(right)
        # TODO rethink/streamline the clamp_basetype logic
        if needs_clamp(right.typ, enc):
            right = clamp_basetype(right)

        return STORE(left, right)

    # Byte arrays
    elif isinstance(left.typ, _BytestringT):
        # TODO rethink/streamline the clamp_basetype logic
        if needs_clamp(right.typ, right.encoding):
            with right.cache_when_complex("bs_ptr") as (b, right):
                copier = make_byte_array_copier(left, right)
                ret = b.resolve(["seq", clamp_bytestring(right), copier])
        else:
            ret = make_byte_array_copier(left, right)

        return IRnode.from_list(ret)

    elif isinstance(left.typ, DArrayT):
        # TODO should we enable this?
        # implicit conversion from sarray to darray
        # if isinstance(right.typ, SArrayType):
        #    return _complex_make_setter(left, right)

        # TODO rethink/streamline the clamp_basetype logic
        if needs_clamp(right.typ, right.encoding):
            with right.cache_when_complex("arr_ptr") as (b, right):
                copier = _dynarray_make_setter(left, right, hi=hi)
                ret = b.resolve(["seq", clamp_dyn_array(right), copier])
        else:
            ret = _dynarray_make_setter(left, right)

        return IRnode.from_list(ret)

    # Complex Types
    assert isinstance(left.typ, (SArrayT, TupleT, StructT))

    return _complex_make_setter(left, right, hi=hi)


<<<<<<< HEAD
_opt_level = OptimizationLevel.GAS


# FIXME: this is to get around the fact that we don't have a
# proper context object in the IR generation phase.
@contextlib.contextmanager
def anchor_opt_level(new_level: OptimizationLevel) -> Generator:
    """
    Set the global optimization level variable for the duration of this
    context manager.
    """
    assert isinstance(new_level, OptimizationLevel)

    global _opt_level
    try:
        tmp = _opt_level
        _opt_level = new_level
        yield
    finally:
        _opt_level = tmp


def _opt_codesize():
    return _opt_level == OptimizationLevel.CODESIZE


def _opt_gas():
    return _opt_level == OptimizationLevel.GAS


def _opt_none():
    return _opt_level == OptimizationLevel.NONE


def _complex_make_setter(left, right, hi=None):
=======
def _complex_make_setter(left, right):
>>>>>>> 1592ea1b
    if right.value == "~empty" and left.location == MEMORY:
        # optimized memzero
        return mzero(left, left.typ.memory_bytes_required)

    ret = ["seq"]

    if isinstance(left.typ, SArrayT):
        n_items = right.typ.count
        keys = [IRnode.from_list(i, typ=UINT256_T) for i in range(n_items)]

    else:
        assert is_tuple_like(left.typ)
        keys = left.typ.tuple_keys()

    if left.is_pointer and right.is_pointer and right.encoding == Encoding.VYPER:
        # both left and right are pointers, see if we want to batch copy
        # instead of unrolling the loop.
        assert left.encoding == Encoding.VYPER
        len_ = left.typ.memory_bytes_required

        has_storage = STORAGE in (left.location, right.location)
        if has_storage:
            if _opt_codesize():
                # assuming PUSH2, a single sstore(dst (sload src)) is 8 bytes,
                # sstore(add (dst ofst), (sload (add (src ofst)))) is 16 bytes,
                # whereas loop overhead is 16-17 bytes.
                base_cost = 3
                if left._optimized.is_literal:
                    # code size is smaller since add is performed at compile-time
                    base_cost += 1
                if right._optimized.is_literal:
                    base_cost += 1
                # the formula is a heuristic, but it works.
                # (CMC 2023-07-14 could get more detailed for PUSH1 vs
                # PUSH2 etc but not worried about that too much now,
                # it's probably better to add a proper unroll rule in the
                # optimizer.)
                should_batch_copy = len_ >= 32 * base_cost
            elif _opt_gas():
                # kind of arbitrary, but cut off when code used > ~160 bytes
                should_batch_copy = len_ >= 32 * 10
            else:
                assert _opt_none()
                # don't care, just generate the most readable version
                should_batch_copy = True
        else:
            # find a cutoff for memory copy where identity is cheaper
            # than unrolled mloads/mstores
            # if MCOPY is available, mcopy is *always* better (except in
            # the 1 word case, but that is already handled by copy_bytes).
            if right.location == MEMORY and _opt_gas() and not version_check(begin="cancun"):
                # cost for 0th word - (mstore dst (mload src))
                base_unroll_cost = 12
                nth_word_cost = base_unroll_cost
                if not left._optimized.is_literal:
                    # (mstore (add N dst) (mload src))
                    nth_word_cost += 6
                if not right._optimized.is_literal:
                    # (mstore dst (mload (add N src)))
                    nth_word_cost += 6

                identity_base_cost = 115  # staticcall 4 gas dst len src len

                n_words = ceil32(len_) // 32
                should_batch_copy = (
                    base_unroll_cost + (nth_word_cost * (n_words - 1)) >= identity_base_cost
                )

            # calldata to memory, code to memory, cancun, or codesize -
            # batch copy is always better.
            else:
                should_batch_copy = True

        if should_batch_copy:
            return copy_bytes(left, right, len_, len_)

    # general case, unroll
    with left.cache_when_complex("_L") as (b1, left), right.cache_when_complex("_R") as (b2, right):
        for k in keys:
            l_i = get_element_ptr(left, k, array_bounds_check=False, hi=hi)
            r_i = get_element_ptr(right, k, array_bounds_check=False, hi=hi)
            ret.append(make_setter(l_i, r_i, hi=hi))

        return b1.resolve(b2.resolve(IRnode.from_list(ret)))


def ensure_in_memory(ir_var, context):
    """Ensure a variable is in memory. This is useful for functions
    which expect to operate on memory variables.
    """
    if ir_var.location == MEMORY:
        return ir_var

    typ = ir_var.typ
    buf = IRnode.from_list(context.new_internal_variable(typ), typ=typ, location=MEMORY)
    do_copy = make_setter(buf, ir_var)

    return IRnode.from_list(["seq", do_copy, buf], typ=typ, location=MEMORY)


def eval_seq(ir_node):
    """Tries to find the "return" value of a `seq` statement, in order so
    that the value can be known without possibly evaluating side effects
    """
    if ir_node.value in ("seq", "with") and len(ir_node.args) > 0:
        return eval_seq(ir_node.args[-1])
    if isinstance(ir_node.value, int):
        return IRnode.from_list(ir_node)
    return None


def mzero(dst, nbytes):
    # calldatacopy from past-the-end gives zero bytes.
    # cf. YP H.2 (ops section) with CALLDATACOPY spec.
    return IRnode.from_list(
        # calldatacopy mempos calldatapos len
        ["calldatacopy", dst, "calldatasize", nbytes],
        annotation="mzero",
    )


# zero pad a bytearray according to the ABI spec. The last word
# of the byte array needs to be right-padded with zeroes.
def zero_pad(bytez_placeholder):
    len_ = ["mload", bytez_placeholder]
    dst = ["add", ["add", bytez_placeholder, 32], "len"]
    # the runtime length of the data rounded up to nearest 32
    # from spec:
    #   the actual value of X as a byte sequence,
    #   followed by the *minimum* number of zero-bytes
    #   such that len(enc(X)) is a multiple of 32.
    # optimized form of ceil32(len) - len:
    num_zero_bytes = ["mod", ["sub", 0, "len"], 32]
    return IRnode.from_list(
        ["with", "len", len_, ["with", "dst", dst, mzero("dst", num_zero_bytes)]],
        annotation="Zero pad",
    )


# convenience rewrites for shr/sar/shl
def shr(bits, x):
    return ["shr", bits, x]


# convenience rewrites for shr/sar/shl
def shl(bits, x):
    return ["shl", bits, x]


def sar(bits, x):
    return ["sar", bits, x]


def clamp_bytestring(ir_node):
    t = ir_node.typ
    if not isinstance(t, _BytestringT):  # pragma: nocover
        raise CompilerPanic(f"{t} passed to clamp_bytestring")
    ret = ["assert", ["le", get_bytearray_length(ir_node), t.maxlen]]
    return IRnode.from_list(ret, error_msg=f"{ir_node.typ} bounds check")


def clamp_dyn_array(ir_node):
    t = ir_node.typ
    assert isinstance(t, DArrayT)
    ret = ["assert", ["le", get_dyn_array_count(ir_node), t.count]]
    return IRnode.from_list(ret, error_msg=f"{ir_node.typ} bounds check")


# clampers for basetype
def clamp_basetype(ir_node):
    t = ir_node.typ
    if not t._is_prim_word:  # pragma: nocover
        raise CompilerPanic(f"{t} passed to clamp_basetype")

    # copy of the input
    ir_node = unwrap_location(ir_node)

    if isinstance(t, FlagT):
        bits = len(t._flag_members)
        # assert x >> bits == 0
        ret = int_clamp(ir_node, bits, signed=False)

    elif isinstance(t, (IntegerT, DecimalT)):
        if t.bits == 256:
            ret = ir_node
        else:
            ret = int_clamp(ir_node, t.bits, signed=t.is_signed)

    elif isinstance(t, BytesM_T):
        if t.m == 32:
            ret = ir_node  # special case, no clamp.
        else:
            ret = bytes_clamp(ir_node, t.m)

    elif isinstance(t, (AddressT, InterfaceT)):
        ret = int_clamp(ir_node, 160)
    elif t in (BoolT(),):
        ret = int_clamp(ir_node, 1)
    else:  # pragma: no cover
        raise CompilerPanic(f"{t} passed to clamp_basetype")

    return IRnode.from_list(ret, typ=ir_node.typ, error_msg=f"validate {t}")


def int_clamp(ir_node, bits, signed=False):
    """Generalized clamper for integer types. Takes the number of bits,
    whether it's signed, and returns an IR node which checks it is
    in bounds. (Consumers should use clamp_basetype instead which uses
    type-based dispatch and is a little safer.)
    """
    if bits >= 256:  # pragma: nocover
        raise CompilerPanic(f"invalid clamp: {bits}>=256 ({ir_node})")

    u = "u" if not signed else ""
    msg = f"{u}int{bits} bounds check"
    with ir_node.cache_when_complex("val") as (b, val):
        if signed:
            # example for bits==128:
            # promote_signed_int(val, bits) is the "canonical" version of val
            # if val is in bounds, the bits above bit 128 should be equal.
            # (this works for both val >= 0 and val < 0. in the first case,
            # all upper bits should be 0 if val is a valid int128,
            # in the latter case, all upper bits should be 1.)
            assertion = ["assert", ["eq", val, promote_signed_int(val, bits)]]
        else:
            assertion = ["assert", ["iszero", shr(bits, val)]]

        assertion = IRnode.from_list(assertion, error_msg=msg)

        ret = b.resolve(["seq", assertion, val])

    return IRnode.from_list(ret, annotation=msg)


def bytes_clamp(ir_node: IRnode, n_bytes: int) -> IRnode:
    if not (0 < n_bytes <= 32):  # pragma: nocover
        raise CompilerPanic(f"bad type: bytes{n_bytes}")
    msg = f"bytes{n_bytes} bounds check"
    with ir_node.cache_when_complex("val") as (b, val):
        assertion = IRnode.from_list(["assert", ["iszero", shl(n_bytes * 8, val)]], error_msg=msg)
        ret = b.resolve(["seq", assertion, val])

    return IRnode.from_list(ret, annotation=msg)


# e.g. for int8, promote 255 to -1
def promote_signed_int(x, bits):
    assert bits % 8 == 0
    ret = ["signextend", bits // 8 - 1, x]
    return IRnode.from_list(ret, annotation=f"promote int{bits}")


# general clamp function for all ops and numbers
def clamp(op, arg, bound):
    with IRnode.from_list(arg).cache_when_complex("clamp_arg") as (b1, arg):
        check = IRnode.from_list(["assert", [op, arg, bound]], error_msg=f"clamp {op} {bound}")
        ret = ["seq", check, arg]
        return IRnode.from_list(b1.resolve(ret), typ=arg.typ)


def clamp_nonzero(arg):
    # TODO: use clamp("ne", arg, 0) once optimizer rules can handle it
    with IRnode.from_list(arg).cache_when_complex("should_nonzero") as (b1, arg):
        check = IRnode.from_list(["assert", arg], error_msg="check nonzero")
        ret = ["seq", check, arg]
        return IRnode.from_list(b1.resolve(ret), typ=arg.typ)


def clamp_le(arg, hi, signed):
    LE = "sle" if signed else "le"
    return clamp(LE, arg, hi)


def clamp2(lo, arg, hi, signed):
    with IRnode.from_list(arg).cache_when_complex("clamp2_arg") as (b1, arg):
        GE = "sge" if signed else "ge"
        LE = "sle" if signed else "le"
        ret = ["seq", ["assert", ["and", [GE, arg, lo], [LE, arg, hi]]], arg]
        return IRnode.from_list(b1.resolve(ret), typ=arg.typ)


# make sure we don't overrun the source buffer, checking for overflow:
# valid inputs satisfy:
#   `assert !(start+length > src_len || start+length < start)`
def check_buffer_overflow_ir(start, length, src_len):
    with start.cache_when_complex("start") as (b1, start):
        with add_ofst(start, length).cache_when_complex("end") as (b2, end):
            arithmetic_overflow = ["lt", end, start]
            buffer_oob = ["gt", end, src_len]
            ok = ["iszero", ["or", arithmetic_overflow, buffer_oob]]
            return b1.resolve(b2.resolve(["assert", ok]))<|MERGE_RESOLUTION|>--- conflicted
+++ resolved
@@ -1,10 +1,4 @@
-<<<<<<< HEAD
-import contextlib
-from typing import Generator
-
 from vyper.abi_types import ABI_Bytes, ABI_DynamicArray
-=======
->>>>>>> 1592ea1b
 from vyper.codegen.ir_node import Encoding, IRnode
 from vyper.compiler.settings import _opt_codesize, _opt_gas, _opt_none
 from vyper.evm.address_space import (
@@ -985,45 +979,7 @@
     return _complex_make_setter(left, right, hi=hi)
 
 
-<<<<<<< HEAD
-_opt_level = OptimizationLevel.GAS
-
-
-# FIXME: this is to get around the fact that we don't have a
-# proper context object in the IR generation phase.
-@contextlib.contextmanager
-def anchor_opt_level(new_level: OptimizationLevel) -> Generator:
-    """
-    Set the global optimization level variable for the duration of this
-    context manager.
-    """
-    assert isinstance(new_level, OptimizationLevel)
-
-    global _opt_level
-    try:
-        tmp = _opt_level
-        _opt_level = new_level
-        yield
-    finally:
-        _opt_level = tmp
-
-
-def _opt_codesize():
-    return _opt_level == OptimizationLevel.CODESIZE
-
-
-def _opt_gas():
-    return _opt_level == OptimizationLevel.GAS
-
-
-def _opt_none():
-    return _opt_level == OptimizationLevel.NONE
-
-
 def _complex_make_setter(left, right, hi=None):
-=======
-def _complex_make_setter(left, right):
->>>>>>> 1592ea1b
     if right.value == "~empty" and left.location == MEMORY:
         # optimized memzero
         return mzero(left, left.typ.memory_bytes_required)
