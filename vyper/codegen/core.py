from decimal import Context, setcontext

from vyper import ast as vy_ast
from vyper.codegen.ir_node import Encoding, IRnode
from vyper.codegen.types import (
    DYNAMIC_ARRAY_OVERHEAD,
    ArrayLike,
    BaseType,
    ByteArrayLike,
    DArrayType,
    MappingType,
    SArrayType,
    StructType,
    TupleLike,
    TupleType,
    ceil32,
    is_bytes_m_type,
    is_integer_type,
)
from vyper.evm.opcodes import version_check
from vyper.exceptions import (
    CompilerPanic,
    DecimalOverrideException,
    StructureException,
    TypeCheckFailure,
    TypeMismatch,
)
from vyper.utils import (
    GAS_CALLDATACOPY_WORD,
    GAS_CODECOPY_WORD,
    GAS_IDENTITY,
    GAS_IDENTITYWORD,
    MemoryPositions,
)


class DecimalContextOverride(Context):
    def __setattr__(self, name, value):
        if name == "prec":
            raise DecimalOverrideException("Overriding decimal precision disabled")
        super().__setattr__(name, value)


setcontext(DecimalContextOverride(prec=78))


# propagate revert message when calls to external contracts fail
def check_external_call(call_ir):
    copy_revertdata = ["returndatacopy", 0, 0, "returndatasize"]
    revert = ["revert", 0, "returndatasize"]

    propagate_revert_ir = ["seq", copy_revertdata, revert]
    return ["if", ["iszero", call_ir], propagate_revert_ir]


# cost per byte of the identity precompile
def _identity_gas_bound(num_bytes):
    return GAS_IDENTITY + GAS_IDENTITYWORD * (ceil32(num_bytes) // 32)


def _calldatacopy_gas_bound(num_bytes):
    return GAS_CALLDATACOPY_WORD * ceil32(num_bytes) // 32


def _codecopy_gas_bound(num_bytes):
    return GAS_CODECOPY_WORD * ceil32(num_bytes) // 32


# Copy byte array word-for-word (including layout)
def make_byte_array_copier(dst, src, pos=None):
    assert isinstance(src.typ, ByteArrayLike)
    assert isinstance(dst.typ, ByteArrayLike)

    if src.typ.maxlen > dst.typ.maxlen:
        raise TypeMismatch(f"Cannot cast from {src.typ} to {dst.typ}")
    # stricter check for zeroing a byte array.
    if src.value == "~empty" and src.typ.maxlen != dst.typ.maxlen:
        raise TypeMismatch(
            f"Bad type for clearing bytes: expected {dst.typ} but got {src.typ}"
        )  # pragma: notest

    if src.value == "~empty":
        # set length word to 0.
<<<<<<< HEAD
        return IRnode.from_list([store_op(dst.location), dst, 0], pos=pos)
=======
        return STORE(dst, 0)

    with src.cache_when_complex("src") as (b1, src):
        with get_bytearray_length(src).cache_when_complex("len") as (b2, len_):

            max_bytes = src.typ.maxlen

            ret = ["seq"]
            # store length
            ret.append(STORE(dst, len_))
>>>>>>> e34bfed0

            dst = bytes_data_ptr(dst)
            src = bytes_data_ptr(src)

            ret.append(copy_bytes(dst, src, len_, max_bytes))
            return b1.resolve(b2.resolve(ret))


# TODO maybe move me to types.py
def wordsize(location):
    if location in ("memory", "calldata", "data", "immutables"):
        return 32
    if location == "storage":
        return 1
    raise CompilerPanic(f"invalid location {location}")  # pragma: notest


def bytes_data_ptr(ptr):
    if ptr.location is None:
        raise CompilerPanic("tried to modify non-pointer type")
    assert isinstance(ptr.typ, ByteArrayLike)
    return add_ofst(ptr, wordsize(ptr.location))


def dynarray_data_ptr(ptr):
    if ptr.location is None:
        raise CompilerPanic("tried to modify non-pointer type")
    assert isinstance(ptr.typ, DArrayType)
    return add_ofst(ptr, wordsize(ptr.location))


def _dynarray_make_setter(dst, src, pos=None):
    assert isinstance(src.typ, DArrayType)
    assert isinstance(dst.typ, DArrayType)

    if src.value == "~empty":
        return IRnode.from_list([store_op(dst.location), dst, 0], pos=pos)

    if src.value == "multi":
        ret = ["seq"]
        # handle literals

        # write the length word
        store_length = [store_op(dst.location), dst, len(src.args)]
        ann = None
        if src.annotation is not None:
            ann = f"len({src.annotation})"
        store_length = IRnode.from_list(store_length, annotation=ann)
        ret.append(store_length)

        n_items = len(src.args)
        for i in range(n_items):
            k = IRnode.from_list(i, typ="uint256")
            dst_i = get_element_ptr(dst, k, pos=pos, array_bounds_check=False)
            src_i = get_element_ptr(src, k, pos=pos, array_bounds_check=False)
            ret.append(make_setter(dst_i, src_i, pos))

        return ret

    with src.cache_when_complex("darray_src") as (b1, src):

        # for ABI-encoded dynamic data, we must loop to unpack, since
        # the layout does not match our memory layout
        should_loop = (
            src.encoding in (Encoding.ABI, Encoding.JSON_ABI)
            and src.typ.subtype.abi_type.is_dynamic()
        )

        # if the subtype is dynamic, there might be a lot of
        # unused space inside of each element. for instance
        # DynArray[DynArray[uint256, 100], 5] where all the child
        # arrays are empty - for this case, we recursively call
        # into make_setter instead of straight bytes copy
        # TODO we can make this heuristic more precise, e.g.
        # loop when subtype.is_dynamic AND location == storage
        # OR array_size <= /bound where loop is cheaper than memcpy/
        should_loop |= src.typ.subtype.abi_type.is_dynamic()
        should_loop |= _needs_clamp(src.typ.subtype, src.encoding)

        with get_dyn_array_count(src).cache_when_complex("darray_count") as (b2, count):
            ret = ["seq"]
            ret.append(STORE(dst, count))

<<<<<<< HEAD
            # note: name clobbering for the ix is OK because
            # we never reach outside our level of nesting
            i = IRnode.from_list(_freshname("copy_darray_ix"), typ=uint)
=======
            if should_loop:
                i = LLLnode.from_list(_freshname("copy_darray_ix"), typ="uint256")
>>>>>>> e34bfed0

                loop_body = make_setter(
                    get_element_ptr(dst, i, array_bounds_check=False, pos=pos),
                    get_element_ptr(src, i, array_bounds_check=False, pos=pos),
                    pos=pos,
                )
                loop_body.annotation = f"{dst}[i] = {src}[i]"

                ret.append(["repeat", i, 0, count, src.typ.count, loop_body])

            else:
                element_size = src.typ.subtype.memory_bytes_required
                # number of elements * size of element in bytes
                n_bytes = _mul(count, element_size)
                max_bytes = src.typ.count * element_size

                src_ = dynarray_data_ptr(src)
                dst_ = dynarray_data_ptr(dst)
                ret.append(copy_bytes(dst_, src_, n_bytes, max_bytes))

            return b1.resolve(b2.resolve(ret))


# Copy bytes
# Accepts 4 arguments:
# (i) an IR node for the start position of the source
# (ii) an IR node for the start position of the destination
# (iii) an IR node for the length (in bytes)
# (iv) a constant for the max length (in bytes)
# NOTE: may pad to ceil32 of `length`! If you ask to copy 1 byte, it may
# copy an entire (32-byte) word, depending on the copy routine chosen.
def copy_bytes(dst, src, length, length_bound, pos=None):
    annotation = f"copy_bytes from {src} to {dst}"

    src = IRnode.from_list(src)
    dst = IRnode.from_list(dst)
    length = IRnode.from_list(length)

    with src.cache_when_complex("src") as (b1, src), length.cache_when_complex(
        "copy_bytes_count"
    ) as (b2, length,), dst.cache_when_complex("dst") as (b3, dst):

        # fast code for common case where num bytes is small
        # TODO expand this for more cases where num words is less than ~8
        if length_bound <= 32:
            copy_op = STORE(dst, LOAD(src))
            ret = IRnode.from_list(copy_op, annotation=annotation)
            return b1.resolve(b2.resolve(b3.resolve(ret)))

        if dst.location == "memory" and src.location in ("memory", "calldata", "data"):
            # special cases: batch copy to memory
            # TODO: iloadbytes
            if src.location == "memory":
                copy_op = ["staticcall", "gas", 4, src, length, dst, length]
                gas_bound = _identity_gas_bound(length_bound)
            elif src.location == "calldata":
                copy_op = ["calldatacopy", dst, src, length]
                gas_bound = _calldatacopy_gas_bound(length_bound)
            elif src.location == "data":
                copy_op = ["dloadbytes", dst, src, length]
                # note: dloadbytes compiles to CODECOPY
                gas_bound = _codecopy_gas_bound(length_bound)

            ret = IRnode.from_list(copy_op, annotation=annotation, add_gas_estimate=gas_bound)
            return b1.resolve(b2.resolve(b3.resolve(ret)))

        if dst.location == "immutables" and src.location in ("memory", "data"):
            # TODO istorebytes-from-mem, istorebytes-from-calldata(?)
            # compile to identity, CODECOPY respectively.
            pass

        # general case, copy word-for-word
        # pseudocode for our approach (memory-storage as example):
        # for i in range(len, bound=MAX_LEN):
        #   sstore(_dst + i, mload(src + i * 32))
        i = IRnode.from_list(_freshname("copy_bytes_ix"), typ="uint256")

        n = ["div", ["ceil32", length], 32]
        n_bound = ceil32(length_bound) // 32

        dst_i = add_ofst(dst, _mul(i, wordsize(dst.location)))
        src_i = add_ofst(src, _mul(i, wordsize(src.location)))

        copy_one_word = STORE(dst_i, LOAD(src_i))

        main_loop = ["repeat", i, 0, n, n_bound, copy_one_word]

        return b1.resolve(
            b2.resolve(b3.resolve(IRnode.from_list(main_loop, annotation=annotation, pos=pos)))
        )


# get the number of bytes at runtime
def get_bytearray_length(arg):
    typ = BaseType("uint256")
    return IRnode.from_list([load_op(arg.location), arg], typ=typ)


# get the number of elements at runtime
def get_dyn_array_count(arg):
    assert isinstance(arg.typ, DArrayType)

    typ = BaseType("uint256")

    if arg.value == "multi":
        return IRnode.from_list(len(arg.args), typ=typ)

    if arg.value == "~empty":
        # empty(DynArray[])
        return IRnode.from_list(0, typ=typ)

    return IRnode.from_list([load_op(arg.location), arg], typ=typ)


def append_dyn_array(darray_node, elem_node, pos=None):
    assert isinstance(darray_node.typ, DArrayType)

    assert darray_node.typ.count > 0, "jerk boy u r out"

    ret = ["seq"]
    with darray_node.cache_when_complex("darray") as (b1, darray_node):
        len_ = get_dyn_array_count(darray_node)
        with len_.cache_when_complex("old_darray_len") as (b2, len_):
            ret.append(["assert", ["le", len_, darray_node.typ.count - 1]])
            ret.append([store_op(darray_node.location), darray_node, ["add", len_, 1]])
            # NOTE: typechecks elem_node
            # NOTE skip array bounds check bc we already asserted len two lines up
            ret.append(
                make_setter(
                    get_element_ptr(darray_node, len_, array_bounds_check=False, pos=pos),
                    elem_node,
                    pos=pos,
                )
            )
            return IRnode.from_list(b1.resolve(b2.resolve(ret)), pos=pos)


def pop_dyn_array(darray_node, return_popped_item, pos=None):
    assert isinstance(darray_node.typ, DArrayType)
    ret = ["seq"]
    with darray_node.cache_when_complex("darray") as (b1, darray_node):
        old_len = ["clamp_nonzero", get_dyn_array_count(darray_node)]
        new_len = IRnode.from_list(["sub", old_len, 1], typ="uint256")

        with new_len.cache_when_complex("new_len") as (b2, new_len):
            ret.append([store_op(darray_node.location), darray_node, new_len])

            # NOTE skip array bounds check bc we already asserted len two lines up
            if return_popped_item:
                popped_item = get_element_ptr(
                    darray_node, new_len, array_bounds_check=False, pos=pos
                )
                ret.append(popped_item)
                typ = popped_item.typ
                location = popped_item.location
                encoding = popped_item.encoding
            else:
                typ, location, encoding = None, None, None
            return IRnode.from_list(
                b1.resolve(b2.resolve(ret)), typ=typ, location=location, encoding=encoding, pos=pos
            )


def getpos(node):
    return (
        node.lineno,
        node.col_offset,
        getattr(node, "end_lineno", None),
        getattr(node, "end_col_offset", None),
    )


# TODO since this is always(?) used as add_ofst(ptr, n*wordsize(ptr.location))
# maybe the API should be `add_words_to_ofst(ptr, n)` and handle the
# wordsize multiplication inside
def add_ofst(ptr, ofst):
    ofst = IRnode.from_list(ofst)
    if isinstance(ptr.value, int) and isinstance(ofst.value, int):
        # NOTE: duplicate with optimizer rule (but removing this makes a
        # test on --no-optimize mode use too much gas)
        ret = ptr.value + ofst.value
    else:
        ret = ["add", ptr, ofst]
    return IRnode.from_list(ret, location=ptr.location, encoding=ptr.encoding)


# shorthand util
def _mul(x, y):
    x, y = IRnode.from_list(x), IRnode.from_list(y)
    # NOTE: similar deal: duplicate with optimizer rule
    if isinstance(x.value, int) and isinstance(y.value, int):
        ret = x.value * y.value
    else:
        ret = ["mul", x, y]
    return IRnode.from_list(ret)


# Resolve pointer locations for ABI-encoded data
def _getelemptr_abi_helper(parent, member_t, ofst, pos=None, clamp=True):
    member_abi_t = member_t.abi_type

    # ABI encoding has length word and then pretends length is not there
    # e.g. [[1,2]] is encoded as 0x01 <len> 0x20 <inner array ofst> <encode(inner array)>
    # note that inner array ofst is 0x20, not 0x40.
    if has_length_word(parent.typ):
        parent = add_ofst(parent, wordsize(parent.location) * DYNAMIC_ARRAY_OVERHEAD)

    ofst_ir = add_ofst(parent, ofst)

    if member_abi_t.is_dynamic():
        # double dereference, according to ABI spec
        # TODO optimize special case: first dynamic item
        # offset is statically known.
        ofst_ir = add_ofst(parent, unwrap_location(ofst_ir))

    return IRnode.from_list(
        ofst_ir,
        typ=member_t,
        location=parent.location,
        encoding=parent.encoding,
        pos=pos,
        annotation=f"{parent}{ofst}",
    )


# TODO simplify this code, especially the ABI decoding
def _get_element_ptr_tuplelike(parent, key, pos):
    typ = parent.typ
    assert isinstance(typ, TupleLike)

    if isinstance(typ, StructType):
        assert isinstance(key, str)
        subtype = typ.members[key]
        attrs = list(typ.tuple_keys())
        index = attrs.index(key)
        annotation = key
    else:
        assert isinstance(key, int)
        subtype = typ.members[key]
        attrs = list(range(len(typ.members)))
        index = key
        annotation = None

    # generated by empty() + make_setter
    if parent.value == "~empty":
        return IRnode.from_list("~empty", typ=subtype)

    if parent.value == "multi":
        assert parent.encoding != Encoding.ABI, "no abi-encoded literals"
        return parent.args[index]

    ofst = 0  # offset from parent start

    if parent.encoding in (Encoding.ABI, Encoding.JSON_ABI):
        if parent.location == "storage":
            raise CompilerPanic("storage variables should not be abi encoded")  # pragma: notest

        member_t = typ.members[attrs[index]]

        for i in range(index):
            member_abi_t = typ.members[attrs[i]].abi_type
            ofst += member_abi_t.embedded_static_size()

        return _getelemptr_abi_helper(parent, member_t, ofst, pos)

    if parent.location == "storage":
        for i in range(index):
            ofst += typ.members[attrs[i]].storage_size_in_words
    elif parent.location in ("calldata", "memory", "data", "immutables"):
        for i in range(index):
            ofst += typ.members[attrs[i]].memory_bytes_required
    else:
        raise CompilerPanic(f"bad location {parent.location}")  # pragma: notest

    return IRnode.from_list(
        add_ofst(parent, ofst),
        typ=subtype,
        location=parent.location,
        encoding=parent.encoding,
        annotation=annotation,
        pos=pos,
    )


def has_length_word(typ):
    return isinstance(typ, (DArrayType, ByteArrayLike))


# TODO simplify this code, especially the ABI decoding
def _get_element_ptr_array(parent, key, pos, array_bounds_check):

    assert isinstance(parent.typ, ArrayLike)

    if not is_integer_type(key.typ):
        raise TypeCheckFailure(f"{key.typ} used as array index")

    subtype = parent.typ.subtype

    if parent.value == "~empty":
        if array_bounds_check:
            # this case was previously missing a bounds check. codegen
            # is a bit complicated when bounds check is required, so
            # block it. there is no reason to index into a literal empty
            # array anyways!
            raise TypeCheckFailure("indexing into zero array not allowed")
        return IRnode.from_list("~empty", subtype)

    if parent.value == "multi":
        assert isinstance(key.value, int)
        return parent.args[key.value]

    ix = unwrap_location(key)

    if array_bounds_check:
        # clamplt works, even for signed ints. since two's-complement
        # is used, if the index is negative, (unsigned) LT will interpret
        # it as a very large number, larger than any practical value for
        # an array index, and the clamp will throw an error.
        clamp_op = "uclamplt"
        is_darray = isinstance(parent.typ, DArrayType)
        bound = get_dyn_array_count(parent) if is_darray else parent.typ.count
        # NOTE: there are optimization rules for this when ix or bound is literal
        ix = IRnode.from_list([clamp_op, ix, bound], typ=ix.typ)

    if parent.encoding in (Encoding.ABI, Encoding.JSON_ABI):
        if parent.location == "storage":
            raise CompilerPanic("storage variables should not be abi encoded")  # pragma: notest

        member_abi_t = subtype.abi_type

        ofst = _mul(ix, member_abi_t.embedded_static_size())

        return _getelemptr_abi_helper(parent, subtype, ofst, pos)

    if parent.location == "storage":
        element_size = subtype.storage_size_in_words
    elif parent.location in ("calldata", "memory", "data", "immutables"):
        element_size = subtype.memory_bytes_required

    ofst = _mul(ix, element_size)

    if has_length_word(parent.typ):
        data_ptr = add_ofst(parent, wordsize(parent.location) * DYNAMIC_ARRAY_OVERHEAD)
    else:
        data_ptr = parent

    return IRnode.from_list(
        add_ofst(data_ptr, ofst), typ=subtype, location=parent.location, pos=pos
    )


def _get_element_ptr_mapping(parent, key, pos):
    assert isinstance(parent.typ, MappingType)
    subtype = parent.typ.valuetype
    key = unwrap_location(key)

    # TODO when is key None?
    if key is None or parent.location != "storage":
        raise TypeCheckFailure("bad dereference on mapping {parent}[{sub}]")

    return IRnode.from_list(["sha3_64", parent, key], typ=subtype, location="storage")


# Take a value representing a memory or storage location, and descend down to
# an element or member variable
# This is analogous (but not necessarily equivalent to) getelementptr in LLVM.
def get_element_ptr(parent, key, pos, array_bounds_check=True):
    with parent.cache_when_complex("val") as (b, parent):
        typ = parent.typ

        if isinstance(typ, TupleLike):
            ret = _get_element_ptr_tuplelike(parent, key, pos)

        elif isinstance(typ, MappingType):
            ret = _get_element_ptr_mapping(parent, key, pos)

        elif isinstance(typ, ArrayLike):
            ret = _get_element_ptr_array(parent, key, pos, array_bounds_check)

        else:
            raise CompilerPanic(f"get_element_ptr cannot be called on {typ}")  # pragma: notest

        return b.resolve(ret)


# TODO phase this out - make private and use LOAD instead
def load_op(location):
    if location == "memory":
        return "mload"
    if location == "storage":
        return "sload"
    if location == "calldata":
        return "calldataload"
    if location == "data":
        # refers to data section of currently executing code
        return "dload"
    if location == "immutables":
        # special address space for manipulating immutables before deploy
        # only makes sense in a constructor
        return "iload"
    raise CompilerPanic(f"unreachable {location}")  # pragma: notest


# TODO phase this out - make private and use STORE instead
def store_op(location):
    if location == "memory":
        return "mstore"
    if location == "storage":
        return "sstore"
    if location == "immutables":
        return "istore"
    raise CompilerPanic(f"unreachable {location}")  # pragma: notest


def LOAD(ptr: IRnode) -> IRnode:
    return IRnode.from_list([load_op(ptr.location), ptr])


def STORE(ptr: IRnode, val: IRnode) -> IRnode:
    return IRnode.from_list([store_op(ptr.location), ptr, val])


# Unwrap location
def unwrap_location(orig):
    if orig.location in ("memory", "storage", "calldata", "data", "immutables"):
        return IRnode.from_list(LOAD(orig), typ=orig.typ)
    else:
        # CMC 20210909 TODO double check if this branch can be removed
        if orig.value == "~empty":
            return IRnode.from_list(0, typ=orig.typ)
        return orig


# utility function, constructs an IR tuple out of a list of IR nodes
def ir_tuple_from_args(args):
    typ = TupleType([x.typ for x in args])
    return IRnode.from_list(["multi"] + [x for x in args], typ=typ)


def _needs_external_call_wrap(ir_typ):
    # for calls to ABI conforming contracts.
    # according to the ABI spec, return types are ALWAYS tuples even
    # if only one element is being returned.
    # https://solidity.readthedocs.io/en/latest/abi-spec.html#function-selector-and-argument-encoding
    # "and the return values v_1, ..., v_k of f are encoded as
    #
    #    enc((v_1, ..., v_k))
    #    i.e. the values are combined into a tuple and encoded.
    # "
    # therefore, wrap it in a tuple if it's not already a tuple.
    # for example, `bytes` is returned as abi-encoded (bytes,)
    # and `(bytes,)` is returned as abi-encoded ((bytes,),)
    # In general `-> X` gets returned as (X,)
    # including structs. MyStruct is returned as abi-encoded (MyStruct,).
    # (Sorry this is so confusing. I didn't make these rules.)

    return not (isinstance(ir_typ, TupleType) and len(ir_typ.members) > 1)


def calculate_type_for_external_return(ir_typ):
    if _needs_external_call_wrap(ir_typ):
        return TupleType([ir_typ])
    return ir_typ


def wrap_value_for_external_return(ir_val):
    # used for LHS promotion
    if _needs_external_call_wrap(ir_val.typ):
        return ir_tuple_from_args([ir_val])
    else:
        return ir_val


def set_type_for_external_return(ir_val):
    # used for RHS promotion
    ir_val.typ = calculate_type_for_external_return(ir_val.typ)


# return a dummy IRnode with the given type
def dummy_node_for_type(typ):
    return IRnode("fake_node", typ=typ)


def _check_assign_bytes(left, right):
    if right.typ.maxlen > left.typ.maxlen:
        raise TypeMismatch(f"Cannot cast from {right.typ} to {left.typ}")  # pragma: notest
    # stricter check for zeroing a byte array.
    if right.value == "~empty" and right.typ.maxlen != left.typ.maxlen:
        raise TypeMismatch(
            f"Bad type for clearing bytes: expected {left.typ} but got {right.typ}"
        )  # pragma: notest


def _check_assign_list(left, right):
    def FAIL():  # pragma: nocover
        raise TypeCheckFailure(f"assigning {right.typ} to {left.typ}")

    if left.value == "multi":
        # Cannot do something like [a, b, c] = [1, 2, 3]
        FAIL()  # pragma: notest

    if isinstance(left, SArrayType):
        if not isinstance(right, SArrayType):
            FAIL()  # pragma: notest
        if left.typ.count != right.typ.count:
            FAIL()  # pragma: notest
        check_assign(dummy_node_for_type(left.typ.subtyp), dummy_node_for_type(right.typ.subtyp))

    if isinstance(left, DArrayType):
        if not isinstance(right, DArrayType):
            FAIL()  # pragma: notest

        if left.typ.count < right.typ.count:
            FAIL()  # pragma: notest

        # stricter check for zeroing
        if right.value == "~empty" and right.typ.count != left.typ.count:
            raise TypeCheckFailure(
                f"Bad type for clearing bytes: expected {left.typ} but got {right.typ}"
            )  # pragma: notest

        check_assign(dummy_node_for_type(left.typ.subtyp), dummy_node_for_type(right.typ.subtyp))


def _check_assign_tuple(left, right):
    def FAIL():  # pragma: nocover
        raise TypeCheckFailure(f"assigning {right.typ} to {left.typ}")

    if not isinstance(right.typ, left.typ.__class__):
        FAIL()  # pragma: notest

    if isinstance(left.typ, StructType):
        for k in left.typ.members:
            if k not in right.typ.members:
                FAIL()  # pragma: notest
            check_assign(
                dummy_node_for_type(left.typ.members[k]),
                dummy_node_for_type(right.typ.members[k]),
            )

        for k in right.typ.members:
            if k not in left.typ.members:
                FAIL()  # pragma: notest

        if left.typ.name != right.typ.name:
            FAIL()  # pragma: notest

    else:
        if len(left.typ.members) != len(right.typ.members):
            FAIL()  # pragma: notest
        for (l, r) in zip(left.typ.members, right.typ.members):
            check_assign(dummy_node_for_type(l), dummy_node_for_type(r))


# sanity check an assignment
# typechecking source code is done at an earlier phase
# this function is more of a sanity check for typechecking internally
# generated assignments
def check_assign(left, right):
    def FAIL():  # pragma: nocover
        raise TypeCheckFailure(f"assigning {right.typ} to {left.typ} {left} {right}")

    if isinstance(left.typ, ByteArrayLike):
        _check_assign_bytes(left, right)
    elif isinstance(left.typ, ArrayLike):
        _check_assign_list(left, right)
    elif isinstance(left.typ, TupleLike):
        _check_assign_tuple(left, right)

    elif isinstance(left.typ, BaseType):
        # TODO once we propagate types from typechecker, introduce this check:
        # if left.typ != right.typ:
        #    FAIL()  # pragma: notest
        pass

    else:  # pragma: nocover
        FAIL()


_label = 0


# TODO might want to coalesce with Context.fresh_varname and compile_ir.mksymbol
def _freshname(name):
    global _label
    _label += 1
    return f"{name}{_label}"


# Create an x=y statement, where the types may be compound
def make_setter(left, right, pos):
    check_assign(left, right)

    # Basic types
    if isinstance(left.typ, BaseType):
        enc = right.encoding  # unwrap_location butchers encoding
        right = unwrap_location(right)
        # TODO rethink/streamline the clamp_basetype logic
        if _needs_clamp(right.typ, enc):
            right = clamp_basetype(right)

        op = store_op(left.location)
        return IRnode.from_list([op, left, right], pos=pos)

    # Byte arrays
    elif isinstance(left.typ, ByteArrayLike):
        # TODO rethink/streamline the clamp_basetype logic
        if _needs_clamp(right.typ, right.encoding):
            with right.cache_when_complex("bs_ptr") as (b, right):
                copier = make_byte_array_copier(left, right, pos)
                ret = b.resolve(["seq", clamp_bytestring(right), copier])
        else:
            ret = make_byte_array_copier(left, right, pos)

        return IRnode.from_list(ret)

    elif isinstance(left.typ, DArrayType):
        # TODO should we enable this?
        # implicit conversion from sarray to darray
        # if isinstance(right.typ, SArrayType):
        #    return _complex_make_setter(left, right, pos)

        # TODO rethink/streamline the clamp_basetype logic
        if _needs_clamp(right.typ, right.encoding):
            with right.cache_when_complex("arr_ptr") as (b, right):
                copier = _dynarray_make_setter(left, right, pos)
                ret = b.resolve(["seq", clamp_dyn_array(right), copier])
        else:
            ret = _dynarray_make_setter(left, right, pos)

        return IRnode.from_list(ret)

    # Arrays
    elif isinstance(left.typ, (SArrayType, TupleLike)):
        return _complex_make_setter(left, right, pos)


def _complex_make_setter(left, right, pos):
    if right.value == "~empty" and left.location == "memory":
        # optimized memzero
        return mzero(left, left.typ.memory_bytes_required)

    ret = ["seq"]

    if isinstance(left.typ, SArrayType):
        n_items = right.typ.count
        keys = [IRnode.from_list(i, typ="uint256") for i in range(n_items)]

    if isinstance(left.typ, TupleLike):
        keys = left.typ.tuple_keys()

    # if len(keyz) == 0:
    #    return IRnode.from_list(["pass"])

    # general case
    # TODO use copy_bytes when the generated code is above a certain size
    with left.cache_when_complex("_L") as (b1, left), right.cache_when_complex("_R") as (b2, right):

        for k in keys:
            l_i = get_element_ptr(left, k, pos=pos, array_bounds_check=False)
            r_i = get_element_ptr(right, k, pos=pos, array_bounds_check=False)
            ret.append(make_setter(l_i, r_i, pos))

        return b1.resolve(b2.resolve(IRnode.from_list(ret)))


def ensure_in_memory(ir_var, context, pos=None):
    """Ensure a variable is in memory. This is useful for functions
    which expect to operate on memory variables.
    """
    if ir_var.location == "memory":
        return ir_var

    typ = ir_var.typ
    buf = IRnode.from_list(context.new_internal_variable(typ), typ=typ, location="memory")
    do_copy = make_setter(buf, ir_var, pos=pos)

    return IRnode.from_list(["seq", do_copy, buf], typ=typ, location="memory")


def eval_seq(ir_node):
    """Tries to find the "return" value of a `seq` statement, in order so
    that the value can be known without possibly evaluating side effects
    """
    if ir_node.value in ("seq", "with") and len(ir_node.args) > 0:
        return eval_seq(ir_node.args[-1])
    if isinstance(ir_node.value, int):
        return IRnode.from_list(ir_node)
    return None


# TODO move return checks to vyper/semantics/validation
def is_return_from_function(node):
    if isinstance(node, vy_ast.Expr) and node.get("value.func.id") == "selfdestruct":
        return True
    if isinstance(node, vy_ast.Return):
        return True
    elif isinstance(node, vy_ast.Raise):
        return True
    else:
        return False


def check_single_exit(fn_node):
    _check_return_body(fn_node, fn_node.body)
    for node in fn_node.get_descendants(vy_ast.If):
        _check_return_body(node, node.body)
        if node.orelse:
            _check_return_body(node, node.orelse)


def _check_return_body(node, node_list):
    return_count = len([n for n in node_list if is_return_from_function(n)])
    if return_count > 1:
        raise StructureException(
            "Too too many exit statements (return, raise or selfdestruct).", node
        )
    # Check for invalid code after returns.
    last_node_pos = len(node_list) - 1
    for idx, n in enumerate(node_list):
        if is_return_from_function(n) and idx < last_node_pos:
            # is not last statement in body.
            raise StructureException(
                "Exit statement with succeeding code (that will not execute).", node_list[idx + 1]
            )


def mzero(dst, nbytes):
    # calldatacopy from past-the-end gives zero bytes.
    # cf. YP H.2 (ops section) with CALLDATACOPY spec.
    return IRnode.from_list(
        # calldatacopy mempos calldatapos len
        ["calldatacopy", dst, "calldatasize", nbytes],
        annotation="mzero",
    )


# zero pad a bytearray according to the ABI spec. The last word
# of the byte array needs to be right-padded with zeroes.
def zero_pad(bytez_placeholder):
    len_ = ["mload", bytez_placeholder]
    dst = ["add", ["add", bytez_placeholder, 32], "len"]
    # the runtime length of the data rounded up to nearest 32
    # from spec:
    #   the actual value of X as a byte sequence,
    #   followed by the *minimum* number of zero-bytes
    #   such that len(enc(X)) is a multiple of 32.
    num_zero_bytes = ["sub", ["ceil32", "len"], "len"]
    return IRnode.from_list(
        ["with", "len", len_, ["with", "dst", dst, mzero("dst", num_zero_bytes)]],
        annotation="Zero pad",
    )


# convenience rewrites for shr/sar/shl
def shr(bits, x):
    if version_check(begin="constantinople"):
        return ["shr", bits, x]
    return ["div", x, ["exp", 2, bits]]


# convenience rewrites for shr/sar/shl
def shl(bits, x):
    if version_check(begin="constantinople"):
        return ["shl", bits, x]
    return ["mul", x, ["exp", 2, bits]]


def sar(bits, x):
    if version_check(begin="constantinople"):
        return ["sar", bits, x]

    # emulate for older arches. keep in mind note from EIP 145:
    # "This is not equivalent to PUSH1 2 EXP SDIV, since it rounds
    # differently. See SDIV(-1, 2) == 0, while SAR(-1, 1) == -1."
    return ["sdiv", ["add", ["slt", x, 0], x], ["exp", 2, bits]]


def _needs_clamp(t, encoding):
    if encoding not in (Encoding.ABI, Encoding.JSON_ABI):
        return False
    if isinstance(t, (ByteArrayLike, DArrayType)):
        if encoding == Encoding.JSON_ABI:
            # don't have bytestring size bound from json, don't clamp
            return False
        return True
    if isinstance(t, BaseType) and t.typ not in ("int256", "uint256", "bytes32"):
        return True
    return False


def clamp_bytestring(ir_node):
    t = ir_node.typ
    if not isinstance(t, ByteArrayLike):
        raise CompilerPanic(f"{t} passed to clamp_bytestring")  # pragma: notest
    return ["assert", ["le", get_bytearray_length(ir_node), t.maxlen]]


def clamp_dyn_array(ir_node):
    t = ir_node.typ
    assert isinstance(t, DArrayType)
    return ["assert", ["le", get_dyn_array_count(ir_node), t.count]]


# clampers for basetype
def clamp_basetype(ir_node):
    t = ir_node.typ
    if not isinstance(t, BaseType):
        raise CompilerPanic(f"{t} passed to clamp_basetype")  # pragma: notest

    # copy of the input
    ir_node = unwrap_location(ir_node)

    if is_integer_type(t):
        if t._int_info.bits == 256:
            return ir_node
        else:
            return int_clamp(ir_node, t._int_info.bits, signed=t._int_info.is_signed)

    if t.typ in ("decimal"):
        return [
            "clamp",
            ["mload", MemoryPositions.MINDECIMAL],
            ir_node,
            ["mload", MemoryPositions.MAXDECIMAL],
        ]

    if t.typ in ("address",):
        return int_clamp(ir_node, 160)
    if t.typ in ("bool",):
        return int_clamp(ir_node, 1)
    if t.typ in ("bytes32",):
        return ir_node  # special case, no clamp.
    if is_bytes_m_type(t):
        return bytes_clamp(ir_node, t._bytes_info.m)

    raise CompilerPanic(f"{t} passed to clamp_basetype")  # pragma: notest


def int_clamp(ir_node, bits, signed=False):
    """Generalized clamper for integer types. Takes the number of bits,
    whether it's signed, and returns an IR node which checks it is
    in bounds. (Consumers should use clamp_basetype instead which uses
    type-based dispatch and is a little safer.)
    """
    if bits >= 256:
        raise CompilerPanic(f"invalid clamp: {bits}>=256 ({ir_node})")  # pragma: notest
    with ir_node.cache_when_complex("val") as (b, val):
        if signed:
            # example for bits==128:
            # promote_signed_int(val, bits) is the "canonical" version of val
            # if val is in bounds, the bits above bit 128 should be equal.
            # (this works for both val >= 0 and val < 0. in the first case,
            # all upper bits should be 0 if val is a valid int128,
            # in the latter case, all upper bits should be 1.)
            assertion = ["assert", ["eq", val, promote_signed_int(val, bits)]]
        else:
            assertion = ["assert", ["iszero", shr(bits, val)]]

        ret = b.resolve(["seq", assertion, val])

    # TODO fix this annotation
    return IRnode.from_list(ret, annotation=f"int_clamp {ir_node.typ}")


def bytes_clamp(ir_node: IRnode, n_bytes: int) -> IRnode:
    if not (0 < n_bytes <= 32):
        raise CompilerPanic(f"bad type: bytes{n_bytes}")
    with ir_node.cache_when_complex("val") as (b, val):
        assertion = ["assert", ["iszero", shl(n_bytes * 8, val)]]
        ret = b.resolve(["seq", assertion, val])
    return IRnode.from_list(ret, annotation=f"bytes{n_bytes}_clamp")


# e.g. for int8, promote 255 to -1
def promote_signed_int(x, bits):
    assert bits % 8 == 0
    ret = ["signextend", bits // 8 - 1, x]
    return IRnode.from_list(ret, annotation=f"promote int{bits}")<|MERGE_RESOLUTION|>--- conflicted
+++ resolved
@@ -81,9 +81,6 @@
 
     if src.value == "~empty":
         # set length word to 0.
-<<<<<<< HEAD
-        return IRnode.from_list([store_op(dst.location), dst, 0], pos=pos)
-=======
         return STORE(dst, 0)
 
     with src.cache_when_complex("src") as (b1, src):
@@ -94,7 +91,6 @@
             ret = ["seq"]
             # store length
             ret.append(STORE(dst, len_))
->>>>>>> e34bfed0
 
             dst = bytes_data_ptr(dst)
             src = bytes_data_ptr(src)
@@ -178,14 +174,8 @@
             ret = ["seq"]
             ret.append(STORE(dst, count))
 
-<<<<<<< HEAD
-            # note: name clobbering for the ix is OK because
-            # we never reach outside our level of nesting
-            i = IRnode.from_list(_freshname("copy_darray_ix"), typ=uint)
-=======
             if should_loop:
                 i = LLLnode.from_list(_freshname("copy_darray_ix"), typ="uint256")
->>>>>>> e34bfed0
 
                 loop_body = make_setter(
                     get_element_ptr(dst, i, array_bounds_check=False, pos=pos),
