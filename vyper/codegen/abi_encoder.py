--- conflicted
+++ resolved
@@ -152,12 +152,8 @@
 # the abi_encode routine will push the output len onto the stack,
 # otherwise it will return 0 items to the stack.
 def abi_encode(dst, ir_node, context, bufsz, returns_len=False):
-<<<<<<< HEAD
-
     # TODO change dst to be an IRnode so it has type info.
     # setting the typ of dst to ir_node.typ is a footgun.
-=======
->>>>>>> f41ab6fe
     dst = IRnode.from_list(dst, typ=ir_node.typ, location=MEMORY)
     abi_t = dst.typ.abi_type
     size_bound = abi_t.size_bound()
