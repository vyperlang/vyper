from functools import cached_property
from typing import Optional

from vyper import ast as vy_ast
from vyper.semantics.namespace import get_namespace, override_global_namespace
from vyper.semantics.types.utils import type_from_annotation


# Datatype to store all global context information.
# TODO: rename me to ModuleT
class GlobalContext:
    def __init__(self, module: Optional[vy_ast.Module] = None):
        self._module = module

<<<<<<< HEAD
        self._structs = dict()
        self._events = list()
        self._enums = dict()
        self._globals = dict()
        self._function_defs = list()
        self._nonrentrant_counter = 0
        self._nonrentrant_keys = dict()

    # Parse top-level functions and variables
    @classmethod
    # TODO rename me to `from_module`
    def get_global_context(
        cls, vyper_module: "vy_ast.Module", interface_codes: Optional[InterfaceImports] = None
    ) -> "GlobalContext":
        # TODO is this a cyclic import?
        from vyper.ast.signatures.interface import extract_sigs, get_builtin_interfaces

        interface_codes = {} if interface_codes is None else interface_codes
        global_ctx = cls()

        for item in vyper_module:
            if isinstance(item, vy_ast.StructDef):
                global_ctx._structs[item.name] = global_ctx.make_struct(item)

            elif isinstance(item, vy_ast.InterfaceDef):
                global_ctx._contracts[item.name] = GlobalContext.make_contract(item)

            elif isinstance(item, vy_ast.EventDef):
                continue

            elif isinstance(item, vy_ast.EnumDef):
                global_ctx._enums[item.name] = EnumPrimitive.from_EnumDef(item)

            # Statements of the form:
            # variable_name: type
            elif isinstance(item, vy_ast.VariableDecl):
                global_ctx.add_globals_and_events(item)
            # Function definitions
            elif isinstance(item, vy_ast.FunctionDef):
                global_ctx._function_defs.append(item)
            elif isinstance(item, vy_ast.ImportFrom):
                interface_name = item.name
                assigned_name = item.alias or item.name
                if assigned_name in global_ctx._interfaces:
                    raise StructureException(f"Duplicate import of {interface_name}", item)

                if not item.level and item.module == "vyper.interfaces":
                    built_in_interfaces = get_builtin_interfaces()
                    if interface_name not in built_in_interfaces:
                        raise StructureException(
                            f"Built-In interface {interface_name} does not exist.", item
                        )
                    global_ctx._interfaces[assigned_name] = built_in_interfaces[
                        interface_name
                    ].copy()
                else:
                    if interface_name not in interface_codes:
                        raise StructureException(f"Unknown interface {interface_name}", item)
                    global_ctx._interfaces[assigned_name] = extract_sigs(
                        interface_codes[interface_name], interface_name
                    )
            elif isinstance(item, vy_ast.Import):
                interface_name = item.alias
                if interface_name in global_ctx._interfaces:
                    raise StructureException(f"Duplicate import of {interface_name}", item)
                if interface_name not in interface_codes:
                    raise StructureException(f"Unknown interface {interface_name}", item)
                global_ctx._interfaces[interface_name] = extract_sigs(
                    interface_codes[interface_name], interface_name
                )
            else:
                raise StructureException("Invalid top-level statement", item)

        # Merge intefaces.
        if global_ctx._interfaces:
            for interface_name, sigs in global_ctx._interfaces.items():
                if interface_name in global_ctx._implemented_interfaces:
                    for func_sig in sigs:
                        func_sig.defined_in_interface = interface_name
                        global_ctx._interface[func_sig.sig] = func_sig

        return global_ctx

    # A struct is a list of members
    def make_struct(self, node: "vy_ast.StructDef") -> list:
        members = []

        for item in node.body:
            if isinstance(item, vy_ast.AnnAssign):
                member_name = item.target
                member_type = item.annotation
                # Check well-formedness of member names
                if not isinstance(member_name, vy_ast.Name):
                    raise InvalidType(
                        f"Invalid member name for struct {node.name}, needs to be a valid name. ",
                        item,
                    )
                # Check well-formedness of member types
                # Note this kicks out mutually recursive structs,
                # raising an exception instead of stackoverflow.
                # A struct must be defined before it is referenced.
                # This feels like a semantic step and maybe should be pushed
                # to a later compilation stage.
                self.parse_type(member_type)
                members.append((member_name, member_type))
            else:
                raise StructureException("Structs can only contain variables", item)
        return members

    # A contract is a list of functions.
    @staticmethod
    def make_contract(node: "vy_ast.InterfaceDef") -> list:
        _defs = []
        for item in node.body:
            # Function definitions
            if isinstance(item, vy_ast.FunctionDef):
                _defs.append(item)
            else:
                raise StructureException("Invalid contract reference", item)
        return _defs

    def add_globals_and_events(self, item):

        if self._nonrentrant_counter:
            raise CompilerPanic("Re-entrancy lock was set before all storage slots were defined")

        # Make sure we have a valid variable name.
        if not isinstance(item.target, vy_ast.Name):
            raise StructureException("Invalid global variable name", item.target)

        # Handle constants.
        if item.is_constant:
            return

        # references to `len(self._globals)` are remnants of deprecated code, retained
        # to preserve existing interfaces while we complete a larger refactor. location
        # and size of storage vars is handled in `vyper.context.validation.data_positions`
        typ = self.parse_type(item.annotation)
        is_immutable = item.is_immutable
        self._globals[item.target.id] = VariableRecord(
            item.target.id,
            len(self._globals),
            typ,
            mutable=not is_immutable,
            is_immutable=is_immutable,
            is_transient=item.is_transient,
        )
=======
    @cached_property
    def functions(self):
        return self._module.get_children(vy_ast.FunctionDef)
>>>>>>> 1cfeabb7

    @cached_property
    def variables(self):
        # variables that this module defines, ex.
        # `x: uint256` is a private storage variable named x
        if self._module is None:  # TODO: make self._module never be None
            return None
        variable_decls = self._module.get_children(vy_ast.VariableDecl)
        return {s.target.id: s.target._metadata["varinfo"] for s in variable_decls}

    def parse_type(self, ast_node):
        # kludge implementation for backwards compatibility.
        # TODO: replace with type_from_ast
        try:
            ns = self._module._metadata["namespace"]
        except AttributeError:
            ns = get_namespace()
        with override_global_namespace(ns):
            return type_from_annotation(ast_node)

    @property
    def immutables(self):
        return [t for t in self.variables.values() if t.is_immutable]

    @cached_property
    def immutable_section_bytes(self):
        return sum([imm.typ.memory_bytes_required for imm in self.immutables])<|MERGE_RESOLUTION|>--- conflicted
+++ resolved
@@ -12,159 +12,9 @@
     def __init__(self, module: Optional[vy_ast.Module] = None):
         self._module = module
 
-<<<<<<< HEAD
-        self._structs = dict()
-        self._events = list()
-        self._enums = dict()
-        self._globals = dict()
-        self._function_defs = list()
-        self._nonrentrant_counter = 0
-        self._nonrentrant_keys = dict()
-
-    # Parse top-level functions and variables
-    @classmethod
-    # TODO rename me to `from_module`
-    def get_global_context(
-        cls, vyper_module: "vy_ast.Module", interface_codes: Optional[InterfaceImports] = None
-    ) -> "GlobalContext":
-        # TODO is this a cyclic import?
-        from vyper.ast.signatures.interface import extract_sigs, get_builtin_interfaces
-
-        interface_codes = {} if interface_codes is None else interface_codes
-        global_ctx = cls()
-
-        for item in vyper_module:
-            if isinstance(item, vy_ast.StructDef):
-                global_ctx._structs[item.name] = global_ctx.make_struct(item)
-
-            elif isinstance(item, vy_ast.InterfaceDef):
-                global_ctx._contracts[item.name] = GlobalContext.make_contract(item)
-
-            elif isinstance(item, vy_ast.EventDef):
-                continue
-
-            elif isinstance(item, vy_ast.EnumDef):
-                global_ctx._enums[item.name] = EnumPrimitive.from_EnumDef(item)
-
-            # Statements of the form:
-            # variable_name: type
-            elif isinstance(item, vy_ast.VariableDecl):
-                global_ctx.add_globals_and_events(item)
-            # Function definitions
-            elif isinstance(item, vy_ast.FunctionDef):
-                global_ctx._function_defs.append(item)
-            elif isinstance(item, vy_ast.ImportFrom):
-                interface_name = item.name
-                assigned_name = item.alias or item.name
-                if assigned_name in global_ctx._interfaces:
-                    raise StructureException(f"Duplicate import of {interface_name}", item)
-
-                if not item.level and item.module == "vyper.interfaces":
-                    built_in_interfaces = get_builtin_interfaces()
-                    if interface_name not in built_in_interfaces:
-                        raise StructureException(
-                            f"Built-In interface {interface_name} does not exist.", item
-                        )
-                    global_ctx._interfaces[assigned_name] = built_in_interfaces[
-                        interface_name
-                    ].copy()
-                else:
-                    if interface_name not in interface_codes:
-                        raise StructureException(f"Unknown interface {interface_name}", item)
-                    global_ctx._interfaces[assigned_name] = extract_sigs(
-                        interface_codes[interface_name], interface_name
-                    )
-            elif isinstance(item, vy_ast.Import):
-                interface_name = item.alias
-                if interface_name in global_ctx._interfaces:
-                    raise StructureException(f"Duplicate import of {interface_name}", item)
-                if interface_name not in interface_codes:
-                    raise StructureException(f"Unknown interface {interface_name}", item)
-                global_ctx._interfaces[interface_name] = extract_sigs(
-                    interface_codes[interface_name], interface_name
-                )
-            else:
-                raise StructureException("Invalid top-level statement", item)
-
-        # Merge intefaces.
-        if global_ctx._interfaces:
-            for interface_name, sigs in global_ctx._interfaces.items():
-                if interface_name in global_ctx._implemented_interfaces:
-                    for func_sig in sigs:
-                        func_sig.defined_in_interface = interface_name
-                        global_ctx._interface[func_sig.sig] = func_sig
-
-        return global_ctx
-
-    # A struct is a list of members
-    def make_struct(self, node: "vy_ast.StructDef") -> list:
-        members = []
-
-        for item in node.body:
-            if isinstance(item, vy_ast.AnnAssign):
-                member_name = item.target
-                member_type = item.annotation
-                # Check well-formedness of member names
-                if not isinstance(member_name, vy_ast.Name):
-                    raise InvalidType(
-                        f"Invalid member name for struct {node.name}, needs to be a valid name. ",
-                        item,
-                    )
-                # Check well-formedness of member types
-                # Note this kicks out mutually recursive structs,
-                # raising an exception instead of stackoverflow.
-                # A struct must be defined before it is referenced.
-                # This feels like a semantic step and maybe should be pushed
-                # to a later compilation stage.
-                self.parse_type(member_type)
-                members.append((member_name, member_type))
-            else:
-                raise StructureException("Structs can only contain variables", item)
-        return members
-
-    # A contract is a list of functions.
-    @staticmethod
-    def make_contract(node: "vy_ast.InterfaceDef") -> list:
-        _defs = []
-        for item in node.body:
-            # Function definitions
-            if isinstance(item, vy_ast.FunctionDef):
-                _defs.append(item)
-            else:
-                raise StructureException("Invalid contract reference", item)
-        return _defs
-
-    def add_globals_and_events(self, item):
-
-        if self._nonrentrant_counter:
-            raise CompilerPanic("Re-entrancy lock was set before all storage slots were defined")
-
-        # Make sure we have a valid variable name.
-        if not isinstance(item.target, vy_ast.Name):
-            raise StructureException("Invalid global variable name", item.target)
-
-        # Handle constants.
-        if item.is_constant:
-            return
-
-        # references to `len(self._globals)` are remnants of deprecated code, retained
-        # to preserve existing interfaces while we complete a larger refactor. location
-        # and size of storage vars is handled in `vyper.context.validation.data_positions`
-        typ = self.parse_type(item.annotation)
-        is_immutable = item.is_immutable
-        self._globals[item.target.id] = VariableRecord(
-            item.target.id,
-            len(self._globals),
-            typ,
-            mutable=not is_immutable,
-            is_immutable=is_immutable,
-            is_transient=item.is_transient,
-        )
-=======
     @cached_property
     def functions(self):
         return self._module.get_children(vy_ast.FunctionDef)
->>>>>>> 1cfeabb7
 
     @cached_property
     def variables(self):
