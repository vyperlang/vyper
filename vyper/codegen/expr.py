--- conflicted
+++ resolved
@@ -188,8 +188,6 @@
         # TODO: use self.expr._expr_info
         elif self.expr.id in self.context.globals:
             varinfo = self.context.globals[self.expr.id]
-<<<<<<< HEAD
-=======
             if varinfo.modifiability == Modifiability.ALWAYS_CONSTANT:
                 # non-struct constants should have been dispatched via the `Expr` ctor
                 # using the folded value metadata
@@ -198,7 +196,6 @@
                 value_node = value_node._metadata.get("folded_value", value_node)
                 return Expr.parse_value_expr(value_node, self.context)
 
->>>>>>> fe925d69
             assert varinfo.modifiability == Modifiability.IMMUTABLE, "not an immutable!"
 
             ofst = varinfo.position.offset
