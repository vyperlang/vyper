--- conflicted
+++ resolved
@@ -144,17 +144,20 @@
         assert isinstance(self.expr.value, bytes)
         return self._make_bytelike(self.context, BytesT, self.expr.value)
 
-<<<<<<< HEAD
-    def _make_bytelike(self, btype, bytez, bytez_length):
-        placeholder = self.context.new_internal_variable(btype)
+    @classmethod
+    def _make_bytelike(cls, context, typeclass, bytez):
+        assert isinstance(bytez, bytes)
+        length = len(bytez)
+        btype = typeclass(length)
+
+        placeholder = context.new_internal_variable(btype)
+
         ret = ["seq"]
-        assert isinstance(bytez, bytes)
         # NOTE: addl opportunities for optimization:
         # - intern repeated bytestrings
         # - instantiate into memory lazily, pass around bytestring
         #   literals in IR
         # -
-        length = len(bytez)
         if length <= 32:
             # in this case, a single mstore is cheaper than
             # codecopy.
@@ -168,26 +171,11 @@
             label = _freshname("bytesdata")
             ret.append(["data", label, bytez])
             ret.append(["codecopy", add_ofst(placeholder, 32), ["symbol", label], length])
+
         # write out the length
         ret.append(["mstore", placeholder, length])
         ret.append(placeholder)
-=======
-    @classmethod
-    def _make_bytelike(cls, context, typeclass, bytez):
-        bytez_length = len(bytez)
-        btype = typeclass(bytez_length)
-        placeholder = context.new_internal_variable(btype)
-        seq = []
-        seq.append(["mstore", placeholder, bytez_length])
-        for i in range(0, len(bytez), 32):
-            seq.append(
-                [
-                    "mstore",
-                    ["add", placeholder, i + 32],
-                    bytes_to_int((bytez + b"\x00" * 31)[i : i + 32]),
-                ]
-            )
->>>>>>> 4463878a
+
         return IRnode.from_list(
             ret, typ=btype, location=MEMORY, annotation=f"Create {btype}: {repr(bytez)}"
         )
