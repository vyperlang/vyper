--- conflicted
+++ resolved
@@ -199,15 +199,9 @@
         assert SizeLimits.in_bounds("decimal", val)
         assert math.ceil(val) == math.floor(val)
 
-<<<<<<< HEAD
         val = int(val)
 
         return IRnode.from_list(val, typ=BaseType("decimal", is_literal=True))
-=======
-        return IRnode.from_list(
-            int(val * DECIMAL_DIVISOR), typ=BaseType("decimal", is_literal=True)
-        )
->>>>>>> dfbca3ee
 
     def parse_Hex(self):
         hexstr = self.expr.value
@@ -286,13 +280,6 @@
                 mutable=var.mutable,
             )
 
-<<<<<<< HEAD
-=======
-        elif self.expr.id in BUILTIN_CONSTANTS:
-            obj, typ = BUILTIN_CONSTANTS[self.expr.id]
-            return IRnode.from_list(obj, typ=BaseType(typ, is_literal=True))
-
->>>>>>> dfbca3ee
         elif self.expr._metadata["type"].is_immutable:
             var = self.context.globals[self.expr.id]
             ofst = self.expr._metadata["type"].position.offset
