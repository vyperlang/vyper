import decimal
import math

import vyper.codegen.arithmetic as arithmetic
from vyper import ast as vy_ast
from vyper.address_space import DATA, IMMUTABLES, MEMORY, STORAGE
from vyper.codegen import external_call, self_call
from vyper.codegen.core import (
    clamp,
    ensure_in_memory,
    get_dyn_array_count,
    get_element_ptr,
    getpos,
    is_array_like,
    is_bytes_m_type,
    is_enum_type,
    is_numeric_type,
    is_tuple_like,
    pop_dyn_array,
    sar,
    shl,
    shr,
    unwrap_location,
)
from vyper.codegen.ir_node import IRnode
from vyper.codegen.keccak256_helper import keccak256_helper
from vyper.evm.opcodes import version_check
from vyper.exceptions import (
    CompilerPanic,
    EvmVersionException,
    StructureException,
    TypeCheckFailure,
    TypeMismatch,
    UnimplementedException,
    VyperException,
)
from vyper.semantics.types import (
    AddressT,
    BoolT,
    BytesT,
    DArrayT,
    DecimalT,
    EnumT,
    HashMapT,
    InterfaceT,
    SArrayT,
    StringT,
    StructT,
    TupleT,
)
from vyper.semantics.types.bytestrings import _BytestringT
from vyper.semantics.types.shortcuts import BYTES32_T, UINT256_T
from vyper.utils import (
    DECIMAL_DIVISOR,
    bytes_to_int,
    is_checksum_encoded,
    string_to_bytes,
    vyper_warn,
)

ENVIRONMENT_VARIABLES = {"block", "msg", "tx", "chain"}


class Expr:
    # TODO: Once other refactors are made reevaluate all inline imports

    def __init__(self, node, context):
        self.expr = node
        self.context = context

        if isinstance(node, IRnode):
            # TODO this seems bad
            self.ir_node = node
            return

        fn = getattr(self, f"parse_{type(node).__name__}", None)
        if fn is None:
            raise TypeCheckFailure(f"Invalid statement node: {type(node).__name__}")

        self.ir_node = fn()
        if self.ir_node is None:
            raise TypeCheckFailure(f"{type(node).__name__} node did not produce IR. {self.expr}")

        self.ir_node.annotation = self.expr.get("node_source_code")
        self.ir_node.source_pos = getpos(self.expr)

    def parse_Int(self):
        typ = self.expr._metadata["type"]
        return IRnode.from_list(self.expr.n, typ=typ)

    def parse_Decimal(self):
        val = self.expr.value * DECIMAL_DIVISOR

        # sanity check that type checker did its job
        assert isinstance(val, decimal.Decimal)
        assert math.ceil(val) == math.floor(val)

        val = int(val)
        lo, hi = DecimalT().int_bounds
        # sanity check
        assert lo <= val <= hi

        return IRnode.from_list(val, typ=DecimalT())

    def parse_Hex(self):
        hexstr = self.expr.value

        t = self.expr._metadata["type"]

        n_bytes = (len(hexstr) - 2) // 2  # e.g. "0x1234" is 2 bytes

        if t == AddressT():
            # sanity check typechecker did its job
            assert len(hexstr) == 42 and is_checksum_encoded(hexstr)
            return IRnode.from_list(int(self.expr.value, 16), typ=t)

        elif is_bytes_m_type(t):
            assert n_bytes == t.m

            # bytes_m types are left padded with zeros
            val = int(hexstr, 16) << 8 * (32 - n_bytes)

            return IRnode.from_list(val, typ=t)

    # String literals
    def parse_Str(self):
        bytez, bytez_length = string_to_bytes(self.expr.value)
        typ = StringT(bytez_length)
        return self._make_bytelike(typ, bytez, bytez_length)

    # Byte literals
    def parse_Bytes(self):
        bytez = self.expr.s
        bytez_length = len(self.expr.s)
        typ = BytesT(bytez_length)
        return self._make_bytelike(typ, bytez, bytez_length)

    def _make_bytelike(self, btype, bytez, bytez_length):
        placeholder = self.context.new_internal_variable(btype)
        seq = []
        seq.append(["mstore", placeholder, bytez_length])
        for i in range(0, len(bytez), 32):
            seq.append(
                [
                    "mstore",
                    ["add", placeholder, i + 32],
                    bytes_to_int((bytez + b"\x00" * 31)[i : i + 32]),
                ]
            )
        return IRnode.from_list(
            ["seq"] + seq + [placeholder],
            typ=btype,
            location=MEMORY,
            annotation=f"Create {btype}: {bytez}",
        )

    # True, False, None constants
    def parse_NameConstant(self):
        assert isinstance(self.expr.value, bool)
        val = int(self.expr.value)
        return IRnode.from_list(val, typ=BoolT())

    # Variable names
    def parse_Name(self):
        if self.expr.id == "self":
            return IRnode.from_list(["address"], typ=AddressT())
        elif self.expr.id in self.context.vars:
            var = self.context.vars[self.expr.id]
            return IRnode.from_list(
                var.pos,
                typ=var.typ,
                location=var.location,  # either 'memory' or 'calldata' storage is handled above.
                encoding=var.encoding,
                annotation=self.expr.id,
                mutable=var.mutable,
            )

        # TODO: use self.expr._expr_info
        elif self.expr.id in self.context.globals:
            varinfo = self.context.globals[self.expr.id]
            assert varinfo.is_immutable, "not an immutable!"

            ofst = varinfo.position.offset

            if self.context.sig.is_init_func:
                mutable = True
                location = IMMUTABLES
            else:
                mutable = False
                location = DATA

            return IRnode.from_list(
                ofst, typ=varinfo.typ, location=location, annotation=self.expr.id, mutable=mutable
            )

    # x.y or x[5]
    def parse_Attribute(self):
        typ = self.expr._metadata["type"]

        # MyEnum.foo
        if (
            isinstance(typ, EnumT)
            and isinstance(self.expr.value, vy_ast.Name)
            and typ.name == self.expr.value.id
        ):
            # 0, 1, 2, .. 255
            enum_id = typ._enum_members[self.expr.attr]
            value = 2**enum_id  # 0 => 0001, 1 => 0010, 2 => 0100, etc.
            return IRnode.from_list(value, typ=typ)

        # x.balance: balance of address x
        if self.expr.attr == "balance":
            addr = Expr.parse_value_expr(self.expr.value, self.context)
            if addr.typ == AddressT():
                if (
                    isinstance(self.expr.value, vy_ast.Name)
                    and self.expr.value.id == "self"
                    and version_check(begin="istanbul")
                ):
                    seq = ["selfbalance"]
                else:
                    seq = ["balance", addr]
                return IRnode.from_list(seq, typ=UINT256_T)
        # x.codesize: codesize of address x
        elif self.expr.attr == "codesize" or self.expr.attr == "is_contract":
            addr = Expr.parse_value_expr(self.expr.value, self.context)
            if addr.typ == AddressT():
                if self.expr.attr == "codesize":
                    if self.expr.get("value.id") == "self":
                        eval_code = ["codesize"]
                    else:
                        eval_code = ["extcodesize", addr]
                    output_type = UINT256_T
                else:
                    eval_code = ["gt", ["extcodesize", addr], 0]
                    output_type = BoolT()
                return IRnode.from_list(eval_code, typ=output_type)
        # x.codehash: keccak of address x
        elif self.expr.attr == "codehash":
            addr = Expr.parse_value_expr(self.expr.value, self.context)
            if not version_check(begin="constantinople"):
                raise EvmVersionException(
                    "address.codehash is unavailable prior to constantinople ruleset", self.expr
                )
            if addr.typ == AddressT():
                return IRnode.from_list(["extcodehash", addr], typ=BYTES32_T)
        # x.code: codecopy/extcodecopy of address x
        elif self.expr.attr == "code":
            addr = Expr.parse_value_expr(self.expr.value, self.context)
            if addr.typ == AddressT():
                # These adhoc nodes will be replaced with a valid node in `Slice.build_IR`
                if addr.value == "address":  # for `self.code`
                    return IRnode.from_list(["~selfcode"], typ=BytesT(0))
                return IRnode.from_list(["~extcode", addr], typ=BytesT(0))
        # self.x: global attribute
        elif isinstance(self.expr.value, vy_ast.Name) and self.expr.value.id == "self":
            varinfo = self.context.globals[self.expr.attr]
            return IRnode.from_list(
                varinfo.position.position,
                typ=varinfo.typ,
                location=STORAGE,
                annotation="self." + self.expr.attr,
            )
        # Reserved keywords
        elif (
            isinstance(self.expr.value, vy_ast.Name) and self.expr.value.id in ENVIRONMENT_VARIABLES
        ):
            key = f"{self.expr.value.id}.{self.expr.attr}"
            if key == "msg.sender":
                return IRnode.from_list(["caller"], typ=AddressT())
            elif key == "msg.data":
                # This adhoc node will be replaced with a valid node in `Slice/Len.build_IR`
                return IRnode.from_list(["~calldata"], typ=BytesT(0))
            elif key == "msg.value" and self.context.is_payable:
                return IRnode.from_list(["callvalue"], typ=UINT256_T)
            elif key == "msg.gas":
                return IRnode.from_list(["gas"], typ=UINT256_T)
            elif key == "block.prevrandao":
                if not version_check(begin="paris"):
                    warning = VyperException(
                        "tried to use block.prevrandao in pre-Paris "
                        "environment! Suggest using block.difficulty instead.",
                        self.expr,
                    )
                    vyper_warn(str(warning))
                return IRnode.from_list(["prevrandao"], typ=UINT256_T)
            elif key == "block.difficulty":
                if version_check(begin="paris"):
                    warning = VyperException(
                        "tried to use block.difficulty in post-Paris "
                        "environment! Suggest using block.prevrandao instead.",
                        self.expr,
                    )
                    vyper_warn(str(warning))
                return IRnode.from_list(["difficulty"], typ=UINT256_T)
            elif key == "block.timestamp":
                return IRnode.from_list(["timestamp"], typ=UINT256_T)
            elif key == "block.coinbase":
                return IRnode.from_list(["coinbase"], typ=AddressT())
            elif key == "block.number":
                return IRnode.from_list(["number"], typ=UINT256_T)
            elif key == "block.gaslimit":
                return IRnode.from_list(["gaslimit"], typ=UINT256_T)
            elif key == "block.basefee":
                return IRnode.from_list(["basefee"], typ=UINT256_T)
            elif key == "block.prevhash":
                return IRnode.from_list(["blockhash", ["sub", "number", 1]], typ=BYTES32_T)
            elif key == "tx.origin":
                return IRnode.from_list(["origin"], typ=AddressT())
            elif key == "tx.gasprice":
                return IRnode.from_list(["gasprice"], typ=UINT256_T)
            elif key == "chain.id":
                if not version_check(begin="istanbul"):
                    raise EvmVersionException(
                        "chain.id is unavailable prior to istanbul ruleset", self.expr
                    )
                return IRnode.from_list(["chainid"], typ=UINT256_T)
        # Other variables
        else:
            sub = Expr(self.expr.value, self.context).ir_node
            # contract type
            if isinstance(sub.typ, InterfaceT):
                return sub
            if isinstance(sub.typ, StructT) and self.expr.attr in sub.typ.member_types:
                return get_element_ptr(sub, self.expr.attr)

    def parse_Subscript(self):
        sub = Expr(self.expr.value, self.context).ir_node
        if sub.value == "multi":
            # force literal to memory, e.g.
            # MY_LIST: constant(decimal[6])
            # ...
            # return MY_LIST[ix]
            sub = ensure_in_memory(sub, self.context)

        if isinstance(sub.typ, HashMapT):
            # TODO sanity check we are in a self.my_map[i] situation
            index = Expr.parse_value_expr(self.expr.slice.value, self.context)
            if isinstance(index.typ, BytesT):
                # we have to hash the key to get a storage location
                assert len(index.args) == 1
                index = keccak256_helper(self.expr.slice.value, index.args[0], self.context)

        elif is_array_like(sub.typ):
            index = Expr.parse_value_expr(self.expr.slice.value, self.context)

        elif is_tuple_like(sub.typ):
            index = self.expr.slice.value.n
            # note: this check should also happen in get_element_ptr
            if not 0 <= index < len(sub.typ.member_types):
                return
        else:
            return

        ir_node = get_element_ptr(sub, index)
        ir_node.mutable = sub.mutable
        return ir_node

    def parse_BinOp(self):
        left = Expr.parse_value_expr(self.expr.left, self.context)
        right = Expr.parse_value_expr(self.expr.right, self.context)

        # Sanity check - ensure that we aren't dealing with different types
        # This should be unreachable due to the type check pass
        assert left.typ == right.typ, f"unreachable, {left.typ}!={right.typ}"
        assert is_numeric_type(left.typ) or is_enum_type(left.typ)

        out_typ = left.typ

        if isinstance(self.expr.op, vy_ast.BitAnd):
            return IRnode.from_list(["and", left, right], typ=out_typ)
        if isinstance(self.expr.op, vy_ast.BitOr):
            return IRnode.from_list(["or", left, right], typ=out_typ)
        if isinstance(self.expr.op, vy_ast.BitXor):
            return IRnode.from_list(["xor", left, right], typ=out_typ)

<<<<<<< HEAD
        if isinstance(self.expr.op, vy_ast.LShift):
            new_typ = left.typ
            if new_typ._int_info.bits != 256:
                # TODO implement me. ["and", 2**bits - 1, shl(right, left)]
                return
            return IRnode.from_list(shl(right, left), typ=new_typ)
        if isinstance(self.expr.op, vy_ast.RShift):
            new_typ = left.typ
            if new_typ._int_info.bits != 256:
                # TODO implement me. promote_signed_int(op(right, left), bits)
                return
            op = shr if not left.typ._int_info.is_signed else sar
            # note: sar NotImplementedError for pre-constantinople
            return IRnode.from_list(op(right, left), typ=new_typ)

        out_typ = BaseType(ltyp)
=======
        # enums can only do bit ops, not arithmetic.
        assert is_numeric_type(left.typ)
>>>>>>> c93bc063

        with left.cache_when_complex("x") as (b1, x), right.cache_when_complex("y") as (b2, y):
            if isinstance(self.expr.op, vy_ast.Add):
                ret = arithmetic.safe_add(x, y)
            elif isinstance(self.expr.op, vy_ast.Sub):
                ret = arithmetic.safe_sub(x, y)
            elif isinstance(self.expr.op, vy_ast.Mult):
                ret = arithmetic.safe_mul(x, y)
            elif isinstance(self.expr.op, vy_ast.Div):
                ret = arithmetic.safe_div(x, y)
            elif isinstance(self.expr.op, vy_ast.Mod):
                ret = arithmetic.safe_mod(x, y)
            elif isinstance(self.expr.op, vy_ast.Pow):
                ret = arithmetic.safe_pow(x, y)
            else:
                raise CompilerPanic("Unreachable")

            return IRnode.from_list(b1.resolve(b2.resolve(ret)), typ=out_typ)

    def build_in_comparator(self):
        left = Expr(self.expr.left, self.context).ir_node
        right = Expr(self.expr.right, self.context).ir_node

        # temporary kludge to block #2637 bug
        # TODO actually fix the bug
        if not left.typ._is_prim_word:
            raise TypeMismatch(
                "`in` not allowed for arrays of non-base types, tracked in issue #2637", self.expr
            )

        left = unwrap_location(left)

        if isinstance(self.expr.op, vy_ast.In):
            found, not_found = 1, 0
        elif isinstance(self.expr.op, vy_ast.NotIn):
            found, not_found = 0, 1
        else:  # pragma: no cover
            return

        i = IRnode.from_list(self.context.fresh_varname("in_ix"), typ=UINT256_T)

        found_ptr = self.context.new_internal_variable(BoolT())

        ret = ["seq"]

        with left.cache_when_complex("needle") as (b1, left), right.cache_when_complex(
            "haystack"
        ) as (b2, right):
            # unroll the loop for compile-time list literals
            if right.value == "multi":
                # empty list literals should be rejected at typechecking time
                assert len(right.args) > 0
                args = [unwrap_location(val) for val in right.args]
                if isinstance(self.expr.op, vy_ast.In):
                    checks = [["eq", left, val] for val in args]
                    return b1.resolve(b2.resolve(Expr._logical_or(checks)))
                if isinstance(self.expr.op, vy_ast.NotIn):
                    checks = [["ne", left, val] for val in args]
                    return b1.resolve(b2.resolve(Expr._logical_and(checks)))
                return  # fail

            # general case: loop over the list and check each element
            # for equality

            # location of i'th item from list
            ith_element_ptr = get_element_ptr(right, i, array_bounds_check=False)
            ith_element = unwrap_location(ith_element_ptr)

            if isinstance(right.typ, SArrayT):
                len_ = right.typ.count
            else:
                len_ = get_dyn_array_count(right)

            # Condition repeat loop has to break on.
            # TODO maybe put result on the stack
            loop_body = [
                "if",
                ["eq", left, ith_element],
                ["seq", ["mstore", found_ptr, found], "break"],  # store true.
            ]
            loop = ["repeat", i, 0, len_, right.typ.count, loop_body]

            ret.append(["seq", ["mstore", found_ptr, not_found], loop, ["mload", found_ptr]])

            return IRnode.from_list(b1.resolve(b2.resolve(ret)), typ=BoolT())

    @staticmethod
    def _signed_to_unsigned_comparision_op(op):
        translation_map = {"sgt": "gt", "sge": "ge", "sle": "le", "slt": "lt"}
        if op in translation_map:
            return translation_map[op]
        else:
            return op

    def parse_Compare(self):
        left = Expr.parse_value_expr(self.expr.left, self.context)
        right = Expr.parse_value_expr(self.expr.right, self.context)

        if right.value is None:
            return

        if isinstance(self.expr.op, (vy_ast.In, vy_ast.NotIn)):
            if is_array_like(right.typ):
                return self.build_in_comparator()
            else:
                assert isinstance(right.typ, EnumT), right.typ
                intersection = ["and", left, right]
                if isinstance(self.expr.op, vy_ast.In):
                    return IRnode.from_list(["iszero", ["iszero", intersection]], typ=BoolT())
                elif isinstance(self.expr.op, vy_ast.NotIn):
                    return IRnode.from_list(["iszero", intersection], typ=BoolT())

        if isinstance(self.expr.op, vy_ast.Gt):
            op = "sgt"
        elif isinstance(self.expr.op, vy_ast.GtE):
            op = "sge"
        elif isinstance(self.expr.op, vy_ast.LtE):
            op = "sle"
        elif isinstance(self.expr.op, vy_ast.Lt):
            op = "slt"
        elif isinstance(self.expr.op, vy_ast.Eq):
            op = "eq"
        elif isinstance(self.expr.op, vy_ast.NotEq):
            op = "ne"
        else:
            return  # pragma: notest

        # Compare (limited to 32) byte arrays.
        if isinstance(left.typ, _BytestringT) and isinstance(right.typ, _BytestringT):
            left = Expr(self.expr.left, self.context).ir_node
            right = Expr(self.expr.right, self.context).ir_node

            left_keccak = keccak256_helper(self.expr, left, self.context)
            right_keccak = keccak256_helper(self.expr, right, self.context)

            if op not in ("eq", "ne"):
                return  # raises
            else:
                # use hash even for Bytes[N<=32], because there could be dirty
                # bytes past the bytes data.
                return IRnode.from_list([op, left_keccak, right_keccak], typ=BoolT())

        # Compare other types.
        elif is_numeric_type(left.typ) and is_numeric_type(right.typ):
            if left.typ == right.typ and right.typ == UINT256_T:
                # signed comparison ops work for any integer
                # type BESIDES uint256
                op = self._signed_to_unsigned_comparision_op(op)

        elif left.typ._is_prim_word and right.typ._is_prim_word:
            if op not in ("eq", "ne"):
                return
        else:
            # kludge to block behavior in #2638
            # TODO actually implement equality for complex types
            raise TypeMismatch(
                f"operation not yet supported for {left.typ}, {right.typ}, see issue #2638",
                self.expr.op,
            )

        return IRnode.from_list([op, left, right], typ=BoolT())

    def parse_BoolOp(self):
        values = []
        for value in self.expr.values:
            # Check for boolean operations with non-boolean inputs
            ir_val = Expr.parse_value_expr(value, self.context)
            assert ir_val.typ == BoolT()
            values.append(ir_val)

        assert len(values) >= 2, "bad BoolOp"

        if isinstance(self.expr.op, vy_ast.And):
            return Expr._logical_and(values)

        if isinstance(self.expr.op, vy_ast.Or):
            return Expr._logical_or(values)

        raise TypeCheckFailure(f"Unexpected boolop: {self.expr.op}")  # pragma: notest

    @staticmethod
    def _logical_and(values):
        # return the logical and of a list of IRnodes

        # create a nested if statement starting from the
        # innermost node. note this also serves as the base case
        # (`_logical_and([x]) == x`)
        ir_node = values[-1]

        # iterate backward through the remaining values,
        # nesting further at each step
        for val in values[-2::-1]:
            # `x and y` => `if x { then y } { else 0 }`
            ir_node = ["if", val, ir_node, 0]

        return IRnode.from_list(ir_node, typ=BoolT())

    @staticmethod
    def _logical_or(values):
        # return the logical or of a list of IRnodes

        # create a nested if statement starting from the
        # innermost node. note this also serves as the base case
        # (`_logical_or([x]) == x`)
        ir_node = values[-1]

        # iterate backward through the remaining values,
        # nesting further at each step
        for val in values[-2::-1]:
            # `x or y` => `if x { then 1 } { else y }`
            ir_node = ["if", val, 1, ir_node]

        return IRnode.from_list(ir_node, typ=BoolT())

    # Unary operations (only "not" supported)
    def parse_UnaryOp(self):
        operand = Expr.parse_value_expr(self.expr.operand, self.context)
        if isinstance(self.expr.op, vy_ast.Not):
            if operand.typ._is_prim_word and operand.typ == BoolT():
                return IRnode.from_list(["iszero", operand], typ=BoolT())

        if isinstance(self.expr.op, vy_ast.Invert):
            if isinstance(operand.typ, EnumT):
                n_members = len(operand.typ._enum_members)
                # use (xor 0b11..1 operand) to flip all the bits in
                # `operand`. `mask` could be a very large constant and
                # hurt codesize, but most user enums will likely have few
                # enough members that the mask will not be large.
                mask = (2**n_members) - 1
                return IRnode.from_list(["xor", mask, operand], typ=operand.typ)

            if operand.typ == UINT256_T:
                return IRnode.from_list(["not", operand], typ=operand.typ)

            # block `~` for all other integer types, since reasoning
            # about dirty bits is not entirely trivial. maybe revisit
            # this at a later date.
            raise UnimplementedException(f"~ is not supported for {operand.typ}", self.expr)

        if isinstance(self.expr.op, vy_ast.USub) and is_numeric_type(operand.typ):
            assert operand.typ.is_signed
            # Clamp on minimum signed integer value as we cannot negate that
            # value (all other integer values are fine)
            min_int_val, _ = operand.typ.int_bounds
            return IRnode.from_list(["sub", 0, clamp("sgt", operand, min_int_val)], typ=operand.typ)

    # Function calls
    def parse_Call(self):
        # TODO fix cyclic import
        from vyper.builtins.functions import DISPATCH_TABLE

        if isinstance(self.expr.func, vy_ast.Name):
            function_name = self.expr.func.id

            if function_name in DISPATCH_TABLE:
                return DISPATCH_TABLE[function_name].build_IR(self.expr, self.context)

            # Struct constructors do not need `self` prefix.
            elif isinstance(self.expr._metadata["type"], StructT):
                args = self.expr.args
                if len(args) == 1 and isinstance(args[0], vy_ast.Dict):
                    return Expr.struct_literals(args[0], function_name, self.context)

            # Interface assignment. Bar(<address>).
            elif isinstance(self.expr._metadata["type"], InterfaceT):
                (arg0,) = self.expr.args
                arg_ir = Expr(arg0, self.context).ir_node

                assert arg_ir.typ == AddressT()
                arg_ir.typ = self.expr._metadata["type"]

                return arg_ir

        elif isinstance(self.expr.func, vy_ast.Attribute) and self.expr.func.attr == "pop":
            # TODO consider moving this to builtins
            darray = Expr(self.expr.func.value, self.context).ir_node
            assert len(self.expr.args) == 0
            assert isinstance(darray.typ, DArrayT)
            return pop_dyn_array(darray, return_popped_item=True)

        elif (
            # TODO use expr.func.type.is_internal once
            # type annotations are consistently available
            isinstance(self.expr.func, vy_ast.Attribute)
            and isinstance(self.expr.func.value, vy_ast.Name)
            and self.expr.func.value.id == "self"
        ):
            return self_call.ir_for_self_call(self.expr, self.context)
        else:
            return external_call.ir_for_external_call(self.expr, self.context)

    def parse_List(self):
        typ = self.expr._metadata["type"]
        if len(self.expr.elements) == 0:
            return IRnode.from_list("~empty", typ=typ)

        multi_ir = [Expr(x, self.context).ir_node for x in self.expr.elements]

        return IRnode.from_list(["multi"] + multi_ir, typ=typ)

    def parse_Tuple(self):
        tuple_elements = [Expr(x, self.context).ir_node for x in self.expr.elements]
        typ = TupleT([x.typ for x in tuple_elements])
        multi_ir = IRnode.from_list(["multi"] + tuple_elements, typ=typ)
        return multi_ir

    @staticmethod
    def struct_literals(expr, name, context):
        member_subs = {}
        member_typs = {}
        for key, value in zip(expr.keys, expr.values):
            assert isinstance(key, vy_ast.Name)
            assert key.id not in member_subs

            sub = Expr(value, context).ir_node
            member_subs[key.id] = sub
            member_typs[key.id] = sub.typ

        # TODO: get struct type from context.global_ctx.parse_type(name)
        return IRnode.from_list(
            ["multi"] + [member_subs[key] for key in member_subs.keys()],
            typ=StructT(name, member_typs),
        )

    # Parse an expression that results in a value
    @classmethod
    def parse_value_expr(cls, expr, context):
        return unwrap_location(cls(expr, context).ir_node)

    # Parse an expression that represents a pointer to memory/calldata or storage.
    @classmethod
    def parse_pointer_expr(cls, expr, context):
        o = cls(expr, context).ir_node
        if not o.location:
            raise StructureException("Looking for a variable location, instead got a value", expr)
        return o<|MERGE_RESOLUTION|>--- conflicted
+++ resolved
@@ -374,7 +374,6 @@
         if isinstance(self.expr.op, vy_ast.BitXor):
             return IRnode.from_list(["xor", left, right], typ=out_typ)
 
-<<<<<<< HEAD
         if isinstance(self.expr.op, vy_ast.LShift):
             new_typ = left.typ
             if new_typ._int_info.bits != 256:
@@ -390,11 +389,8 @@
             # note: sar NotImplementedError for pre-constantinople
             return IRnode.from_list(op(right, left), typ=new_typ)
 
-        out_typ = BaseType(ltyp)
-=======
         # enums can only do bit ops, not arithmetic.
         assert is_numeric_type(left.typ)
->>>>>>> c93bc063
 
         with left.cache_when_complex("x") as (b1, x), right.cache_when_complex("y") as (b2, y):
             if isinstance(self.expr.op, vy_ast.Add):
