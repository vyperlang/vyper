--- conflicted
+++ resolved
@@ -701,50 +701,34 @@
             return arg_ir
 
         if isinstance(func_t, MemberFunctionT):
-<<<<<<< HEAD
-            ptr = Expr(self.expr.func.value, self.context).ir_node
-
-            if isinstance(ptr.typ, StructT):
+            ptr = Expr(func.value, self.context).ir_node
+
+            if isinstance(ptr, StructT):
                 return self_call.ir_for_self_call(self.expr, self.context, ptr=ptr)
 
+            # TODO consider moving these to builtins or a dedicated file
             assert isinstance(ptr.typ, DArrayT)
             args = [Expr(x, self.context).ir_node for x in self.expr.args]
-            if self.expr.func.attr == "pop":
-                # TODO consider moving this to builtins
+            if func.attr == "pop":
                 assert len(self.expr.args) == 0
                 return_item = not self.is_stmt
                 return pop_dyn_array(ptr, return_popped_item=return_item)
-            elif self.expr.func.attr == "append":
-                (arg,) = args
-                check_assign(dummy_node_for_type(ptr.typ.value_type), dummy_node_for_type(arg.typ))
-                return append_dyn_array(ptr, arg)
-=======
-            # TODO consider moving these to builtins or a dedicated file
-            darray = Expr(func.value, self.context).ir_node
-            assert isinstance(darray.typ, DArrayT)
-            args = [Expr(x, self.context).ir_node for x in self.expr.args]
-            if func.attr == "pop":
-                darray = Expr(func.value, self.context).ir_node
-                assert len(self.expr.args) == 0
-                return_item = not self.is_stmt
-                return pop_dyn_array(darray, return_popped_item=return_item)
             elif func.attr == "append":
                 (arg,) = args
                 check_assign(
-                    dummy_node_for_type(darray.typ.value_type), dummy_node_for_type(arg.typ)
+                    dummy_node_for_type(ptr.typ.value_type), dummy_node_for_type(arg.typ)
                 )
 
                 ret = ["seq"]
-                if potential_overlap(darray, arg):
+                if potential_overlap(ptr, arg):
                     tmp = self.context.new_internal_variable(arg.typ)
                     ret.append(make_setter(tmp, arg))
                     arg = tmp
 
-                ret.append(append_dyn_array(darray, arg))
+                ret.append(append_dyn_array(ptr, arg))
                 return IRnode.from_list(ret)
 
             raise CompilerPanic("unreachable!")  # pragma: nocover
->>>>>>> c75a2da0
 
         assert isinstance(func_t, ContractFunctionT)
         assert func_t.is_internal or func_t.is_constructor
