--- conflicted
+++ resolved
@@ -184,11 +184,7 @@
 
             ofst = varinfo.position.offset
 
-<<<<<<< HEAD
-            if self.context.sig.is_constructor:
-=======
             if self.context.is_ctor_context:
->>>>>>> f450cb1a
                 mutable = True
                 location = IMMUTABLES
             else:
