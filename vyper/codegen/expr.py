import decimal
import math

import vyper.codegen.arithmetic as arithmetic
from vyper import ast as vy_ast
from vyper.codegen import external_call, self_call
from vyper.codegen.core import (
    clamp,
    ensure_in_memory,
    get_dyn_array_count,
    get_element_ptr,
    getpos,
    is_array_like,
    is_bytes_m_type,
    is_flag_type,
    is_numeric_type,
    is_tuple_like,
    pop_dyn_array,
    sar,
    shl,
    shr,
    unwrap_location,
)
from vyper.codegen.ir_node import IRnode
from vyper.codegen.keccak256_helper import keccak256_helper
from vyper.evm.address_space import DATA, IMMUTABLES, MEMORY, STORAGE, TRANSIENT
from vyper.evm.opcodes import version_check
from vyper.exceptions import (
    CodegenPanic,
    CompilerPanic,
    EvmVersionException,
    StructureException,
    TypeCheckFailure,
    TypeMismatch,
    UnimplementedException,
    VyperException,
    tag_exceptions,
)
from vyper.semantics.analysis.base import Modifiability
from vyper.semantics.types import (
    AddressT,
    BoolT,
    BytesT,
    DArrayT,
    DecimalT,
    FlagT,
    HashMapT,
    InterfaceT,
    SArrayT,
    StringT,
    StructT,
    TupleT,
    is_type_t,
)
from vyper.semantics.types.bytestrings import _BytestringT
from vyper.semantics.types.function import ContractFunctionT, MemberFunctionT
from vyper.semantics.types.shortcuts import BYTES32_T, UINT256_T
from vyper.utils import (
    DECIMAL_DIVISOR,
    bytes_to_int,
    is_checksum_encoded,
    string_to_bytes,
    vyper_warn,
)

ENVIRONMENT_VARIABLES = {"block", "msg", "tx", "chain"}


class Expr:
    # TODO: Once other refactors are made reevaluate all inline imports

    def __init__(self, node, context):
        # use original node for better diagnostics
        orig_node = node
        if isinstance(node, vy_ast.VyperNode):
            folded_node = node._metadata.get("folded_value")
            if folded_node:
                folded_node._metadata["type"] = node._metadata["type"]
                node = folded_node

        self.expr = node
        self.context = context

        if isinstance(node, IRnode):
            # this is a kludge for parse_AugAssign to pass in IRnodes
            # directly.
            # TODO fixme!
            self.ir_node = node
            return

<<<<<<< HEAD
        fn = getattr(self, f"parse_{type(node).__name__}", None)
        if fn is None:
            raise TypeCheckFailure(f"Invalid statement node: {type(node).__name__}", orig_node)

        with tag_exceptions(orig_node, fallback_exception_type=CodegenPanic):
            self.ir_node = fn()

        if self.ir_node is None:
            raise TypeCheckFailure(f"{type(node).__name__} node did not produce IR.\n", orig_node)
=======
        fn_name = f"parse_{type(node).__name__}"
        with tag_exceptions(node, fallback_exception_type=CodegenPanic, note=fn_name):
            fn = getattr(self, fn_name)
            self.ir_node = fn()
            assert isinstance(self.ir_node, IRnode), self.ir_node
>>>>>>> 2df916ca

        self.ir_node.annotation = self.expr.get("node_source_code")
        self.ir_node.source_pos = getpos(self.expr)

    def parse_Int(self):
        typ = self.expr._metadata["type"]
        return IRnode.from_list(self.expr.n, typ=typ)

    def parse_Decimal(self):
        val = self.expr.value * DECIMAL_DIVISOR

        # sanity check that type checker did its job
        assert isinstance(val, decimal.Decimal)
        assert math.ceil(val) == math.floor(val)

        val = int(val)
        lo, hi = DecimalT().int_bounds
        # sanity check
        assert lo <= val <= hi

        return IRnode.from_list(val, typ=DecimalT())

    def parse_Hex(self):
        hexstr = self.expr.value

        t = self.expr._metadata["type"]

        n_bytes = (len(hexstr) - 2) // 2  # e.g. "0x1234" is 2 bytes

        if t == AddressT():
            # sanity check typechecker did its job
            assert len(hexstr) == 42 and is_checksum_encoded(hexstr)
            return IRnode.from_list(int(self.expr.value, 16), typ=t)

        elif is_bytes_m_type(t):
            assert n_bytes == t.m

            # bytes_m types are left padded with zeros
            val = int(hexstr, 16) << 8 * (32 - n_bytes)

            return IRnode.from_list(val, typ=t)

    # String literals
    def parse_Str(self):
        bytez, bytez_length = string_to_bytes(self.expr.value)
        typ = StringT(bytez_length)
        return self._make_bytelike(typ, bytez, bytez_length)

    # Byte literals
    def parse_Bytes(self):
        bytez = self.expr.s
        bytez_length = len(self.expr.s)
        typ = BytesT(bytez_length)
        return self._make_bytelike(typ, bytez, bytez_length)

    def _make_bytelike(self, btype, bytez, bytez_length):
        placeholder = self.context.new_internal_variable(btype)
        seq = []
        seq.append(["mstore", placeholder, bytez_length])
        for i in range(0, len(bytez), 32):
            seq.append(
                [
                    "mstore",
                    ["add", placeholder, i + 32],
                    bytes_to_int((bytez + b"\x00" * 31)[i : i + 32]),
                ]
            )
        return IRnode.from_list(
            ["seq"] + seq + [placeholder],
            typ=btype,
            location=MEMORY,
            annotation=f"Create {btype}: {bytez}",
        )

    # True, False, None constants
    def parse_NameConstant(self):
        assert isinstance(self.expr.value, bool)
        val = int(self.expr.value)
        return IRnode.from_list(val, typ=BoolT())

    # Variable names
    def parse_Name(self):
        if self.expr.id == "self":
            return IRnode.from_list(["address"], typ=AddressT())
        elif self.expr.id in self.context.vars:
            var = self.context.vars[self.expr.id]
            ret = IRnode.from_list(
                var.pos,
                typ=var.typ,
                location=var.location,  # either 'memory' or 'calldata' storage is handled above.
                encoding=var.encoding,
                annotation=self.expr.id,
                mutable=var.mutable,
            )
            ret._referenced_variables = {var}
            return ret

        # TODO: use self.expr._expr_info
        elif self.expr.id in self.context.globals:
            varinfo = self.context.globals[self.expr.id]
            assert varinfo.modifiability == Modifiability.IMMUTABLE, "not an immutable!"

            ofst = varinfo.position.offset

            if self.context.is_ctor_context:
                mutable = True
                location = IMMUTABLES
            else:
                mutable = False
                location = DATA

            ret = IRnode.from_list(
                ofst, typ=varinfo.typ, location=location, annotation=self.expr.id, mutable=mutable
            )
            ret._referenced_variables = {varinfo}
            return ret

    # x.y or x[5]
    def parse_Attribute(self):
        typ = self.expr._metadata["type"]

        # MyEnum.foo
        if (
            isinstance(typ, FlagT)
            and isinstance(self.expr.value, vy_ast.Name)
            and typ.name == self.expr.value.id
        ):
            # 0, 1, 2, .. 255
            enum_id = typ._enum_members[self.expr.attr]
            value = 2**enum_id  # 0 => 0001, 1 => 0010, 2 => 0100, etc.
            return IRnode.from_list(value, typ=typ)

        # x.balance: balance of address x
        if self.expr.attr == "balance":
            addr = Expr.parse_value_expr(self.expr.value, self.context)
            if addr.typ == AddressT():
                if (
                    isinstance(self.expr.value, vy_ast.Name)
                    and self.expr.value.id == "self"
                    and version_check(begin="istanbul")
                ):
                    seq = ["selfbalance"]
                else:
                    seq = ["balance", addr]
                return IRnode.from_list(seq, typ=UINT256_T)
        # x.codesize: codesize of address x
        elif self.expr.attr == "codesize" or self.expr.attr == "is_contract":
            addr = Expr.parse_value_expr(self.expr.value, self.context)
            if addr.typ == AddressT():
                if self.expr.attr == "codesize":
                    if self.expr.get("value.id") == "self":
                        eval_code = ["codesize"]
                    else:
                        eval_code = ["extcodesize", addr]
                    output_type = UINT256_T
                else:
                    eval_code = ["gt", ["extcodesize", addr], 0]
                    output_type = BoolT()
                return IRnode.from_list(eval_code, typ=output_type)
        # x.codehash: keccak of address x
        elif self.expr.attr == "codehash":
            addr = Expr.parse_value_expr(self.expr.value, self.context)
            if addr.typ == AddressT():
                return IRnode.from_list(["extcodehash", addr], typ=BYTES32_T)
        # x.code: codecopy/extcodecopy of address x
        elif self.expr.attr == "code":
            addr = Expr.parse_value_expr(self.expr.value, self.context)
            if addr.typ == AddressT():
                # These adhoc nodes will be replaced with a valid node in `Slice.build_IR`
                if addr.value == "address":  # for `self.code`
                    return IRnode.from_list(["~selfcode"], typ=BytesT(0))
                return IRnode.from_list(["~extcode", addr], typ=BytesT(0))
        # self.x: global attribute
        elif isinstance(self.expr.value, vy_ast.Name) and self.expr.value.id == "self":
            varinfo = self.context.globals[self.expr.attr]
            location = TRANSIENT if varinfo.is_transient else STORAGE

            ret = IRnode.from_list(
                varinfo.position.position,
                typ=varinfo.typ,
                location=location,
                annotation="self." + self.expr.attr,
            )
            ret._referenced_variables = {varinfo}

            return ret

        # Reserved keywords
        elif (
            isinstance(self.expr.value, vy_ast.Name) and self.expr.value.id in ENVIRONMENT_VARIABLES
        ):
            key = f"{self.expr.value.id}.{self.expr.attr}"
            if key == "msg.sender":
                return IRnode.from_list(["caller"], typ=AddressT())
            elif key == "msg.data":
                # This adhoc node will be replaced with a valid node in `Slice/Len.build_IR`
                return IRnode.from_list(["~calldata"], typ=BytesT(0))
            elif key == "msg.value" and self.context.is_payable:
                return IRnode.from_list(["callvalue"], typ=UINT256_T)
            elif key == "msg.gas":
                return IRnode.from_list(["gas"], typ=UINT256_T)
            elif key == "block.prevrandao":
                if not version_check(begin="paris"):
                    warning = VyperException(
                        "tried to use block.prevrandao in pre-Paris "
                        "environment! Suggest using block.difficulty instead.",
                        self.expr,
                    )
                    vyper_warn(str(warning))
                return IRnode.from_list(["prevrandao"], typ=UINT256_T)
            elif key == "block.difficulty":
                if version_check(begin="paris"):
                    warning = VyperException(
                        "tried to use block.difficulty in post-Paris "
                        "environment! Suggest using block.prevrandao instead.",
                        self.expr,
                    )
                    vyper_warn(str(warning))
                return IRnode.from_list(["difficulty"], typ=UINT256_T)
            elif key == "block.timestamp":
                return IRnode.from_list(["timestamp"], typ=UINT256_T)
            elif key == "block.coinbase":
                return IRnode.from_list(["coinbase"], typ=AddressT())
            elif key == "block.number":
                return IRnode.from_list(["number"], typ=UINT256_T)
            elif key == "block.gaslimit":
                return IRnode.from_list(["gaslimit"], typ=UINT256_T)
            elif key == "block.basefee":
                return IRnode.from_list(["basefee"], typ=UINT256_T)
            elif key == "block.prevhash":
                return IRnode.from_list(["blockhash", ["sub", "number", 1]], typ=BYTES32_T)
            elif key == "tx.origin":
                return IRnode.from_list(["origin"], typ=AddressT())
            elif key == "tx.gasprice":
                return IRnode.from_list(["gasprice"], typ=UINT256_T)
            elif key == "chain.id":
                if not version_check(begin="istanbul"):
                    raise EvmVersionException(
                        "chain.id is unavailable prior to istanbul ruleset", self.expr
                    )
                return IRnode.from_list(["chainid"], typ=UINT256_T)
        # Other variables
        else:
            sub = Expr(self.expr.value, self.context).ir_node
            # contract type
            if isinstance(sub.typ, InterfaceT):
                # MyInterface.address
                assert self.expr.attr == "address"
                sub.typ = typ
                return sub
            if isinstance(sub.typ, StructT) and self.expr.attr in sub.typ.member_types:
                return get_element_ptr(sub, self.expr.attr)

    def parse_Subscript(self):
        sub = Expr(self.expr.value, self.context).ir_node
        if sub.value == "multi":
            # force literal to memory, e.g.
            # MY_LIST: constant(decimal[6])
            # ...
            # return MY_LIST[ix]
            sub = ensure_in_memory(sub, self.context)

        if isinstance(sub.typ, HashMapT):
            # TODO sanity check we are in a self.my_map[i] situation
            index = Expr(self.expr.slice.value, self.context).ir_node
            if isinstance(index.typ, _BytestringT):
                # we have to hash the key to get a storage location
                index = keccak256_helper(index, self.context)

        elif is_array_like(sub.typ):
            index = Expr.parse_value_expr(self.expr.slice.value, self.context)

        elif is_tuple_like(sub.typ):
            index = self.expr.slice.value.n
            # note: this check should also happen in get_element_ptr
            if not 0 <= index < len(sub.typ.member_types):
                raise TypeCheckFailure("unreachable")
        else:
            raise TypeCheckFailure("unreachable")

        ir_node = get_element_ptr(sub, index)
        ir_node.mutable = sub.mutable
        return ir_node

    def parse_BinOp(self):
        left = Expr.parse_value_expr(self.expr.left, self.context)
        right = Expr.parse_value_expr(self.expr.right, self.context)

        is_shift_op = isinstance(self.expr.op, (vy_ast.LShift, vy_ast.RShift))

        if is_shift_op:
            assert is_numeric_type(left.typ)
            assert is_numeric_type(right.typ)
        else:
            # Sanity check - ensure that we aren't dealing with different types
            # This should be unreachable due to the type check pass
            if left.typ != right.typ:
                raise TypeCheckFailure(f"unreachable, {left.typ} != {right.typ}", self.expr)
            assert is_numeric_type(left.typ) or is_flag_type(left.typ)

        out_typ = left.typ

        if isinstance(self.expr.op, vy_ast.BitAnd):
            return IRnode.from_list(["and", left, right], typ=out_typ)
        if isinstance(self.expr.op, vy_ast.BitOr):
            return IRnode.from_list(["or", left, right], typ=out_typ)
        if isinstance(self.expr.op, vy_ast.BitXor):
            return IRnode.from_list(["xor", left, right], typ=out_typ)

        if isinstance(self.expr.op, vy_ast.LShift):
            new_typ = left.typ
            if new_typ.bits != 256:
                # TODO implement me. ["and", 2**bits - 1, shl(right, left)]
                raise TypeCheckFailure("unreachable")
            return IRnode.from_list(shl(right, left), typ=new_typ)
        if isinstance(self.expr.op, vy_ast.RShift):
            new_typ = left.typ
            if new_typ.bits != 256:
                # TODO implement me. promote_signed_int(op(right, left), bits)
                raise TypeCheckFailure("unreachable")
            op = shr if not left.typ.is_signed else sar
            return IRnode.from_list(op(right, left), typ=new_typ)

        # enums can only do bit ops, not arithmetic.
        assert is_numeric_type(left.typ)

        with left.cache_when_complex("x") as (b1, x), right.cache_when_complex("y") as (b2, y):
            if isinstance(self.expr.op, vy_ast.Add):
                ret = arithmetic.safe_add(x, y)
            elif isinstance(self.expr.op, vy_ast.Sub):
                ret = arithmetic.safe_sub(x, y)
            elif isinstance(self.expr.op, vy_ast.Mult):
                ret = arithmetic.safe_mul(x, y)
            elif isinstance(self.expr.op, vy_ast.Div):
                ret = arithmetic.safe_div(x, y)
            elif isinstance(self.expr.op, vy_ast.Mod):
                ret = arithmetic.safe_mod(x, y)
            elif isinstance(self.expr.op, vy_ast.Pow):
                ret = arithmetic.safe_pow(x, y)
            else:
                raise CompilerPanic("Unreachable")

            return IRnode.from_list(b1.resolve(b2.resolve(ret)), typ=out_typ)

    def build_in_comparator(self):
        left = Expr(self.expr.left, self.context).ir_node
        right = Expr(self.expr.right, self.context).ir_node

        # temporary kludge to block #2637 bug
        # TODO actually fix the bug
        if not left.typ._is_prim_word:
            raise TypeMismatch(
                "`in` not allowed for arrays of non-base types, tracked in issue #2637", self.expr
            )

        left = unwrap_location(left)

        if isinstance(self.expr.op, vy_ast.In):
            found, not_found = 1, 0
        elif isinstance(self.expr.op, vy_ast.NotIn):
            found, not_found = 0, 1
        else:  # pragma: no cover
            raise TypeCheckFailure("unreachable")

        i = IRnode.from_list(self.context.fresh_varname("in_ix"), typ=UINT256_T)

        found_ptr = self.context.new_internal_variable(BoolT())

        ret = ["seq"]

        with left.cache_when_complex("needle") as (b1, left), right.cache_when_complex(
            "haystack"
        ) as (b2, right):
            # unroll the loop for compile-time list literals
            if right.value == "multi":
                # empty list literals should be rejected at typechecking time
                assert len(right.args) > 0
                args = [unwrap_location(val) for val in right.args]
                if isinstance(self.expr.op, vy_ast.In):
                    checks = [["eq", left, val] for val in args]
                    return b1.resolve(b2.resolve(Expr._logical_or(checks)))
                if isinstance(self.expr.op, vy_ast.NotIn):
                    checks = [["ne", left, val] for val in args]
                    return b1.resolve(b2.resolve(Expr._logical_and(checks)))
                return  # fail

            # general case: loop over the list and check each element
            # for equality

            # location of i'th item from list
            ith_element_ptr = get_element_ptr(right, i, array_bounds_check=False)
            ith_element = unwrap_location(ith_element_ptr)

            if isinstance(right.typ, SArrayT):
                len_ = right.typ.count
            else:
                len_ = get_dyn_array_count(right)

            # Condition repeat loop has to break on.
            # TODO maybe put result on the stack
            loop_body = [
                "if",
                ["eq", left, ith_element],
                ["seq", ["mstore", found_ptr, found], "break"],  # store true.
            ]
            loop = ["repeat", i, 0, len_, right.typ.count, loop_body]

            ret.append(["seq", ["mstore", found_ptr, not_found], loop, ["mload", found_ptr]])

            return IRnode.from_list(b1.resolve(b2.resolve(ret)), typ=BoolT())

    @staticmethod
    def _signed_to_unsigned_comparision_op(op):
        translation_map = {"sgt": "gt", "sge": "ge", "sle": "le", "slt": "lt"}
        if op in translation_map:
            return translation_map[op]
        else:
            return op

    def parse_Compare(self):
        left = Expr.parse_value_expr(self.expr.left, self.context)
        right = Expr.parse_value_expr(self.expr.right, self.context)

        if right.value is None:
            raise TypeCheckFailure("unreachable")

        if isinstance(self.expr.op, (vy_ast.In, vy_ast.NotIn)):
            if is_array_like(right.typ):
                return self.build_in_comparator()
            else:
                assert isinstance(right.typ, FlagT), right.typ
                intersection = ["and", left, right]
                if isinstance(self.expr.op, vy_ast.In):
                    return IRnode.from_list(["iszero", ["iszero", intersection]], typ=BoolT())
                elif isinstance(self.expr.op, vy_ast.NotIn):
                    return IRnode.from_list(["iszero", intersection], typ=BoolT())

        if isinstance(self.expr.op, vy_ast.Gt):
            op = "sgt"
        elif isinstance(self.expr.op, vy_ast.GtE):
            op = "sge"
        elif isinstance(self.expr.op, vy_ast.LtE):
            op = "sle"
        elif isinstance(self.expr.op, vy_ast.Lt):
            op = "slt"
        elif isinstance(self.expr.op, vy_ast.Eq):
            op = "eq"
        elif isinstance(self.expr.op, vy_ast.NotEq):
            op = "ne"
        else:
            return  # pragma: notest

        # Compare (limited to 32) byte arrays.
        if isinstance(left.typ, _BytestringT) and isinstance(right.typ, _BytestringT):
            left = Expr(self.expr.left, self.context).ir_node
            right = Expr(self.expr.right, self.context).ir_node

            left_keccak = keccak256_helper(left, self.context)
            right_keccak = keccak256_helper(right, self.context)

            if op not in ("eq", "ne"):
                return  # raises
            else:
                # use hash even for Bytes[N<=32], because there could be dirty
                # bytes past the bytes data.
                return IRnode.from_list([op, left_keccak, right_keccak], typ=BoolT())

        # Compare other types.
        elif is_numeric_type(left.typ) and is_numeric_type(right.typ):
            if left.typ == right.typ and right.typ == UINT256_T:
                # signed comparison ops work for any integer
                # type BESIDES uint256
                op = self._signed_to_unsigned_comparision_op(op)

        elif left.typ._is_prim_word and right.typ._is_prim_word:
            if op not in ("eq", "ne"):
                raise TypeCheckFailure("unreachable")
        else:
            # kludge to block behavior in #2638
            # TODO actually implement equality for complex types
            raise TypeMismatch(
                f"operation not yet supported for {left.typ}, {right.typ}, see issue #2638",
                self.expr.op,
            )

        return IRnode.from_list([op, left, right], typ=BoolT())

    def parse_BoolOp(self):
        values = []
        for value in self.expr.values:
            # Check for boolean operations with non-boolean inputs
            ir_val = Expr.parse_value_expr(value, self.context)
            assert ir_val.typ == BoolT()
            values.append(ir_val)

        assert len(values) >= 2, "bad BoolOp"

        if isinstance(self.expr.op, vy_ast.And):
            return Expr._logical_and(values)

        if isinstance(self.expr.op, vy_ast.Or):
            return Expr._logical_or(values)

        raise TypeCheckFailure(f"Unexpected boolop: {self.expr.op}")  # pragma: notest

    @staticmethod
    def _logical_and(values):
        # return the logical and of a list of IRnodes

        # create a nested if statement starting from the
        # innermost node. note this also serves as the base case
        # (`_logical_and([x]) == x`)
        ir_node = values[-1]

        # iterate backward through the remaining values,
        # nesting further at each step
        for val in values[-2::-1]:
            # `x and y` => `if x { then y } { else 0 }`
            ir_node = ["if", val, ir_node, 0]

        return IRnode.from_list(ir_node, typ=BoolT())

    @staticmethod
    def _logical_or(values):
        # return the logical or of a list of IRnodes

        # create a nested if statement starting from the
        # innermost node. note this also serves as the base case
        # (`_logical_or([x]) == x`)
        ir_node = values[-1]

        # iterate backward through the remaining values,
        # nesting further at each step
        for val in values[-2::-1]:
            # `x or y` => `if x { then 1 } { else y }`
            ir_node = ["if", val, 1, ir_node]

        return IRnode.from_list(ir_node, typ=BoolT())

    # Unary operations (only "not" supported)
    def parse_UnaryOp(self):
        operand = Expr.parse_value_expr(self.expr.operand, self.context)
        if isinstance(self.expr.op, vy_ast.Not):
            if operand.typ._is_prim_word and operand.typ == BoolT():
                return IRnode.from_list(["iszero", operand], typ=BoolT())

        if isinstance(self.expr.op, vy_ast.Invert):
            if isinstance(operand.typ, FlagT):
                n_members = len(operand.typ._enum_members)
                # use (xor 0b11..1 operand) to flip all the bits in
                # `operand`. `mask` could be a very large constant and
                # hurt codesize, but most user enums will likely have few
                # enough members that the mask will not be large.
                mask = (2**n_members) - 1
                return IRnode.from_list(["xor", mask, operand], typ=operand.typ)

            if operand.typ == UINT256_T:
                return IRnode.from_list(["not", operand], typ=operand.typ)

            # block `~` for all other integer types, since reasoning
            # about dirty bits is not entirely trivial. maybe revisit
            # this at a later date.
            raise UnimplementedException(f"~ is not supported for {operand.typ}", self.expr)

        if isinstance(self.expr.op, vy_ast.USub) and is_numeric_type(operand.typ):
            assert operand.typ.is_signed
            # Clamp on minimum signed integer value as we cannot negate that
            # value (all other integer values are fine)
            min_int_val, _ = operand.typ.int_bounds
            return IRnode.from_list(["sub", 0, clamp("sgt", operand, min_int_val)], typ=operand.typ)

    # Function calls
    def parse_Call(self):
        # TODO fix cyclic import
        from vyper.builtins.functions import DISPATCH_TABLE

        if isinstance(self.expr.func, vy_ast.Name):
            function_name = self.expr.func.id

            if function_name in DISPATCH_TABLE:
                return DISPATCH_TABLE[function_name].build_IR(self.expr, self.context)

        func_type = self.expr.func._metadata["type"]

        # Struct constructor
        if is_type_t(func_type, StructT):
            args = self.expr.args
            if len(args) == 1 and isinstance(args[0], vy_ast.Dict):
                return Expr.struct_literals(args[0], self.context, self.expr._metadata["type"])

        # Interface constructor. Bar(<address>).
        if is_type_t(func_type, InterfaceT):
            (arg0,) = self.expr.args
            arg_ir = Expr(arg0, self.context).ir_node

            assert arg_ir.typ == AddressT()
            arg_ir.typ = self.expr._metadata["type"]

            return arg_ir

        if isinstance(func_type, MemberFunctionT) and self.expr.func.attr == "pop":
            # TODO consider moving this to builtins
            darray = Expr(self.expr.func.value, self.context).ir_node
            assert len(self.expr.args) == 0
            assert isinstance(darray.typ, DArrayT)
            return pop_dyn_array(darray, return_popped_item=True)

        if isinstance(func_type, ContractFunctionT):
            if func_type.is_internal:
                return self_call.ir_for_self_call(self.expr, self.context)
            else:
                return external_call.ir_for_external_call(self.expr, self.context)

        raise CompilerPanic("unreachable", self.expr)

    def parse_List(self):
        typ = self.expr._metadata["type"]
        if len(self.expr.elements) == 0:
            return IRnode.from_list("~empty", typ=typ)

        multi_ir = [Expr(x, self.context).ir_node for x in self.expr.elements]

        return IRnode.from_list(["multi"] + multi_ir, typ=typ)

    def parse_Tuple(self):
        tuple_elements = [Expr(x, self.context).ir_node for x in self.expr.elements]
        typ = TupleT([x.typ for x in tuple_elements])
        multi_ir = IRnode.from_list(["multi"] + tuple_elements, typ=typ)
        return multi_ir

    def parse_IfExp(self):
        test = Expr.parse_value_expr(self.expr.test, self.context)
        assert test.typ == BoolT()  # sanity check

        body = Expr(self.expr.body, self.context).ir_node
        orelse = Expr(self.expr.orelse, self.context).ir_node

        # if they are in the same location, we can skip copying
        # into memory. also for the case where either body or orelse are
        # literal `multi` values (ex. for tuple or arrays), copy to
        # memory (to avoid crashing in make_setter, XXX fixme).
        if body.location != orelse.location or body.value == "multi":
            body = ensure_in_memory(body, self.context)
            orelse = ensure_in_memory(orelse, self.context)

        assert body.location == orelse.location
        # check this once compare_type has no side effects:
        # assert body.typ.compare_type(orelse.typ)

        typ = self.expr._metadata["type"]
        location = body.location
        return IRnode.from_list(["if", test, body, orelse], typ=typ, location=location)

    @staticmethod
    def struct_literals(expr, context, typ):
        member_subs = {}
        member_typs = {}
        for key, value in zip(expr.keys, expr.values):
            assert isinstance(key, vy_ast.Name)
            assert key.id not in member_subs

            sub = Expr(value, context).ir_node
            member_subs[key.id] = sub
            member_typs[key.id] = sub.typ

        return IRnode.from_list(
            ["multi"] + [member_subs[key] for key in member_subs.keys()], typ=typ
        )

    # Parse an expression that results in a value
    @classmethod
    def parse_value_expr(cls, expr, context):
        return unwrap_location(cls(expr, context).ir_node)

    # Parse an expression that represents a pointer to memory/calldata or storage.
    @classmethod
    def parse_pointer_expr(cls, expr, context):
        o = cls(expr, context).ir_node
        if not o.location:
            raise StructureException("Looking for a variable location, instead got a value", expr)
        return o<|MERGE_RESOLUTION|>--- conflicted
+++ resolved
@@ -88,23 +88,11 @@
             self.ir_node = node
             return
 
-<<<<<<< HEAD
-        fn = getattr(self, f"parse_{type(node).__name__}", None)
-        if fn is None:
-            raise TypeCheckFailure(f"Invalid statement node: {type(node).__name__}", orig_node)
-
-        with tag_exceptions(orig_node, fallback_exception_type=CodegenPanic):
-            self.ir_node = fn()
-
-        if self.ir_node is None:
-            raise TypeCheckFailure(f"{type(node).__name__} node did not produce IR.\n", orig_node)
-=======
         fn_name = f"parse_{type(node).__name__}"
-        with tag_exceptions(node, fallback_exception_type=CodegenPanic, note=fn_name):
+        with tag_exceptions(orig_node, fallback_exception_type=CodegenPanic, note=fn_name):
             fn = getattr(self, fn_name)
             self.ir_node = fn()
             assert isinstance(self.ir_node, IRnode), self.ir_node
->>>>>>> 2df916ca
 
         self.ir_node.annotation = self.expr.get("node_source_code")
         self.ir_node.source_pos = getpos(self.expr)
