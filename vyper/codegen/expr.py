import decimal
import math

import vyper.codegen.arithmetic as arithmetic
from vyper import ast as vy_ast
from vyper.address_space import DATA, IMMUTABLES, MEMORY, STORAGE, TRANSIENT
from vyper.codegen import external_call, self_call
from vyper.codegen.core import (
    clamp,
    ensure_in_memory,
    get_dyn_array_count,
    get_element_ptr,
    getpos,
    is_array_like,
    is_bytes_m_type,
    is_enum_type,
    is_numeric_type,
    is_tuple_like,
    pop_dyn_array,
    sar,
    shl,
    shr,
    unwrap_location,
)
from vyper.codegen.ir_node import IRnode
from vyper.codegen.keccak256_helper import keccak256_helper
from vyper.evm.opcodes import version_check
from vyper.exceptions import (
    CompilerPanic,
    EvmVersionException,
    StructureException,
    TypeCheckFailure,
    TypeMismatch,
    UnimplementedException,
    VyperException,
)
from vyper.semantics.types import (
    AddressT,
    BoolT,
    BytesT,
    DArrayT,
    DecimalT,
    EnumT,
    HashMapT,
    InterfaceT,
    SArrayT,
    StringT,
    StructT,
    TupleT,
)
from vyper.semantics.types.bytestrings import _BytestringT
from vyper.semantics.types.shortcuts import BYTES32_T, UINT256_T
from vyper.utils import (
    DECIMAL_DIVISOR,
    bytes_to_int,
    is_checksum_encoded,
    string_to_bytes,
    vyper_warn,
)

ENVIRONMENT_VARIABLES = {"block", "msg", "tx", "chain"}


class Expr:
    # TODO: Once other refactors are made reevaluate all inline imports

    def __init__(self, node, context):
        self.expr = node
        self.context = context

        if isinstance(node, IRnode):
            # TODO this seems bad
            self.ir_node = node
            return

        fn = getattr(self, f"parse_{type(node).__name__}", None)
        if fn is None:
            raise TypeCheckFailure(f"Invalid statement node: {type(node).__name__}")

        self.ir_node = fn()
        if self.ir_node is None:
            raise TypeCheckFailure(f"{type(node).__name__} node did not produce IR. {self.expr}")

        self.ir_node.annotation = self.expr.get("node_source_code")
        self.ir_node.source_pos = getpos(self.expr)

    def parse_Int(self):
        typ = self.expr._metadata["type"]
        return IRnode.from_list(self.expr.n, typ=typ)

    def parse_Decimal(self):
        val = self.expr.value * DECIMAL_DIVISOR

        # sanity check that type checker did its job
        assert isinstance(val, decimal.Decimal)
        assert math.ceil(val) == math.floor(val)

        val = int(val)
        lo, hi = DecimalT().int_bounds
        # sanity check
        assert lo <= val <= hi

        return IRnode.from_list(val, typ=DecimalT())

    def parse_Hex(self):
        hexstr = self.expr.value

        t = self.expr._metadata["type"]

        n_bytes = (len(hexstr) - 2) // 2  # e.g. "0x1234" is 2 bytes

        if t == AddressT():
            # sanity check typechecker did its job
            assert len(hexstr) == 42 and is_checksum_encoded(hexstr)
            return IRnode.from_list(int(self.expr.value, 16), typ=t)

        elif is_bytes_m_type(t):
            assert n_bytes == t.m

            # bytes_m types are left padded with zeros
            val = int(hexstr, 16) << 8 * (32 - n_bytes)

            return IRnode.from_list(val, typ=t)

    # String literals
    def parse_Str(self):
        bytez, bytez_length = string_to_bytes(self.expr.value)
        typ = StringT(bytez_length)
        return self._make_bytelike(typ, bytez, bytez_length)

    # Byte literals
    def parse_Bytes(self):
        bytez = self.expr.s
        bytez_length = len(self.expr.s)
        typ = BytesT(bytez_length)
        return self._make_bytelike(typ, bytez, bytez_length)

    def _make_bytelike(self, btype, bytez, bytez_length):
        placeholder = self.context.new_internal_variable(btype)
        seq = []
        seq.append(["mstore", placeholder, bytez_length])
        for i in range(0, len(bytez), 32):
            seq.append(
                [
                    "mstore",
                    ["add", placeholder, i + 32],
                    bytes_to_int((bytez + b"\x00" * 31)[i : i + 32]),
                ]
            )
        return IRnode.from_list(
            ["seq"] + seq + [placeholder],
            typ=btype,
            location=MEMORY,
            annotation=f"Create {btype}: {bytez}",
        )

    # True, False, None constants
    def parse_NameConstant(self):
        assert isinstance(self.expr.value, bool)
        val = int(self.expr.value)
        return IRnode.from_list(val, typ=BoolT())

    # Variable names
    def parse_Name(self):
        if self.expr.id == "self":
            return IRnode.from_list(["address"], typ=AddressT())
        elif self.expr.id in self.context.vars:
            var = self.context.vars[self.expr.id]
            return IRnode.from_list(
                var.pos,
                typ=var.typ,
                location=var.location,  # either 'memory' or 'calldata' storage is handled above.
                encoding=var.encoding,
                annotation=self.expr.id,
                mutable=var.mutable,
            )

        # TODO: use self.expr._expr_info
        elif self.expr.id in self.context.globals:
            varinfo = self.context.globals[self.expr.id]
            assert varinfo.is_immutable, "not an immutable!"

            ofst = varinfo.position.offset

            if self.context.sig.is_init_func:
                mutable = True
                location = IMMUTABLES
            else:
                mutable = False
                location = DATA

            return IRnode.from_list(
                ofst, typ=varinfo.typ, location=location, annotation=self.expr.id, mutable=mutable
            )

    # x.y or x[5]
    def parse_Attribute(self):
        typ = self.expr._metadata["type"]

        # MyEnum.foo
        if (
            isinstance(typ, EnumT)
            and isinstance(self.expr.value, vy_ast.Name)
            and typ.name == self.expr.value.id
        ):
            # 0, 1, 2, .. 255
            enum_id = typ._enum_members[self.expr.attr]
            value = 2**enum_id  # 0 => 0001, 1 => 0010, 2 => 0100, etc.
            return IRnode.from_list(value, typ=typ)

        # x.balance: balance of address x
        if self.expr.attr == "balance":
            addr = Expr.parse_value_expr(self.expr.value, self.context)
            if addr.typ == AddressT():
                if (
                    isinstance(self.expr.value, vy_ast.Name)
                    and self.expr.value.id == "self"
                    and version_check(begin="istanbul")
                ):
                    seq = ["selfbalance"]
                else:
                    seq = ["balance", addr]
                return IRnode.from_list(seq, typ=UINT256_T)
        # x.codesize: codesize of address x
        elif self.expr.attr == "codesize" or self.expr.attr == "is_contract":
            addr = Expr.parse_value_expr(self.expr.value, self.context)
            if addr.typ == AddressT():
                if self.expr.attr == "codesize":
                    if self.expr.get("value.id") == "self":
                        eval_code = ["codesize"]
                    else:
                        eval_code = ["extcodesize", addr]
                    output_type = UINT256_T
                else:
                    eval_code = ["gt", ["extcodesize", addr], 0]
                    output_type = BoolT()
                return IRnode.from_list(eval_code, typ=output_type)
        # x.codehash: keccak of address x
        elif self.expr.attr == "codehash":
            addr = Expr.parse_value_expr(self.expr.value, self.context)
            if not version_check(begin="constantinople"):
                raise EvmVersionException(
                    "address.codehash is unavailable prior to constantinople ruleset", self.expr
                )
            if addr.typ == AddressT():
                return IRnode.from_list(["extcodehash", addr], typ=BYTES32_T)
        # x.code: codecopy/extcodecopy of address x
        elif self.expr.attr == "code":
            addr = Expr.parse_value_expr(self.expr.value, self.context)
            if addr.typ == AddressT():
                # These adhoc nodes will be replaced with a valid node in `Slice.build_IR`
                if addr.value == "address":  # for `self.code`
                    return IRnode.from_list(["~selfcode"], typ=BytesT(0))
                return IRnode.from_list(["~extcode", addr], typ=BytesT(0))
        # self.x: global attribute
        elif isinstance(self.expr.value, vy_ast.Name) and self.expr.value.id == "self":
<<<<<<< HEAD
            type_ = self.expr._metadata["type"]
            var = self.context.globals[self.expr.attr]
            location = TRANSIENT if var.is_transient else STORAGE
            return IRnode.from_list(
                type_.position.position,
                typ=var.typ,
                location=location,
=======
            varinfo = self.context.globals[self.expr.attr]
            return IRnode.from_list(
                varinfo.position.position,
                typ=varinfo.typ,
                location=STORAGE,
>>>>>>> 1cfeabb7
                annotation="self." + self.expr.attr,
            )
        # Reserved keywords
        elif (
            isinstance(self.expr.value, vy_ast.Name) and self.expr.value.id in ENVIRONMENT_VARIABLES
        ):
            key = f"{self.expr.value.id}.{self.expr.attr}"
            if key == "msg.sender":
                return IRnode.from_list(["caller"], typ=AddressT())
            elif key == "msg.data":
                # This adhoc node will be replaced with a valid node in `Slice/Len.build_IR`
                return IRnode.from_list(["~calldata"], typ=BytesT(0))
            elif key == "msg.value" and self.context.is_payable:
                return IRnode.from_list(["callvalue"], typ=UINT256_T)
            elif key == "msg.gas":
                return IRnode.from_list(["gas"], typ=UINT256_T)
            elif key == "block.prevrandao":
                if not version_check(begin="paris"):
                    warning = VyperException(
                        "tried to use block.prevrandao in pre-Paris "
                        "environment! Suggest using block.difficulty instead.",
                        self.expr,
                    )
                    vyper_warn(str(warning))
                return IRnode.from_list(["prevrandao"], typ=UINT256_T)
            elif key == "block.difficulty":
                if version_check(begin="paris"):
                    warning = VyperException(
                        "tried to use block.difficulty in post-Paris "
                        "environment! Suggest using block.prevrandao instead.",
                        self.expr,
                    )
                    vyper_warn(str(warning))
                return IRnode.from_list(["difficulty"], typ=UINT256_T)
            elif key == "block.timestamp":
                return IRnode.from_list(["timestamp"], typ=UINT256_T)
            elif key == "block.coinbase":
                return IRnode.from_list(["coinbase"], typ=AddressT())
            elif key == "block.number":
                return IRnode.from_list(["number"], typ=UINT256_T)
            elif key == "block.gaslimit":
                return IRnode.from_list(["gaslimit"], typ=UINT256_T)
            elif key == "block.basefee":
                return IRnode.from_list(["basefee"], typ=UINT256_T)
            elif key == "block.prevhash":
                return IRnode.from_list(["blockhash", ["sub", "number", 1]], typ=BYTES32_T)
            elif key == "tx.origin":
                return IRnode.from_list(["origin"], typ=AddressT())
            elif key == "tx.gasprice":
                return IRnode.from_list(["gasprice"], typ=UINT256_T)
            elif key == "chain.id":
                if not version_check(begin="istanbul"):
                    raise EvmVersionException(
                        "chain.id is unavailable prior to istanbul ruleset", self.expr
                    )
                return IRnode.from_list(["chainid"], typ=UINT256_T)
        # Other variables
        else:
            sub = Expr(self.expr.value, self.context).ir_node
            # contract type
            if isinstance(sub.typ, InterfaceT):
                # MyInterface.address
                assert self.expr.attr == "address"
                sub.typ = typ
                return sub
            if isinstance(sub.typ, StructT) and self.expr.attr in sub.typ.member_types:
                return get_element_ptr(sub, self.expr.attr)

    def parse_Subscript(self):
        sub = Expr(self.expr.value, self.context).ir_node
        if sub.value == "multi":
            # force literal to memory, e.g.
            # MY_LIST: constant(decimal[6])
            # ...
            # return MY_LIST[ix]
            sub = ensure_in_memory(sub, self.context)

        if isinstance(sub.typ, HashMapT):
            # TODO sanity check we are in a self.my_map[i] situation
            index = Expr.parse_value_expr(self.expr.slice.value, self.context)
            if isinstance(index.typ, BytesT):
                # we have to hash the key to get a storage location
                assert len(index.args) == 1
                index = keccak256_helper(self.expr.slice.value, index.args[0], self.context)

        elif is_array_like(sub.typ):
            index = Expr.parse_value_expr(self.expr.slice.value, self.context)

        elif is_tuple_like(sub.typ):
            index = self.expr.slice.value.n
            # note: this check should also happen in get_element_ptr
            if not 0 <= index < len(sub.typ.member_types):
                return
        else:
            return

        ir_node = get_element_ptr(sub, index)
        ir_node.mutable = sub.mutable
        return ir_node

    def parse_BinOp(self):
        left = Expr.parse_value_expr(self.expr.left, self.context)
        right = Expr.parse_value_expr(self.expr.right, self.context)

        if not isinstance(self.expr.op, (vy_ast.LShift, vy_ast.RShift)):
            # Sanity check - ensure that we aren't dealing with different types
            # This should be unreachable due to the type check pass
            assert left.typ == right.typ, f"unreachable, {left.typ} != {right.typ}"

        assert is_numeric_type(left.typ) or is_enum_type(left.typ)

        out_typ = left.typ

        if isinstance(self.expr.op, vy_ast.BitAnd):
            return IRnode.from_list(["and", left, right], typ=out_typ)
        if isinstance(self.expr.op, vy_ast.BitOr):
            return IRnode.from_list(["or", left, right], typ=out_typ)
        if isinstance(self.expr.op, vy_ast.BitXor):
            return IRnode.from_list(["xor", left, right], typ=out_typ)

        if isinstance(self.expr.op, vy_ast.LShift):
            new_typ = left.typ
            if new_typ.bits != 256:
                # TODO implement me. ["and", 2**bits - 1, shl(right, left)]
                return
            return IRnode.from_list(shl(right, left), typ=new_typ)
        if isinstance(self.expr.op, vy_ast.RShift):
            new_typ = left.typ
            if new_typ.bits != 256:
                # TODO implement me. promote_signed_int(op(right, left), bits)
                return
            op = shr if not left.typ.is_signed else sar
            # note: sar NotImplementedError for pre-constantinople
            return IRnode.from_list(op(right, left), typ=new_typ)

        # enums can only do bit ops, not arithmetic.
        assert is_numeric_type(left.typ)

        with left.cache_when_complex("x") as (b1, x), right.cache_when_complex("y") as (b2, y):
            if isinstance(self.expr.op, vy_ast.Add):
                ret = arithmetic.safe_add(x, y)
            elif isinstance(self.expr.op, vy_ast.Sub):
                ret = arithmetic.safe_sub(x, y)
            elif isinstance(self.expr.op, vy_ast.Mult):
                ret = arithmetic.safe_mul(x, y)
            elif isinstance(self.expr.op, vy_ast.Div):
                ret = arithmetic.safe_div(x, y)
            elif isinstance(self.expr.op, vy_ast.Mod):
                ret = arithmetic.safe_mod(x, y)
            elif isinstance(self.expr.op, vy_ast.Pow):
                ret = arithmetic.safe_pow(x, y)
            else:
                raise CompilerPanic("Unreachable")

            return IRnode.from_list(b1.resolve(b2.resolve(ret)), typ=out_typ)

    def build_in_comparator(self):
        left = Expr(self.expr.left, self.context).ir_node
        right = Expr(self.expr.right, self.context).ir_node

        # temporary kludge to block #2637 bug
        # TODO actually fix the bug
        if not left.typ._is_prim_word:
            raise TypeMismatch(
                "`in` not allowed for arrays of non-base types, tracked in issue #2637", self.expr
            )

        left = unwrap_location(left)

        if isinstance(self.expr.op, vy_ast.In):
            found, not_found = 1, 0
        elif isinstance(self.expr.op, vy_ast.NotIn):
            found, not_found = 0, 1
        else:  # pragma: no cover
            return

        i = IRnode.from_list(self.context.fresh_varname("in_ix"), typ=UINT256_T)

        found_ptr = self.context.new_internal_variable(BoolT())

        ret = ["seq"]

        with left.cache_when_complex("needle") as (b1, left), right.cache_when_complex(
            "haystack"
        ) as (b2, right):
            # unroll the loop for compile-time list literals
            if right.value == "multi":
                # empty list literals should be rejected at typechecking time
                assert len(right.args) > 0
                args = [unwrap_location(val) for val in right.args]
                if isinstance(self.expr.op, vy_ast.In):
                    checks = [["eq", left, val] for val in args]
                    return b1.resolve(b2.resolve(Expr._logical_or(checks)))
                if isinstance(self.expr.op, vy_ast.NotIn):
                    checks = [["ne", left, val] for val in args]
                    return b1.resolve(b2.resolve(Expr._logical_and(checks)))
                return  # fail

            # general case: loop over the list and check each element
            # for equality

            # location of i'th item from list
            ith_element_ptr = get_element_ptr(right, i, array_bounds_check=False)
            ith_element = unwrap_location(ith_element_ptr)

            if isinstance(right.typ, SArrayT):
                len_ = right.typ.count
            else:
                len_ = get_dyn_array_count(right)

            # Condition repeat loop has to break on.
            # TODO maybe put result on the stack
            loop_body = [
                "if",
                ["eq", left, ith_element],
                ["seq", ["mstore", found_ptr, found], "break"],  # store true.
            ]
            loop = ["repeat", i, 0, len_, right.typ.count, loop_body]

            ret.append(["seq", ["mstore", found_ptr, not_found], loop, ["mload", found_ptr]])

            return IRnode.from_list(b1.resolve(b2.resolve(ret)), typ=BoolT())

    @staticmethod
    def _signed_to_unsigned_comparision_op(op):
        translation_map = {"sgt": "gt", "sge": "ge", "sle": "le", "slt": "lt"}
        if op in translation_map:
            return translation_map[op]
        else:
            return op

    def parse_Compare(self):
        left = Expr.parse_value_expr(self.expr.left, self.context)
        right = Expr.parse_value_expr(self.expr.right, self.context)

        if right.value is None:
            return

        if isinstance(self.expr.op, (vy_ast.In, vy_ast.NotIn)):
            if is_array_like(right.typ):
                return self.build_in_comparator()
            else:
                assert isinstance(right.typ, EnumT), right.typ
                intersection = ["and", left, right]
                if isinstance(self.expr.op, vy_ast.In):
                    return IRnode.from_list(["iszero", ["iszero", intersection]], typ=BoolT())
                elif isinstance(self.expr.op, vy_ast.NotIn):
                    return IRnode.from_list(["iszero", intersection], typ=BoolT())

        if isinstance(self.expr.op, vy_ast.Gt):
            op = "sgt"
        elif isinstance(self.expr.op, vy_ast.GtE):
            op = "sge"
        elif isinstance(self.expr.op, vy_ast.LtE):
            op = "sle"
        elif isinstance(self.expr.op, vy_ast.Lt):
            op = "slt"
        elif isinstance(self.expr.op, vy_ast.Eq):
            op = "eq"
        elif isinstance(self.expr.op, vy_ast.NotEq):
            op = "ne"
        else:
            return  # pragma: notest

        # Compare (limited to 32) byte arrays.
        if isinstance(left.typ, _BytestringT) and isinstance(right.typ, _BytestringT):
            left = Expr(self.expr.left, self.context).ir_node
            right = Expr(self.expr.right, self.context).ir_node

            left_keccak = keccak256_helper(self.expr, left, self.context)
            right_keccak = keccak256_helper(self.expr, right, self.context)

            if op not in ("eq", "ne"):
                return  # raises
            else:
                # use hash even for Bytes[N<=32], because there could be dirty
                # bytes past the bytes data.
                return IRnode.from_list([op, left_keccak, right_keccak], typ=BoolT())

        # Compare other types.
        elif is_numeric_type(left.typ) and is_numeric_type(right.typ):
            if left.typ == right.typ and right.typ == UINT256_T:
                # signed comparison ops work for any integer
                # type BESIDES uint256
                op = self._signed_to_unsigned_comparision_op(op)

        elif left.typ._is_prim_word and right.typ._is_prim_word:
            if op not in ("eq", "ne"):
                return
        else:
            # kludge to block behavior in #2638
            # TODO actually implement equality for complex types
            raise TypeMismatch(
                f"operation not yet supported for {left.typ}, {right.typ}, see issue #2638",
                self.expr.op,
            )

        return IRnode.from_list([op, left, right], typ=BoolT())

    def parse_BoolOp(self):
        values = []
        for value in self.expr.values:
            # Check for boolean operations with non-boolean inputs
            ir_val = Expr.parse_value_expr(value, self.context)
            assert ir_val.typ == BoolT()
            values.append(ir_val)

        assert len(values) >= 2, "bad BoolOp"

        if isinstance(self.expr.op, vy_ast.And):
            return Expr._logical_and(values)

        if isinstance(self.expr.op, vy_ast.Or):
            return Expr._logical_or(values)

        raise TypeCheckFailure(f"Unexpected boolop: {self.expr.op}")  # pragma: notest

    @staticmethod
    def _logical_and(values):
        # return the logical and of a list of IRnodes

        # create a nested if statement starting from the
        # innermost node. note this also serves as the base case
        # (`_logical_and([x]) == x`)
        ir_node = values[-1]

        # iterate backward through the remaining values,
        # nesting further at each step
        for val in values[-2::-1]:
            # `x and y` => `if x { then y } { else 0 }`
            ir_node = ["if", val, ir_node, 0]

        return IRnode.from_list(ir_node, typ=BoolT())

    @staticmethod
    def _logical_or(values):
        # return the logical or of a list of IRnodes

        # create a nested if statement starting from the
        # innermost node. note this also serves as the base case
        # (`_logical_or([x]) == x`)
        ir_node = values[-1]

        # iterate backward through the remaining values,
        # nesting further at each step
        for val in values[-2::-1]:
            # `x or y` => `if x { then 1 } { else y }`
            ir_node = ["if", val, 1, ir_node]

        return IRnode.from_list(ir_node, typ=BoolT())

    # Unary operations (only "not" supported)
    def parse_UnaryOp(self):
        operand = Expr.parse_value_expr(self.expr.operand, self.context)
        if isinstance(self.expr.op, vy_ast.Not):
            if operand.typ._is_prim_word and operand.typ == BoolT():
                return IRnode.from_list(["iszero", operand], typ=BoolT())

        if isinstance(self.expr.op, vy_ast.Invert):
            if isinstance(operand.typ, EnumT):
                n_members = len(operand.typ._enum_members)
                # use (xor 0b11..1 operand) to flip all the bits in
                # `operand`. `mask` could be a very large constant and
                # hurt codesize, but most user enums will likely have few
                # enough members that the mask will not be large.
                mask = (2**n_members) - 1
                return IRnode.from_list(["xor", mask, operand], typ=operand.typ)

            if operand.typ == UINT256_T:
                return IRnode.from_list(["not", operand], typ=operand.typ)

            # block `~` for all other integer types, since reasoning
            # about dirty bits is not entirely trivial. maybe revisit
            # this at a later date.
            raise UnimplementedException(f"~ is not supported for {operand.typ}", self.expr)

        if isinstance(self.expr.op, vy_ast.USub) and is_numeric_type(operand.typ):
            assert operand.typ.is_signed
            # Clamp on minimum signed integer value as we cannot negate that
            # value (all other integer values are fine)
            min_int_val, _ = operand.typ.int_bounds
            return IRnode.from_list(["sub", 0, clamp("sgt", operand, min_int_val)], typ=operand.typ)

    # Function calls
    def parse_Call(self):
        # TODO fix cyclic import
        from vyper.builtins.functions import DISPATCH_TABLE

        if isinstance(self.expr.func, vy_ast.Name):
            function_name = self.expr.func.id

            if function_name in DISPATCH_TABLE:
                return DISPATCH_TABLE[function_name].build_IR(self.expr, self.context)

            # Struct constructors do not need `self` prefix.
            elif isinstance(self.expr._metadata["type"], StructT):
                args = self.expr.args
                if len(args) == 1 and isinstance(args[0], vy_ast.Dict):
                    return Expr.struct_literals(args[0], function_name, self.context)

            # Interface assignment. Bar(<address>).
            elif isinstance(self.expr._metadata["type"], InterfaceT):
                (arg0,) = self.expr.args
                arg_ir = Expr(arg0, self.context).ir_node

                assert arg_ir.typ == AddressT()
                arg_ir.typ = self.expr._metadata["type"]

                return arg_ir

        elif isinstance(self.expr.func, vy_ast.Attribute) and self.expr.func.attr == "pop":
            # TODO consider moving this to builtins
            darray = Expr(self.expr.func.value, self.context).ir_node
            assert len(self.expr.args) == 0
            assert isinstance(darray.typ, DArrayT)
            return pop_dyn_array(darray, return_popped_item=True)

        elif (
            # TODO use expr.func.type.is_internal once
            # type annotations are consistently available
            isinstance(self.expr.func, vy_ast.Attribute)
            and isinstance(self.expr.func.value, vy_ast.Name)
            and self.expr.func.value.id == "self"
        ):
            return self_call.ir_for_self_call(self.expr, self.context)
        else:
            return external_call.ir_for_external_call(self.expr, self.context)

    def parse_List(self):
        typ = self.expr._metadata["type"]
        if len(self.expr.elements) == 0:
            return IRnode.from_list("~empty", typ=typ)

        multi_ir = [Expr(x, self.context).ir_node for x in self.expr.elements]

        return IRnode.from_list(["multi"] + multi_ir, typ=typ)

    def parse_Tuple(self):
        tuple_elements = [Expr(x, self.context).ir_node for x in self.expr.elements]
        typ = TupleT([x.typ for x in tuple_elements])
        multi_ir = IRnode.from_list(["multi"] + tuple_elements, typ=typ)
        return multi_ir

    @staticmethod
    def struct_literals(expr, name, context):
        member_subs = {}
        member_typs = {}
        for key, value in zip(expr.keys, expr.values):
            assert isinstance(key, vy_ast.Name)
            assert key.id not in member_subs

            sub = Expr(value, context).ir_node
            member_subs[key.id] = sub
            member_typs[key.id] = sub.typ

        # TODO: get struct type from context.global_ctx.parse_type(name)
        return IRnode.from_list(
            ["multi"] + [member_subs[key] for key in member_subs.keys()],
            typ=StructT(name, member_typs),
        )

    # Parse an expression that results in a value
    @classmethod
    def parse_value_expr(cls, expr, context):
        return unwrap_location(cls(expr, context).ir_node)

    # Parse an expression that represents a pointer to memory/calldata or storage.
    @classmethod
    def parse_pointer_expr(cls, expr, context):
        o = cls(expr, context).ir_node
        if not o.location:
            raise StructureException("Looking for a variable location, instead got a value", expr)
        return o<|MERGE_RESOLUTION|>--- conflicted
+++ resolved
@@ -254,21 +254,12 @@
                 return IRnode.from_list(["~extcode", addr], typ=BytesT(0))
         # self.x: global attribute
         elif isinstance(self.expr.value, vy_ast.Name) and self.expr.value.id == "self":
-<<<<<<< HEAD
-            type_ = self.expr._metadata["type"]
-            var = self.context.globals[self.expr.attr]
-            location = TRANSIENT if var.is_transient else STORAGE
-            return IRnode.from_list(
-                type_.position.position,
-                typ=var.typ,
-                location=location,
-=======
             varinfo = self.context.globals[self.expr.attr]
+            location = TRANSIENT if varinfo.is_transient else STORAGE
             return IRnode.from_list(
                 varinfo.position.position,
                 typ=varinfo.typ,
-                location=STORAGE,
->>>>>>> 1cfeabb7
+                location=location,
                 annotation="self." + self.expr.attr,
             )
         # Reserved keywords
