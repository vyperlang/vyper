--- conflicted
+++ resolved
@@ -474,13 +474,7 @@
         self.generic_visit(node)
 
         is_sub = isinstance(node.op, python_ast.USub)
-<<<<<<< HEAD
-        is_num = isinstance(node.operand, python_ast.Constant) and isinstance(
-            node.operand.value, (int, Decimal)
-        )
-=======
         is_num = hasattr(node.operand, "value") and isinstance(node.operand.value, (int, Decimal))
->>>>>>> ef2d5351
         if is_sub and is_num:
             node.operand.value = 0 - node.operand.value
             node.operand.col_offset = node.col_offset
