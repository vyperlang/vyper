--- conflicted
+++ resolved
@@ -350,8 +350,7 @@
     def visit_Await(self, node):
         start_pos = node.lineno, node.col_offset  # grab these before generic_visit modifies them
         self.generic_visit(node)
-<<<<<<< HEAD
-        node.ast_type = self._pre_parse_result.modification_offsets[start_pos]
+        node.ast_type = self._pre_parser.modification_offsets[start_pos]
 
         # common typo - "staticcall" => "staticall"
         if node.ast_type == "BadStaticCall":
@@ -363,9 +362,6 @@
                 hint="did you mean `staticcall`?",
             )
 
-=======
-        node.ast_type = self._pre_parser.modification_offsets[start_pos]
->>>>>>> 215de1da
         return node
 
     def visit_Call(self, node):
