import ast as python_ast
import contextlib
import copy
import decimal
import operator
import sys
import warnings
from typing import Any, Optional, Union

from vyper.ast.metadata import NodeMetadata
from vyper.compiler.settings import VYPER_ERROR_CONTEXT_LINES, VYPER_ERROR_LINE_NUMBERS
from vyper.exceptions import (
    ArgumentException,
    InvalidLiteral,
    InvalidOperation,
    OverflowException,
    StructureException,
    SyntaxException,
    TypeMismatch,
    UnfoldableNode,
    VariableDeclarationException,
    VyperException,
    ZeroDivisionException,
)
from vyper.utils import MAX_DECIMAL_PLACES, SizeLimits, annotate_source_code

NODE_BASE_ATTRIBUTES = (
    "_children",
    "_depth",
    "_parent",
    "ast_type",
    "node_id",
    "_metadata",
    "_original_node",
)
NODE_SRC_ATTRIBUTES = (
    "col_offset",
    "end_col_offset",
    "end_lineno",
    "full_source_code",
    "lineno",
    "node_source_code",
    "src",
)

DICT_AST_SKIPLIST = ("full_source_code", "node_source_code")


def get_node(
    ast_struct: Union[dict, python_ast.AST], parent: Optional["VyperNode"] = None
) -> "VyperNode":
    """
    Convert an AST structure to a vyper AST node.

    This is a recursive call, all child nodes of the input value are also
    converted to Vyper nodes.

    Parameters
    ----------
    ast_struct: dict | AST
        Annotated python AST node or vyper AST dict to generate the node from.
    parent: VyperNode, optional
        Parent node of the node being created.

    Returns
    -------
    VyperNode
        The generated AST object.
    """
    if not isinstance(ast_struct, dict):
        ast_struct = ast_struct.__dict__

        # workaround: some third party module (ex. ipython) might insert
        # a "parent" member into the node, creating a duplicate kwarg
        # error below when calling vy_class()
        if "parent" in ast_struct:
            ast_struct = copy.copy(ast_struct)
            del ast_struct["parent"]

    if ast_struct["ast_type"] == "AnnAssign" and isinstance(parent, Module):
        # Replace `implements` interface declarations `AnnAssign` with `ImplementsDecl`
        if getattr(ast_struct["target"], "id", None) == "implements":
            if ast_struct["value"] is not None:
                _raise_syntax_exc("`implements` cannot have a value assigned", ast_struct)
            ast_struct["ast_type"] = "ImplementsDecl"
        # Replace state and local variable declarations `AnnAssign` with `VariableDecl`
        # Parent node is required for context to determine whether replacement should happen.
        else:
            ast_struct["ast_type"] = "VariableDecl"

    enum_warn = False
    if ast_struct["ast_type"] == "EnumDef":
        enum_warn = True
        ast_struct["ast_type"] = "FlagDef"

    vy_class = getattr(sys.modules[__name__], ast_struct["ast_type"], None)
    if not vy_class:
        if ast_struct["ast_type"] == "Delete":
            _raise_syntax_exc("Deleting is not supported", ast_struct)
        elif ast_struct["ast_type"] in ("ExtSlice", "Slice"):
            _raise_syntax_exc("Vyper does not support slicing", ast_struct)
        elif ast_struct["ast_type"] == "UAdd":
            _raise_syntax_exc("Vyper does not support + as a unary operator", parent)
        else:
            _raise_syntax_exc(
                f"Invalid syntax (unsupported '{ast_struct['ast_type']}' Python AST node)",
                ast_struct,
            )

    node = vy_class(parent=parent, **ast_struct)

    # TODO: Putting this after node creation to pretty print, remove after enum deprecation
    if enum_warn:
        # TODO: hack to pretty print, logic should be factored out of exception
        pretty_printed_node = str(VyperException("", node))
        warnings.warn(
            f"enum will be deprecated in a future release, use flag instead. {pretty_printed_node}",
            stacklevel=2,
        )
    return node


def compare_nodes(left_node: "VyperNode", right_node: "VyperNode") -> bool:
    """
    Compare the represented value(s) of two vyper nodes.

    This method evaluates a sort of "loose equality". It recursively compares the
    values of each field within two different nodes but does not compare the
    node_id or any members related to source offsets.

    Arguments
    ---------
    left_node : VyperNode
        First node object to compare.
    right_node : VyperNode
        Second node object to compare.

    Returns
    -------
    bool
        True if the given nodes represent the same value(s), False otherwise.
    """
    if not isinstance(left_node, type(right_node)):
        return False

    for field_name in (i for i in left_node.get_fields() if i not in VyperNode.__slots__):
        left_value = getattr(left_node, field_name, None)
        right_value = getattr(right_node, field_name, None)

        # compare types instead of isinstance() in case one node class inherits the other
        if type(left_value) is not type(right_value):
            return False

        if isinstance(left_value, list):
            if next((i for i in zip(left_value, right_value) if not compare_nodes(*i)), None):
                return False
        elif isinstance(left_value, VyperNode):
            if not compare_nodes(left_value, right_value):
                return False
        elif left_value != right_value:
            return False

    return True


def _to_node(obj, parent):
    # if object is a Python node or dict representing a node, convert to a Vyper node
    if isinstance(obj, (dict, python_ast.AST)):
        return get_node(obj, parent)
    if isinstance(obj, VyperNode):
        # if object is already a vyper node, make sure the parent is set correctly
        # and fix any missing source offsets
        obj._parent = parent
        for field_name in NODE_SRC_ATTRIBUTES:
            if getattr(obj, field_name) is None:
                setattr(obj, field_name, getattr(parent, field_name, None))
    return obj


def _to_dict(value):
    # if value is a Vyper node, convert to a dict
    if isinstance(value, VyperNode):
        return value.to_dict()
    return value


def _node_filter(node, filters):
    # recursive equality check for VyperNode.get_children filters
    if not filters:
        return True
    for key, value in filters.items():
        if isinstance(value, set):
            if node.get(key) not in value:
                return False
        elif node.get(key) != value:
            return False
    return True


def _sort_nodes(node_iterable):
    # sorting function for VyperNode.get_children

    def sortkey(key):
        return float("inf") if key is None else key

    return sorted(
        node_iterable, key=lambda k: (sortkey(k.lineno), sortkey(k.col_offset), k.node_id)
    )


def _raise_syntax_exc(error_msg: str, ast_struct: dict) -> None:
    # helper function to raise a SyntaxException from a dict representing a node
    raise SyntaxException(
        error_msg,
        ast_struct.get("full_source_code"),
        ast_struct.get("lineno"),
        ast_struct.get("col_offset"),
    )


class VyperNode:
    """
    Base class for all vyper AST nodes.

    Vyper nodes are generated from, and closely resemble, their Python counterparts.
    Divergences are always handled in a node's `__init__` method, and explained
    in the node docstring.

    Class Attributes
    ----------------
    __slots__ : Tuple
        Allowed field names for the node.
    _description : str, optional
        A human-readable description of the node. Used to give more verbose error
        messages.
    _only_empty_fields : Tuple, optional
        Field names that, if present, must be set to None or a `SyntaxException`
        is raised. This attribute is used to exclude syntax that is valid in Python
        but not in Vyper.
    _translated_fields : Dict, optional
        Field names that are reassigned if encountered. Used to normalize fields
        across different Python versions.
    """

    __slots__ = NODE_BASE_ATTRIBUTES + NODE_SRC_ATTRIBUTES
    _only_empty_fields: tuple = ()
    _translated_fields: dict = {}

    def __init__(self, parent: Optional["VyperNode"] = None, **kwargs: dict):
        """
        AST node initializer method.

        Node objects are not typically instantiated directly, you should instead
        create them using the `get_node` method.

        Parameters
        ----------
        parent: VyperNode, optional
            Node which contains this node.
        **kwargs : dict
            Dictionary of fields to be included within the node.
        """
        self.set_parent(parent)
        self._children: set = set()
        self._metadata: NodeMetadata = NodeMetadata()
        self._original_node = None

        for field_name in NODE_SRC_ATTRIBUTES:
            # when a source offset is not available, use the parent's source offset
            value = kwargs.get(field_name)
            if kwargs.get(field_name) is None:
                value = getattr(parent, field_name, None)
            setattr(self, field_name, value)

        for field_name, value in kwargs.items():
            if field_name in NODE_SRC_ATTRIBUTES:
                continue

            if field_name in self._translated_fields:
                field_name = self._translated_fields[field_name]

            if field_name in self.get_fields():
                if isinstance(value, list):
                    value = [_to_node(i, self) for i in value]
                else:
                    value = _to_node(value, self)
                setattr(self, field_name, value)

            elif value and field_name in self._only_empty_fields:
                _raise_syntax_exc(
                    f"Syntax is valid Python but not valid for Vyper\n"
                    f"class: {type(self).__name__}, field_name: {field_name}",
                    kwargs,
                )

        # add to children of parent last to ensure an accurate hash is generated
        if parent is not None:
            parent._children.add(self)

    # set parent, can be useful when inserting copied nodes into the AST
    def set_parent(self, parent: "VyperNode"):
        self._parent = parent
        self._depth = getattr(parent, "_depth", -1) + 1

    @classmethod
    def from_node(cls, node: "VyperNode", **kwargs) -> "VyperNode":
        """
        Return a new VyperNode based on an existing node.

        This method creates a new node with the same source offsets as an existing
        node. The new node can then replace the existing node within the AST.
        Preserving source offsets ensures accurate error reporting and source
        map generation from the modified AST.

        Arguments
        ---------
        node: VyperNode
            An existing Vyper node. The generated node will have the same source
            offsets and ID as this node.
        **kwargs : Any
            Fields and values for the new node.

        Returns
        -------
        Vyper node instance
        """
        ast_struct = {i: getattr(node, i) for i in VyperNode.__slots__ if not i.startswith("_")}
        ast_struct.update(ast_type=cls.__name__, **kwargs)
        return cls(**ast_struct)

    @classmethod
    def get_fields(cls) -> set:
        """
        Return a set of field names for this node.

        Attributes that are prepended with an underscore are considered private
        and are not included within this sequence.
        """
        slot_fields = [x for i in cls.__mro__ for x in getattr(i, "__slots__", [])]
        return set(i for i in slot_fields if not i.startswith("_"))

    def __hash__(self):
        values = [getattr(self, i, None) for i in VyperNode.__slots__ if not i.startswith("_")]
        return hash(tuple(values))

    def __eq__(self, other):
        if not isinstance(other, type(self)):
            return False
        if getattr(other, "node_id", None) != getattr(self, "node_id", None):
            return False
        for field_name in (i for i in self.get_fields() if i not in VyperNode.__slots__):
            if getattr(self, field_name, None) != getattr(other, field_name, None):
                return False
        return True

    def __repr__(self):
        cls = type(self)
        class_repr = f"{cls.__module__}.{cls.__qualname__}"
        return f"{class_repr}:\n{self._annotated_source}"

    @property
    def _annotated_source(self):
        # return source with context / line/col info
        return annotate_source_code(
            self.full_source_code,
            self.lineno,
            self.col_offset,
            context_lines=VYPER_ERROR_CONTEXT_LINES,
            line_numbers=VYPER_ERROR_LINE_NUMBERS,
        )

    @property
    def description(self):
        """
        Property method providing a human-readable description of a node.

        Node-specific description strings are added via the `_descrption` class
        attribute. If this attribute is not found, the name of the class is
        returned instead.
        """
        return getattr(self, "_description", type(self).__name__)

    @property
    def is_literal_value(self):
        """
        Check if the node is a literal value.
        """
        return False

    @property
    def is_terminus(self):
        """
        Check if execution halts upon reaching this node.
        """
        return False

    @property
    def has_folded_value(self):
        """
        Property method to check if the node has a folded value.
        """
        return "folded_value" in self._metadata

    def get_folded_value(self) -> "ExprNode":
        """
        Attempt to get the folded value, bubbling up UnfoldableNode if the node
        is not foldable.
        """
        try:
            return self._metadata["folded_value"]
        except KeyError:
            raise UnfoldableNode("not foldable", self)

    def _set_folded_value(self, node: "VyperNode") -> None:
        # sanity check this is only called once
        assert "folded_value" not in self._metadata

        # set the "original node" so that exceptions can point to the original
        # node and not the folded node
        cls = node.__class__
        # make a fresh copy so that the node metadata is fresh.
        node = cls(**{i: getattr(node, i) for i in node.get_fields() if hasattr(node, i)})
        node._original_node = self

        self._metadata["folded_value"] = node

    def get_original_node(self) -> "VyperNode":
        return self._original_node or self

    def validate(self) -> None:
        """
        Validate the content of a node.

        Called by `ast.validation.validate_literal_nodes` to verify values
        within literal nodes.

        Returns `None` if the node is valid, raises `InvalidLiteral` or another
        more expressive exception if the value cannot be valid within a Vyper
        contract.
        """
        pass

    def to_dict(self) -> dict:
        """
        Return the node as a dict. Child nodes and their descendants are also converted.
        """
        ast_dict = {}
        for key in [i for i in self.get_fields() if i not in DICT_AST_SKIPLIST]:
            value = getattr(self, key, None)
            if isinstance(value, list):
                ast_dict[key] = [_to_dict(i) for i in value]
            else:
                ast_dict[key] = _to_dict(value)

        if "type" in self._metadata:
            ast_dict["type"] = str(self._metadata["type"])

        return ast_dict

    def get_ancestor(self, node_type: Union["VyperNode", tuple, None] = None) -> "VyperNode":
        """
        Return an ancestor node for this node.

        An ancestor is any node which exists within the AST above the given node.

        Arguments
        ---------
        node_type : VyperNode | tuple, optional
            A node type or tuple of types. If given, this method checks all
            ancestor nodes of this node starting with the parent, and returns
            the first node with a type matching the given value.

        Returns
        -------
        With no arguments given: the parent of this node.

        With `node_type`: the first matching ascendant node, or `None` if no node
        is found which matches the argument value.
        """
        if node_type is None or self._parent is None:
            return self._parent

        if isinstance(self._parent, node_type):
            return self._parent

        return self._parent.get_ancestor(node_type)

    def get_children(
        self,
        node_type: Union["VyperNode", tuple, None] = None,
        filters: Optional[dict] = None,
        reverse: bool = False,
    ) -> list:
        """
        Return a list of children of this node which match the given filter(s).

        Results are sorted by the starting source offset and node ID, ascending.

        Parameters
        ----------
        node_type : VyperNode | tuple, optional
            A node type or tuple of types. If given, only child nodes where the
            type matches this value are returned. This is functionally identical
            to calling `isinstance(child, node_type)`
        filters : dict, optional
            Dictionary of attribute names and expected values. Only nodes that
            contain the given attributes and match the given values are returned.
            * You can use dots within the name in order to check members of members.
              e.g. `{'annotation.func.id': "constant"}`
            * Expected values may be given as a set, in order to match a node must
              contain the given attribute and match any one value within the set.
              e.g. `{'id': {'public', 'constant'}}` will match nodes with an `id`
                    member that contains either "public" or "constant".
        reverse : bool, optional
            If `True`, the order of results is reversed prior to return.

        Returns
        -------
        list
            Child nodes matching the filter conditions.
        """
        children = _sort_nodes(self._children)
        if node_type is not None:
            children = [i for i in children if isinstance(i, node_type)]
        if reverse:
            children.reverse()
        if filters is None:
            return children
        return [i for i in children if _node_filter(i, filters)]

    def get_descendants(
        self,
        node_type: Union["VyperNode", tuple, None] = None,
        filters: Optional[dict] = None,
        include_self: bool = False,
        reverse: bool = False,
    ) -> list:
        """
        Return a list of descendant nodes of this node which match the given filter(s).

        A descendant is any node which exists within the AST beneath the given node.

        Results are sorted by the starting source offset and depth, ascending. You
        can rely on that the sequence will always contain a parent node prior to any
        of it's children. If the result is reversed, all children of a node will
        be in the sequence prior to their parent.

        Parameters
        ----------
        node_type : VyperNode | tuple, optional
            A node type or tuple of types. If given, only child nodes where the
            type matches this value are returned. This is functionally identical
            to calling `isinstance(child, node_type)`
        filters : dict, optional
            Dictionary of attribute names and expected values. Only nodes that
            contain the given attributes and match the given values are returned.
            * You can use dots within the name in order to check members of members.
              e.g. `{'annotation.func.id': "constant"}`
            * Expected values may be given as a set, in order to match a node must
              contain the given attribute and match any one value within the set.
              e.g. `{'id': {'public', 'constant'}}` will match nodes with an `id`
                    member that contains either "public" or "constant".
        include_self : bool, optional
            If True, this node is also included in the search results if it matches
            the given filter.
        reverse : bool, optional
            If `True`, the order of results is reversed prior to return.

        Returns
        -------
        list
            Descendant nodes matching the filter conditions.
        """
        children = self.get_children(node_type, filters)
        for node in self.get_children():
            children.extend(node.get_descendants(node_type, filters))
        if (
            include_self
            and (not node_type or isinstance(self, node_type))
            and _node_filter(self, filters)
        ):
            children.append(self)
        result = _sort_nodes(children)
        if reverse:
            result.reverse()
        return result

    def get(self, field_str: str) -> Any:
        """

        Recursive getter function for node attributes.

        Parameters
        ----------
        field_str : str
            Attribute string of the location of the node to return.

        Returns
        -------
        VyperNode : optional
            Value at the location of the given field string, if one
            exists. `None` if the field string is empty or invalid.
        """
        obj = self
        for key in field_str.split("."):
            obj = getattr(obj, key, None)
        return obj


class TopLevel(VyperNode):
    """
    Inherited class for Module and FunctionDef nodes.

    Class attributes
    ----------------
    doc_string : Expr
        Expression node representing the docstring within this node.
    """

    __slots__ = ("body", "name", "doc_string")

    def __getitem__(self, key):
        return self.body[key]

    def __iter__(self):
        return iter(self.body)

    def __len__(self):
        return len(self.body)

    def __contains__(self, obj):
        return obj in self.body


class Module(TopLevel):
    # metadata
    __slots__ = ("path", "resolved_path", "source_id")

    def add_to_body(self, node: VyperNode) -> None:
        """
        Add a new node to the body of this node.

        This method should be used in favor of directly modifying `body`, as
        it also sets the parent/child relationships used in node traversal.

        Arguments
        ---------
        node: VyperNode
            Vyper node to be appended to the body of the this node.
        """
        self.body.append(node)
        node._depth = self._depth + 1
        node._parent = self
        self._children.add(node)

    def remove_from_body(self, node: VyperNode) -> None:
        """
        Remove a node from the body of this node.

        This method should be used in favor of directly modifying `body`, as
        it also removes the parent/child relationship used in node traversal.

        Arguments
        ---------
        node: VyperNode
            Vyper node to be appended to the body of the this node.
        """
        self.body.remove(node)
        self._children.remove(node)

    @contextlib.contextmanager
    def namespace(self):
        from vyper.semantics.namespace import get_namespace, override_global_namespace

        # kludge implementation for backwards compatibility.
        # TODO: replace with type_from_ast
        try:
            ns = self._metadata["namespace"]
        except AttributeError:
            ns = get_namespace()
        with override_global_namespace(ns):
            yield


class FunctionDef(TopLevel):
    __slots__ = ("args", "returns", "decorator_list", "pos")


class DocStr(VyperNode):
    """
    A docstring.

    Attributes
    ----------
    value : str
        Value of the node, represented as an string.
    """

    __slots__ = ("value",)
    _translated_fields = {"s": "value"}


class arguments(VyperNode):
    __slots__ = ("args", "defaults", "default")
    _only_empty_fields = ("posonlyargs", "vararg", "kwonlyargs", "kwarg", "kw_defaults")


class arg(VyperNode):
    __slots__ = ("arg", "annotation")


# base class for stmt nodes. doesn't do anything except classification
class Stmt(VyperNode):
    pass


class Return(Stmt):
    __slots__ = ("value",)

    @property
    def is_terminus(self):
        return True


class Expr(Stmt):
    __slots__ = ("value",)

    @property
    def is_terminus(self):
        return self.value.is_terminus


class Log(Stmt):
    __slots__ = ("value",)


class FlagDef(TopLevel):
    __slots__ = ("name", "body")


class EventDef(TopLevel):
    __slots__ = ("name", "body")


class InterfaceDef(TopLevel):
    __slots__ = ("name", "body")


class StructDef(TopLevel):
    __slots__ = ("name", "body")


# base class for expression nodes
# note that it is named ExprNode to avoid a conflict with
# the Expr type (which is a type of statement node, see python AST docs).
class ExprNode(VyperNode):
    __slots__ = ("_expr_info",)


class Constant(ExprNode):
    # inherited class for all simple constant node types
    __slots__ = ("value",)

    @property
    def is_literal_value(self):
        return True


class Num(Constant):
    # inherited class for all numeric constant node types
    __slots__ = ()
    _translated_fields = {"n": "value"}

    @property
    def n(self):
        # TODO phase out use of Num.n and remove this
        return self.value

    def validate(self):
        if self.value < SizeLimits.MIN_INT256:
            raise OverflowException("Value is below lower bound for all numeric types", self)
        if self.value > SizeLimits.MAX_UINT256:
            raise OverflowException("Value exceeds upper bound for all numeric types", self)


class Int(Num):
    """
    An integer.

    Attributes
    ----------
    value : int
        Value of the node, represented as an integer.
    """

    __slots__ = ()


class Decimal(Num):
    """
    A decimal.

    Attributes
    ----------
    value : decimal.Decimal
        Value of the node, represented as a Decimal object.
    """

    __slots__ = ()

    def __init__(self, parent: Optional["VyperNode"] = None, **kwargs: dict):
        super().__init__(parent, **kwargs)
        if not isinstance(self.value, decimal.Decimal):
            self.value = decimal.Decimal(self.value)

    def to_dict(self):
        ast_dict = super().to_dict()
        ast_dict["value"] = self.node_source_code
        return ast_dict

    def validate(self):
        if self.value.as_tuple().exponent < -MAX_DECIMAL_PLACES:
            raise InvalidLiteral("Vyper supports a maximum of ten decimal points", self)
        if self.value < SizeLimits.MIN_AST_DECIMAL:
            raise OverflowException("Value is below lower bound for decimal types", self)
        if self.value > SizeLimits.MAX_AST_DECIMAL:
            raise OverflowException("Value exceeds upper bound for decimal types", self)


class Hex(Constant):
    """
    A hexadecimal value, e.g. `0xFF`

    Attributes
    ----------
    value : str
        Value of the node, represented as a string taken directly from the contract source.
    """

    __slots__ = ()
    _translated_fields = {"n": "value"}

    def validate(self):
        if "_" in self.value:
            raise InvalidLiteral("Underscores not allowed in hex literals", self)
        if len(self.value) % 2:
            raise InvalidLiteral("Hex notation requires an even number of digits", self)

    @property
    def n_nibbles(self):
        """
        The number of nibbles this hex value represents
        """
        return len(self.value) - 2

    @property
    def n_bytes(self):
        """
        The number of bytes this hex value represents
        """
        return len(self.bytes_value)

    @property
    def bytes_value(self):
        """
        This value as bytes
        """
        return bytes.fromhex(self.value.removeprefix("0x"))


class Str(Constant):
    __slots__ = ()
    _translated_fields = {"s": "value"}

    def validate(self):
        for c in self.value:
            if ord(c) >= 256:
                raise InvalidLiteral(f"'{c}' is not an allowed string literal character", self)

    @property
    def s(self):
        # TODO phase out use of Str.s and remove this
        return self.value


class Bytes(Constant):
    __slots__ = ()
    _translated_fields = {"s": "value"}

    def __init__(self, parent: Optional["VyperNode"] = None, **kwargs: dict):
        super().__init__(parent, **kwargs)
        if isinstance(self.value, str):
            # convert hex string to bytes
            length = len(self.value) // 2 - 1
            self.value = int(self.value, 16).to_bytes(length, "big")

    def to_dict(self):
        ast_dict = super().to_dict()
        ast_dict["value"] = f"0x{self.value.hex()}"
        return ast_dict

    @property
    def s(self):
        return self.value


class List(ExprNode):
    __slots__ = ("elements",)
    _translated_fields = {"elts": "elements"}

    @property
    def is_literal_value(self):
        return all(e.is_literal_value for e in self.elements)


class Tuple(ExprNode):
    __slots__ = ("elements",)
    _translated_fields = {"elts": "elements"}

    @property
    def is_literal_value(self):
        return all(e.is_literal_value for e in self.elements)

    def validate(self):
        if not self.elements:
            raise InvalidLiteral("Cannot have an empty tuple", self)


class NameConstant(Constant):
    __slots__ = ()

    def validate(self):
        if self.value is None:
            raise InvalidLiteral("`None` is not a valid vyper value!", self)


class Ellipsis(Constant):
    __slots__ = ()


class Dict(ExprNode):
    __slots__ = ("keys", "values")

    @property
    def is_literal_value(self):
        return all(v.is_literal_value for v in self.values)


class Name(ExprNode):
    __slots__ = ("id",)


class UnaryOp(ExprNode):
    __slots__ = ("op", "operand")


class Operator(VyperNode):
    pass


class USub(Operator):
    __slots__ = ()
    _description = "negation"
    _op = operator.neg


class Not(Operator):
    __slots__ = ()
    _op = operator.not_


class Invert(Operator):
    __slots__ = ()
    _description = "bitwise not"
    _pretty = "~"

    def _op(self, value):
        return (2**256 - 1) ^ value


class BinOp(ExprNode):
    __slots__ = ("left", "op", "right")


class Add(Operator):
    __slots__ = ()
    _description = "addition"
    _pretty = "+"
    _op = operator.add


class Sub(Operator):
    __slots__ = ()
    _description = "subtraction"
    _pretty = "-"
    _op = operator.sub


class Mult(Operator):
    __slots__ = ()
    _description = "multiplication"
    _pretty = "*"

    def _op(self, left, right):
        assert type(left) is type(right)
        value = left * right
        if isinstance(left, decimal.Decimal):
            # ensure that the result is truncated to MAX_DECIMAL_PLACES
            return value.quantize(
                decimal.Decimal(f"{1:0.{MAX_DECIMAL_PLACES}f}"), decimal.ROUND_DOWN
            )
        else:
            return value


class Div(Operator):
    __slots__ = ()
    _description = "division"
    _pretty = "/"

    def _op(self, left, right):
        # evaluate the operation using true division or floor division
        assert type(left) is type(right)
        if not right:
            raise ZeroDivisionException("Division by zero")

        if isinstance(left, decimal.Decimal):
            value = left / right
            if value < 0:
                # the EVM always truncates toward zero
                value = -(-left / right)
            # ensure that the result is truncated to MAX_DECIMAL_PLACES
            return value.quantize(
                decimal.Decimal(f"{1:0.{MAX_DECIMAL_PLACES}f}"), decimal.ROUND_DOWN
            )
        else:
            value = left // right
            if value < 0:
                return -(-left // right)
            return value


class Mod(Operator):
    __slots__ = ()
    _description = "modulus"
    _pretty = "%"

    def _op(self, left, right):
        if not right:
            raise ZeroDivisionException("Modulo by zero")

        value = abs(left) % abs(right)
        if left < 0:
            value = -value
        return value


class Pow(Operator):
    __slots__ = ()
    _description = "exponentiation"
    _pretty = "**"

    def _op(self, left, right):
        if isinstance(left, decimal.Decimal):
            raise TypeMismatch("Cannot perform exponentiation on decimal values.", self._parent)
        if right < 0:
            raise InvalidOperation("Cannot calculate a negative power", self._parent)
        return int(left**right)


class BitAnd(Operator):
    __slots__ = ()
    _description = "bitwise and"
    _pretty = "&"
    _op = operator.and_


class BitOr(Operator):
    __slots__ = ()
    _description = "bitwise or"
    _pretty = "|"
    _op = operator.or_


class BitXor(Operator):
    __slots__ = ()
    _description = "bitwise xor"
    _pretty = "^"
    _op = operator.xor


class LShift(Operator):
    __slots__ = ()
    _description = "bitwise left shift"
    _pretty = "<<"
    _op = operator.lshift


class RShift(Operator):
    __slots__ = ()
    _description = "bitwise right shift"
    _pretty = ">>"
    _op = operator.rshift


class BoolOp(ExprNode):
    __slots__ = ("op", "values")


class And(Operator):
    __slots__ = ()
    _description = "logical and"
    _op = all


class Or(Operator):
    __slots__ = ()
    _description = "logical or"
    _op = any


class Compare(ExprNode):
    """
    A comparison of two values.

    Attributes
    ----------
    left : ExprNode
        The left-hand value in the comparison.
    op : Operator
        The comparison operator.
    right : ExprNode
        The right-hand value in the comparison.
    """

    __slots__ = ("left", "op", "right")

    def __init__(self, *args, **kwargs):
        if len(kwargs["ops"]) > 1 or len(kwargs["comparators"]) > 1:
            _raise_syntax_exc("Cannot have a comparison with more than two elements", kwargs)

        kwargs["op"] = kwargs.pop("ops")[0]
        kwargs["right"] = kwargs.pop("comparators")[0]
        super().__init__(*args, **kwargs)


class Eq(Operator):
    __slots__ = ()
    _description = "equality"
    _op = operator.eq


class NotEq(Operator):
    __slots__ = ()
    _description = "non-equality"
    _op = operator.ne


class Lt(Operator):
    __slots__ = ()
    _description = "less than"
    _op = operator.lt


class LtE(Operator):
    __slots__ = ()
    _description = "less-or-equal"
    _op = operator.le


class Gt(Operator):
    __slots__ = ()
    _description = "greater than"
    _op = operator.gt


class GtE(Operator):
    __slots__ = ()
    _description = "greater-or-equal"
    _op = operator.ge


class In(Operator):
    __slots__ = ()
    _description = "membership"

    def _op(self, left, right):
        return left in right


class NotIn(Operator):
    __slots__ = ()
    _description = "exclusion"

    def _op(self, left, right):
        return left not in right


class Call(ExprNode):
    __slots__ = ("func", "args", "keywords")

<<<<<<< HEAD
    @property
    def is_terminus(self):
        # cursed import cycle!
        from vyper.builtins.functions import get_builtin_functions

        func_name = self.func.get("id")
        if not func_name:
            return False

        builtin_t = get_builtin_functions().get(func_name)
        return getattr(builtin_t, "_is_terminus", False)

    # try checking if this is a builtin, which is foldable
    def _try_fold(self):
        if not isinstance(self.func, Name):
            raise UnfoldableNode("not a builtin", self)

        # cursed import cycle!
        from vyper.builtins.functions import DISPATCH_TABLE

        func_name = self.func.id
        if func_name not in DISPATCH_TABLE:
            raise UnfoldableNode("not a builtin", self)

        builtin_t = DISPATCH_TABLE[func_name]
        return builtin_t._try_fold(self)

=======
>>>>>>> 3f013ece

class keyword(VyperNode):
    __slots__ = ("arg", "value")


class Attribute(ExprNode):
    __slots__ = ("attr", "value")


class Subscript(ExprNode):
    __slots__ = ("slice", "value")


class Index(VyperNode):
    __slots__ = ("value",)


class Assign(Stmt):
    """
    An assignment.

    Attributes
    ----------
    target : VyperNode
        Left-hand side of the assignment.
    value : ExprNode
        Right-hand side of the assignment.
    """

    __slots__ = ("target", "value")

    def __init__(self, *args, **kwargs):
        if len(kwargs["targets"]) > 1:
            _raise_syntax_exc("Assignment statement must have one target", kwargs)

        kwargs["target"] = kwargs.pop("targets")[0]
        super().__init__(*args, **kwargs)


class AnnAssign(VyperNode):
    __slots__ = ("target", "annotation", "value", "simple")


class VariableDecl(VyperNode):
    """
    A contract variable declaration.

    Excludes `simple` attribute from Python `AnnAssign` node.

    Attributes
    ----------
    target : VyperNode
        Left-hand side of the assignment.
    value : VyperNode
        Right-hand side of the assignment.
    annotation : VyperNode
        Type of variable.
    is_constant : bool, optional
        If true, indicates that the variable is a constant variable.
    is_public : bool, optional
        If true, indicates that the variable is a public state variable.
    is_immutable : bool, optional
        If true, indicates that the variable is an immutable variable.
    """

    __slots__ = (
        "target",
        "annotation",
        "value",
        "is_constant",
        "is_public",
        "is_immutable",
        "is_transient",
    )

    def __init__(self, *args, **kwargs):
        super().__init__(*args, **kwargs)

        self.is_constant = False
        self.is_public = False
        self.is_immutable = False
        self.is_transient = False

        def _check_args(annotation, call_name):
            # do the same thing as `validate_call_args`
            # (can't be imported due to cyclic dependency)
            if len(annotation.args) != 1:
                raise ArgumentException("Invalid number of arguments to `{call_name}`:", self)

        # the annotation is a "function" call, e.g.
        # `foo: public(constant(uint256))`
        # pretend we were parsing actual Vyper AST. annotation would be
        # TYPE | PUBLIC "(" TYPE | ((IMMUTABLE | CONSTANT) "(" TYPE ")") ")"
        if self.annotation.get("func.id") == "public":
            _check_args(self.annotation, "public")
            self.is_public = True
            # unwrap one layer
            self.annotation = self.annotation.args[0]

        func_id = self.annotation.get("func.id")
        if func_id in ("immutable", "constant", "transient"):
            _check_args(self.annotation, func_id)
            setattr(self, f"is_{func_id}", True)
            # unwrap one layer
            self.annotation = self.annotation.args[0]

        if isinstance(self.annotation, Call):
            _raise_syntax_exc("Invalid scope for variable declaration", self.annotation)

    def _pretty_location(self) -> str:
        if self.is_constant:
            return "Constant"
        if self.is_transient:
            return "Transient"
        if self.is_immutable:
            return "Immutable"
        return "Storage"

    def validate(self):
        if self.is_constant and self.value is None:
            raise VariableDeclarationException("Constant must be declared with a value", self)

        if not self.is_constant and self.value is not None:
            raise VariableDeclarationException(
                f"{self._pretty_location} variables cannot have an initial value", self.value
            )


class AugAssign(Stmt):
    __slots__ = ("op", "target", "value")


class Raise(Stmt):
    __slots__ = ("exc",)
    _only_empty_fields = ("cause",)

    @property
    def is_terminus(self):
        return True


class Assert(Stmt):
    __slots__ = ("test", "msg")


class Pass(Stmt):
    __slots__ = ()


class _ImportStmt(Stmt):
    __slots__ = ("name", "alias")

    def __init__(self, *args, **kwargs):
        if len(kwargs["names"]) > 1:
            _raise_syntax_exc("Assignment statement must have one target", kwargs)
        names = kwargs.pop("names")[0]
        kwargs["name"] = names.name
        kwargs["alias"] = names.asname
        super().__init__(*args, **kwargs)


class Import(_ImportStmt):
    __slots__ = ()


class ImportFrom(_ImportStmt):
    __slots__ = ("level", "module")


class ImplementsDecl(Stmt):
    """
    An `implements` declaration.

    Excludes `simple` and `value` attributes from Python `AnnAssign` node.

    Attributes
    ----------
    target : Name
        Name node for the `implements` keyword
    annotation : Name
        Name node for the interface to be implemented
    """

    __slots__ = ("target", "annotation")

    def __init__(self, *args, **kwargs):
        super().__init__(*args, **kwargs)

        if not isinstance(self.annotation, (Name, Attribute)):
            raise StructureException("invalid implements", self.annotation)


class If(Stmt):
    __slots__ = ("test", "body", "orelse")


class IfExp(ExprNode):
    __slots__ = ("test", "body", "orelse")


class For(Stmt):
    __slots__ = ("target", "iter", "body")
    _only_empty_fields = ("orelse",)


class Break(Stmt):
    __slots__ = ()


class Continue(Stmt):
    __slots__ = ()<|MERGE_RESOLUTION|>--- conflicted
+++ resolved
@@ -1199,36 +1199,21 @@
 class Call(ExprNode):
     __slots__ = ("func", "args", "keywords")
 
-<<<<<<< HEAD
     @property
     def is_terminus(self):
         # cursed import cycle!
         from vyper.builtins.functions import get_builtin_functions
 
-        func_name = self.func.get("id")
-        if not func_name:
+        if not isinstance(self.func, Name):
             return False
 
-        builtin_t = get_builtin_functions().get(func_name)
-        return getattr(builtin_t, "_is_terminus", False)
-
-    # try checking if this is a builtin, which is foldable
-    def _try_fold(self):
-        if not isinstance(self.func, Name):
-            raise UnfoldableNode("not a builtin", self)
-
-        # cursed import cycle!
-        from vyper.builtins.functions import DISPATCH_TABLE
-
-        func_name = self.func.id
-        if func_name not in DISPATCH_TABLE:
-            raise UnfoldableNode("not a builtin", self)
-
-        builtin_t = DISPATCH_TABLE[func_name]
-        return builtin_t._try_fold(self)
-
-=======
->>>>>>> 3f013ece
+        funcname = self.func.id
+        builtin_t = get_builtin_functions().get(funcname)
+        if builtin_t is None:
+            return False
+
+        return builtin_t._is_terminus
+
 
 class keyword(VyperNode):
     __slots__ = ("arg", "value")
