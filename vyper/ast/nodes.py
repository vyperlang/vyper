--- conflicted
+++ resolved
@@ -1072,25 +1072,21 @@
     _op = operator.xor
 
 
-<<<<<<< HEAD
-class LShift(VyperNode):
+class LShift(Operator):
     __slots__ = ()
     _description = "bitwise left shift"
     _pretty = "<<"
     _op = operator.lshift
 
 
-class RShift(VyperNode):
+class RShift(Operator):
     __slots__ = ()
     _description = "bitwise right shift"
     _pretty = ">>"
     _op = operator.rshift
 
 
-class BoolOp(VyperNode):
-=======
 class BoolOp(ExprNode):
->>>>>>> c93bc063
     __slots__ = ("op", "values")
 
     def evaluate(self) -> ExprNode:
