--- conflicted
+++ resolved
@@ -5,12 +5,9 @@
 from vyper.semantics.types.function import ContractFunctionT
 
 
-<<<<<<< HEAD
-=======
 # TODO: remove this function. it causes correctness/performance problems
 # because of copying and mutating the AST - getter generation should be handled
 # during code generation.
->>>>>>> 3116e88c
 def generate_public_variable_getters(vyper_module: vy_ast.Module) -> None:
     """
     Create getter functions for public variables.
