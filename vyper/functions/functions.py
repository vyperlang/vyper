--- conflicted
+++ resolved
@@ -615,20 +615,12 @@
     elif value.typ.is_literal:
         if value.value <= 0:
             raise InvalidLiteralException("Negative wei value not allowed", expr)
-<<<<<<< HEAD
-
         sub = ['safe_mul', value.value, denom_divisor]
     elif value.typ.typ == 'uint256':
         sub = ['safe_umul', value, denom_divisor]
     elif value.typ.typ == 'int128':
         sub = ['safe_mul', ['clampge', value, 0], denom_divisor]
-=======
-        sub = ['mul', value.value, denom_divisor]
-    elif value.typ.typ in ('uint256', 'int128'):
-        sub = ['mul', value, denom_divisor]
->>>>>>> 43c28ab7
-    else:
-        max_value = int(2**128 / denom_divisor)
+    else:
         sub = ['div', ['safe_mul', ['clampge', value, 0], denom_divisor], DECIMAL_DIVISOR]
 
     return LLLnode.from_list(
