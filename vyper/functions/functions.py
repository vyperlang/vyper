import ast

from vyper.exceptions import (
    ConstancyViolationException,
    InvalidLiteralException,
    StructureException,
    TypeMismatchException,
    ParserException,
)
from .signature import (
    signature,
    Optional,
)
from vyper.parser.parser_utils import (
    byte_array_to_num,
    LLLnode,
    get_length,
    get_number_as_fraction,
    getpos,
    make_byte_array_copier,
    make_byte_slice_copier,
    add_variable_offset,
    unwrap_location
)
from vyper.parser.expr import (
    Expr,
)
from vyper.types import (
    BaseType,
    ByteArrayType,
    ByteArrayLike,
    StringType,
    TupleType,
    ListType
)
from vyper.types import (
    are_units_compatible,
    is_base_type,
    get_size_of_type,
)
from vyper.utils import (
    MemoryPositions,
    SizeLimits,
    DECIMAL_DIVISOR,
    RLP_DECODER_ADDRESS
)
from vyper.utils import (
    bytes_to_int,
    fourbytes_to_int,
    sha3,
)
from vyper.types.convert import (
    convert,
)


def enforce_units(typ, obj, expected):
    if not are_units_compatible(typ, expected):
        raise TypeMismatchException("Invalid units", obj)


def get_keyword(expr, keyword):
    for kw in expr.keywords:
        if kw.arg == keyword:
            return kw.value
    # This should never happen, as kwargs['value'] will KeyError first.
    # Leaving exception for other use cases.
    raise Exception("Keyword %s not found" % keyword)  # pragma: no cover


@signature('decimal')
def floor(expr, args, kwargs, context):
    return LLLnode.from_list(
        ['if',
            ['slt', args[0], 0],
            ['sdiv', ['sub', args[0], DECIMAL_DIVISOR - 1], DECIMAL_DIVISOR],
            ['sdiv', args[0], DECIMAL_DIVISOR]
        ],
        typ=BaseType('int128', args[0].typ.unit, args[0].typ.positional),
        pos=getpos(expr)
    )


@signature('decimal')
def ceil(expr, args, kwards, context):
    return LLLnode.from_list(
        ['if',
            ['slt', args[0], 0],
            ['sdiv', args[0], DECIMAL_DIVISOR],
            ['sdiv', ['add', args[0], DECIMAL_DIVISOR - 1], DECIMAL_DIVISOR]
        ],
        typ=BaseType('int128', args[0].typ.unit, args[0].typ.positional),
        pos=getpos(expr)
    )


@signature(('uint256', 'int128', 'decimal'))
def as_unitless_number(expr, args, kwargs, context):
    return LLLnode(value=args[0].value, args=args[0].args, typ=BaseType(args[0].typ.typ, {}), pos=getpos(expr))


def _convert(expr, context):
    return convert(expr, context)


<<<<<<< HEAD
@signature(('bytes32', 'bytes'), start='int128', len='int128')
=======
@signature(('bytes', 'string'), start='int128', len='int128')
>>>>>>> 79a339da
def _slice(expr, args, kwargs, context):

    sub, start, length = args[0], kwargs['start'], kwargs['len']
    if not are_units_compatible(start.typ, BaseType('int128')):
        raise TypeMismatchException("Type for slice start index must be a unitless number", expr)
    # Expression representing the length of the slice
    if not are_units_compatible(length.typ, BaseType('int128')):
<<<<<<< HEAD
        raise TypeMismatchException("Type for slice length must be a unitless number", expr)

    if is_base_type(sub.typ, 'bytes32'):
        if (start.typ.is_literal and length.typ.is_literal) and \
           not (0 <= start.value + length.value <= 32):
            raise InvalidLiteralException('Invalid start / length values needs to be between 0 and 32.', expr)
        sub_typ_maxlen = 32
    else:
        sub_typ_maxlen = sub.typ.maxlen

    # Node representing the position of the output in memory
    np = context.new_placeholder(ByteArrayType(maxlen=sub_typ_maxlen + 32))
=======
        raise TypeMismatchException("Type for slice length must be a unitless number")
    # Get returntype string or bytes
    if isinstance(args[0].typ, ByteArrayType):
        ReturnType = ByteArrayType
    else:
        ReturnType = StringType
    # Node representing the position of the output in memory
    np = context.new_placeholder(ReturnType(maxlen=sub.typ.maxlen + 32))
>>>>>>> 79a339da
    placeholder_node = LLLnode.from_list(np, typ=sub.typ, location='memory')
    placeholder_plus_32_node = LLLnode.from_list(np + 32, typ=sub.typ, location='memory')
    # Copies over bytearray data
    if sub.location == 'storage':
        adj_sub = LLLnode.from_list(
            ['add', ['sha3_32', sub], ['add', ['div', '_start', 32], 1]], typ=sub.typ, location=sub.location
        )
    else:
        adj_sub = LLLnode.from_list(
            ['add', sub, ['add', ['sub', '_start', ['mod', '_start', 32]], 32]], typ=sub.typ, location=sub.location
        )

    if is_base_type(sub.typ, 'bytes32'):
        adj_sub = LLLnode.from_list(
            sub.args[0], typ=sub.typ, location="memory"
        )

    copier = make_byte_slice_copier(placeholder_plus_32_node, adj_sub, ['add', '_length', 32], sub_typ_maxlen, pos=getpos(expr))
    # New maximum length in the type of the result
    newmaxlen = length.value if not len(length.args) else sub_typ_maxlen
    if is_base_type(sub.typ, 'bytes32'):
        maxlen = 32
    else:
        maxlen = ['mload', Expr(sub, context=context).lll_node]  # Retrieve length of the bytes.

    out = ['with', '_start', start,
              ['with', '_length', length,
                  ['with', '_opos', ['add', placeholder_node, ['mod', '_start', 32]],
                       ['seq',
                           ['assert', ['le', ['add', '_start', '_length'], maxlen]],
                           copier,
                           ['mstore', '_opos', '_length'],
                           '_opos']]]]
    return LLLnode.from_list(out, typ=ReturnType(newmaxlen), location='memory', pos=getpos(expr))


@signature(('bytes', 'string'))
def _len(expr, args, kwargs, context):
    return get_length(args[0])


def concat(expr, context):
    args = [Expr(arg, context).lll_node for arg in expr.args]
    if len(args) < 2:
        raise StructureException("Concat expects at least two arguments", expr)

    prev_type = ''
    for i, (expr_arg, arg) in enumerate(zip(expr.args, args)):
        if not isinstance(arg.typ, ByteArrayLike) and not is_base_type(arg.typ, 'bytes32'):
            raise TypeMismatchException("Concat expects string, bytes or bytes32 objects", expr_arg)

        current_type = 'bytes' if isinstance(arg.typ, ByteArrayType) or is_base_type(arg.typ, 'bytes32') else 'string'
        if prev_type and current_type != prev_type:
            raise TypeMismatchException("Concat expects consistant use of string or byte types, user either bytes or string.", expr_arg)
        prev_type = current_type

    if current_type == 'string':
        ReturnType = StringType
    else:
        ReturnType = ByteArrayType

    # Maximum length of the output
    total_maxlen = sum([arg.typ.maxlen if isinstance(arg.typ, ByteArrayType) else 32 for arg in args])
    # Node representing the position of the output in memory
    placeholder = context.new_placeholder(ReturnType(total_maxlen))
    # Object representing the output
    seq = []
    # For each argument we are concatenating...
    for arg in args:
        # Start pasting into a position the starts at zero, and keeps
        # incrementing as we concatenate arguments
        placeholder_node = LLLnode.from_list(['add', placeholder, '_poz'], typ=ReturnType(total_maxlen), location='memory')
        placeholder_node_plus_32 = LLLnode.from_list(['add', ['add', placeholder, '_poz'], 32], typ=ReturnType(total_maxlen), location='memory')
        if isinstance(arg.typ, ReturnType):
            # Ignore empty strings
            if arg.typ.maxlen == 0:
                continue
            # Get the length of the current argument
            if arg.location == "memory":
                length = LLLnode.from_list(['mload', '_arg'], typ=BaseType('int128'))
                argstart = LLLnode.from_list(['add', '_arg', 32], typ=arg.typ, location=arg.location)
            elif arg.location == "storage":
                length = LLLnode.from_list(['sload', ['sha3_32', '_arg']], typ=BaseType('int128'))
                argstart = LLLnode.from_list(['add', ['sha3_32', '_arg'], 1], typ=arg.typ, location=arg.location)
            # Make a copier to copy over data from that argument
            seq.append(['with', '_arg', arg,
                            ['seq',
                                make_byte_slice_copier(placeholder_node_plus_32,
                                                       argstart,
                                                       length,
                                                       arg.typ.maxlen, pos=getpos(expr)),
                                # Change the position to start at the correct
                                # place to paste the next value
                                ['set', '_poz', ['add', '_poz', length]]]])
        else:
            seq.append(['seq',
                            ['mstore', ['add', placeholder_node, 32], unwrap_location(arg)],
                            ['set', '_poz', ['add', '_poz', 32]]])
    # The position, after all arguments are processing, equals the total
    # length. Paste this in to make the output a proper bytearray
    seq.append(['mstore', placeholder, '_poz'])
    # Memory location of the output
    seq.append(placeholder)
    return LLLnode.from_list(
        ['with', '_poz', 0, ['seq'] + seq], typ=ReturnType(total_maxlen), location='memory', pos=getpos(expr), annotation='concat'
    )


@signature(('str_literal', 'bytes', 'string', 'bytes32'))
def _sha3(expr, args, kwargs, context):
    sub = args[0]
    # Can hash literals
    if isinstance(sub, bytes):
        return LLLnode.from_list(bytes_to_int(sha3(sub)), typ=BaseType('bytes32'), pos=getpos(expr))
    # Can hash bytes32 objects
    if is_base_type(sub.typ, 'bytes32'):
        return LLLnode.from_list(
            ['seq', ['mstore', MemoryPositions.FREE_VAR_SPACE, sub], ['sha3', MemoryPositions.FREE_VAR_SPACE, 32]], typ=BaseType('bytes32'),
            pos=getpos(expr)
        )
    # Copy the data to an in-memory array
    if sub.location == "memory":
        # If we are hashing a value in memory, no need to copy it, just hash in-place
        return LLLnode.from_list(
            ['with', '_sub', sub, ['sha3', ['add', '_sub', 32], ['mload', '_sub']]], typ=BaseType('bytes32'),
            pos=getpos(expr)
        )
    elif sub.location == "storage":
        lengetter = LLLnode.from_list(['sload', ['sha3_32', '_sub']], typ=BaseType('int128'))
    else:
        # This should never happen, but just left here for future compiler-writers.
        raise Exception("Unsupported location: %s" % sub.location)  # pragma: no test
    placeholder = context.new_placeholder(sub.typ)
    placeholder_node = LLLnode.from_list(placeholder, typ=sub.typ, location='memory')
    copier = make_byte_array_copier(placeholder_node, LLLnode.from_list('_sub', typ=sub.typ, location=sub.location))
    return LLLnode.from_list(
        ['with', '_sub', sub, ['seq', copier, ['sha3', ['add', placeholder, 32], lengetter]]], typ=BaseType('bytes32'),
        pos=getpos(expr)
    )


@signature('str_literal', 'name_literal')
def method_id(expr, args, kwargs, context):
    if b' ' in args[0]:
        raise TypeMismatchException('Invalid function signature no spaces allowed.')
    method_id = fourbytes_to_int(sha3(args[0])[:4])
    if args[1] == 'bytes32':
        return LLLnode(method_id, typ=BaseType('bytes32'), pos=getpos(expr))
    elif args[1] == 'bytes[4]':
        placeholder = LLLnode.from_list(context.new_placeholder(ByteArrayType(4)))
        return LLLnode.from_list(
            ['seq',
                ['mstore', ['add', placeholder, 4], method_id],
                ['mstore', placeholder, 4], placeholder],
            typ=ByteArrayType(4), location='memory', pos=getpos(expr))
    else:
        raise StructureException('Can only produce bytes32 or bytes[4] as outputs')


@signature('bytes32', 'uint256', 'uint256', 'uint256')
def ecrecover(expr, args, kwargs, context):
    placeholder_node = LLLnode.from_list(
        context.new_placeholder(ByteArrayType(128)), typ=ByteArrayType(128), location='memory'
    )
    return LLLnode.from_list(['seq',
                              ['mstore', placeholder_node, args[0]],
                              ['mstore', ['add', placeholder_node, 32], args[1]],
                              ['mstore', ['add', placeholder_node, 64], args[2]],
                              ['mstore', ['add', placeholder_node, 96], args[3]],
                              ['pop', ['call', 3000, 1, 0, placeholder_node, 128, MemoryPositions.FREE_VAR_SPACE, 32]],
                              ['mload', MemoryPositions.FREE_VAR_SPACE]], typ=BaseType('address'), pos=getpos(expr))


def avo(arg, ind, pos):
    return unwrap_location(add_variable_offset(arg, LLLnode.from_list(ind, 'int128'), pos=pos))


@signature('uint256[2]', 'uint256[2]')
def ecadd(expr, args, kwargs, context):
    placeholder_node = LLLnode.from_list(
        context.new_placeholder(ByteArrayType(128)), typ=ByteArrayType(128), location='memory'
    )
    pos = getpos(expr)
    o = LLLnode.from_list(['seq',
                              ['mstore', placeholder_node, avo(args[0], 0, pos)],
                              ['mstore', ['add', placeholder_node, 32], avo(args[0], 1, pos)],
                              ['mstore', ['add', placeholder_node, 64], avo(args[1], 0, pos)],
                              ['mstore', ['add', placeholder_node, 96], avo(args[1], 1, pos)],
                              ['assert', ['call', 500, 6, 0, placeholder_node, 128, placeholder_node, 64]],
                              placeholder_node], typ=ListType(BaseType('uint256'), 2), pos=getpos(expr), location='memory')
    return o


@signature('uint256[2]', 'uint256')
def ecmul(expr, args, kwargs, context):
    placeholder_node = LLLnode.from_list(
        context.new_placeholder(ByteArrayType(128)), typ=ByteArrayType(128), location='memory'
    )
    pos = getpos(expr)
    o = LLLnode.from_list(['seq',
                              ['mstore', placeholder_node, avo(args[0], 0, pos)],
                              ['mstore', ['add', placeholder_node, 32], avo(args[0], 1, pos)],
                              ['mstore', ['add', placeholder_node, 64], args[1]],
                              ['assert', ['call', 40000, 7, 0, placeholder_node, 96, placeholder_node, 64]],
                              placeholder_node], typ=ListType(BaseType('uint256'), 2), pos=pos, location='memory')
    return o


@signature('bytes', 'int128', type=Optional('name_literal', 'bytes32'))
def extract32(expr, args, kwargs, context):
    sub, index = args
    ret_type = kwargs['type']
    # Get length and specific element
    if sub.location == "memory":
        lengetter = LLLnode.from_list(['mload', '_sub'], typ=BaseType('int128'))
        elementgetter = lambda index: LLLnode.from_list(
            ['mload', ['add', '_sub', ['add', 32, ['mul', 32, index]]]], typ=BaseType('int128')
        )
    elif sub.location == "storage":
        lengetter = LLLnode.from_list(['sload', ['sha3_32', '_sub']], typ=BaseType('int128'))
        elementgetter = lambda index: LLLnode.from_list(
            ['sload', ['add', ['sha3_32', '_sub'], ['add', 1, index]]], typ=BaseType('int128')
        )
    # Special case: index known to be a multiple of 32
    if isinstance(index.value, int) and not index.value % 32:
        o = LLLnode.from_list(
            ['with', '_sub', sub, elementgetter(['div', ['clamp', 0, index, ['sub', lengetter, 32]], 32])],
            typ=BaseType(ret_type), annotation='extracting 32 bytes'
        )
    # General case
    else:
        o = LLLnode.from_list(
            ['with', '_sub', sub,
             ['with', '_len', lengetter,
              ['with', '_index', ['clamp', 0, index, ['sub', '_len', 32]],
               ['with', '_mi32', ['mod', '_index', 32],
                ['with', '_di32', ['div', '_index', 32],
                 ['if',
                  '_mi32',
                  ['add',
                   ['mul',
                    elementgetter('_di32'),
                    ['exp', 256, '_mi32']],
                   ['div',
                    elementgetter(['add', '_di32', 1]),
                    ['exp', 256, ['sub', 32, '_mi32']]]],
                  elementgetter('_di32')]]]]]],
        typ=BaseType(ret_type), pos=getpos(expr), annotation='extracting 32 bytes')
    if ret_type == 'int128':
        return LLLnode.from_list(['clamp', ['mload', MemoryPositions.MINNUM], o, ['mload', MemoryPositions.MAXNUM]], typ=BaseType('int128'), pos=getpos(expr))
    elif ret_type == 'address':
        return LLLnode.from_list(['uclamplt', o, ['mload', MemoryPositions.ADDRSIZE]], typ=BaseType(ret_type), pos=getpos(expr))
    else:
        return o


@signature(('num_literal', 'int128', 'uint256', 'decimal'), 'str_literal')
def as_wei_value(expr, args, kwargs, context):
    # Denominations
    names_denom = {
        (b"wei", ): 1,
        (b"femtoether", b"kwei", b"babbage"): 10**3,
        (b"picoether", b"mwei", b"lovelace"): 10**6,
        (b"nanoether", b"gwei", b"shannon"): 10**9,
        (b"microether", b"szabo", ): 10**12,
        (b"milliether", b"finney", ): 10**15,
        (b"ether", ): 10**18,
        (b"kether", b"grand"): 10**21,
    }

    for names, denom in names_denom.items():
        if args[1] in names:
            denomination = denom
            break
    else:
        raise InvalidLiteralException(
            "Invalid denomination: %s, valid denominations are: %s" % (
                args[1],
                ",".join(x[0].decode() for x in names_denom)
            ),
            expr.args[1]
        )
    # Compute the amount of wei and return that value
    if isinstance(args[0], (int, float)):
        expr_args_0 = expr.args[0]
        # On constant reference fetch value node of constant assignment.
        if context.constants.ast_is_constant(expr.args[0]):
            expr_args_0 = context.constants._constants_ast[expr.args[0].id]
        numstring, num, den = get_number_as_fraction(expr_args_0, context)
        if denomination % den:
            raise InvalidLiteralException("Too many decimal places: %s" % numstring, expr.args[0])
        sub = num * denomination // den
    elif args[0].typ.is_literal:
        if args[0].value <= 0:
            raise InvalidLiteralException("Negative wei value not allowed", expr)
        sub = ['mul', args[0].value, denomination]
    elif args[0].typ.typ == 'uint256':
        sub = ['mul', args[0], denomination]
    else:
        sub = ['div', ['mul', args[0], denomination], DECIMAL_DIVISOR]

    return LLLnode.from_list(sub, typ=BaseType('uint256', {'wei': 1}), location=None, pos=getpos(expr))


zero_value = LLLnode.from_list(0, typ=BaseType('uint256', {'wei': 1}))
false_value = LLLnode.from_list(0, typ=BaseType('bool', is_literal=True))


@signature('address', 'bytes', outsize='num_literal', gas='uint256', value=Optional('uint256', zero_value), delegate_call=Optional('bool', false_value))
def raw_call(expr, args, kwargs, context):
    to, data = args
    gas, value, outsize, delegate_call = kwargs['gas'], kwargs['value'], kwargs['outsize'], kwargs['delegate_call']
    if delegate_call.typ.is_literal is False:
        raise TypeMismatchException('The delegate_call parameter has to be a static/literal boolean value.')
    if context.is_constant():
        raise ConstancyViolationException("Cannot make calls from %s" % context.pp_constancy(), expr)
    if value != zero_value:
        enforce_units(value.typ, get_keyword(expr, 'value'),
                        BaseType('uint256', {'wei': 1}))
    placeholder = context.new_placeholder(data.typ)
    placeholder_node = LLLnode.from_list(placeholder, typ=data.typ, location='memory')
    copier = make_byte_array_copier(placeholder_node, data, pos=getpos(expr))
    output_placeholder = context.new_placeholder(ByteArrayType(outsize))
    output_node = LLLnode.from_list(output_placeholder, typ=ByteArrayType(outsize), location='memory')

    if delegate_call.value == 1:
        z = LLLnode.from_list(
            ['seq',
                copier,
                ['assert', ['delegatecall', gas, to, ['add', placeholder_node, 32], ['mload', placeholder_node],
                           ['add', output_node, 32], outsize]],
                ['mstore', output_node, outsize],
                output_node],
            typ=ByteArrayType(outsize), location='memory', pos=getpos(expr)
        )
    else:
        z = LLLnode.from_list(
            ['seq',
                copier,
                ['assert', ['call', gas, to, value, ['add', placeholder_node, 32], ['mload', placeholder_node],
                    ['add', output_node, 32], outsize]],
                ['mstore', output_node, outsize],
                output_node],
            typ=ByteArrayType(outsize), location='memory', pos=getpos(expr)
        )
    return z


@signature('address', 'uint256')
def send(expr, args, kwargs, context):
    to, value = args
    if context.is_constant():
        raise ConstancyViolationException("Cannot send ether inside %s!" % context.pp_constancy(), expr)
    enforce_units(value.typ, expr.args[1], BaseType('uint256', {'wei': 1}))
    return LLLnode.from_list(['assert', ['call', 0, to, value, 0, 0, 0, 0]], typ=None, pos=getpos(expr))


@signature('address')
def selfdestruct(expr, args, kwargs, context):
    if context.is_constant():
        raise ConstancyViolationException("Cannot %s inside %s!" % (expr.func.id, context.pp_constancy()), expr.func)
    return LLLnode.from_list(['selfdestruct', args[0]], typ=None, pos=getpos(expr))


@signature(('uint256'))
def blockhash(expr, args, kwargs, contact):
    return LLLnode.from_list(['blockhash', ['uclamplt', ['clampge', args[0], ['sub', ['number'], 256]], 'number']],
                             typ=BaseType('bytes32'), pos=getpos(expr))


@signature('bytes', '*')
def _RLPlist(expr, args, kwargs, context):
    # Second argument must be a list of types
    if not isinstance(args[1], ast.List):
        raise TypeMismatchException("Expecting list of types for second argument", args[1])
    if len(args[1].elts) == 0:
        raise TypeMismatchException("RLP list must have at least one item", expr)
    if len(args[1].elts) > 32:
        raise TypeMismatchException("RLP list must have at most 32 items", expr)
    # Get the output format
    _format = []
    for arg in args[1].elts:
        if isinstance(arg, ast.Name) and arg.id == "bytes":
            subtyp = ByteArrayType(args[0].typ.maxlen)
        else:
            subtyp = context.parse_type(arg, 'memory')
            if not isinstance(subtyp, BaseType):
                raise TypeMismatchException("RLP lists only accept BaseTypes and byte arrays", arg)
            if not is_base_type(subtyp, ('int128', 'uint256', 'bytes32', 'address', 'bool')):
                raise TypeMismatchException("Unsupported base type: %s" % subtyp.typ, arg)
        _format.append(subtyp)
    output_type = TupleType(_format)
    output_placeholder_type = ByteArrayType((2 * len(_format) + 1 + get_size_of_type(output_type)) * 32)
    output_placeholder = context.new_placeholder(output_placeholder_type)
    output_node = LLLnode.from_list(output_placeholder, typ=output_placeholder_type, location='memory')
    # Create a decoder for each element in the tuple
    decoder = []
    for i, typ in enumerate(_format):
        # Decoder for bytes32
        if is_base_type(typ, 'bytes32'):
            decoder.append(LLLnode.from_list(
                ['seq',
                    ['assert', ['eq', ['mload', ['add', output_node, ['mload', ['add', output_node, 32 * i]]]], 32]],
                    ['mload', ['add', 32, ['add', output_node, ['mload', ['add', output_node, 32 * i]]]]]],
            typ, annotation='getting and checking bytes32 item'))
        # Decoder for address
        elif is_base_type(typ, 'address'):
            decoder.append(LLLnode.from_list(
                ['seq',
                    ['assert', ['eq', ['mload', ['add', output_node, ['mload', ['add', output_node, 32 * i]]]], 20]],
                    ['mod',
                         ['mload', ['add', 20, ['add', output_node, ['mload', ['add', output_node, 32 * i]]]]],
                         ['mload', MemoryPositions.ADDRSIZE]]],
            typ, annotation='getting and checking address item'))
        # Decoder for bytes
        elif isinstance(typ, ByteArrayType):
            decoder.append(LLLnode.from_list(
                ['add', output_node, ['mload', ['add', output_node, 32 * i]]],
            typ, location='memory', annotation='getting byte array'))
        # Decoder for num and uint256
        elif is_base_type(typ, ('int128', 'uint256')):
            bytez = LLLnode.from_list(
                ['add', output_node, ['mload', ['add', output_node, 32 * i]]],
            typ, location='memory', annotation='getting and checking %s' % typ.typ)
            decoder.append(byte_array_to_num(bytez, expr, typ.typ))
        # Decoder for bools
        elif is_base_type(typ, ('bool')):
            # This is basically a really clever way to test for a length-prefixed one or zero. We take the 32 bytes
            # starting one byte *after* the start of the length declaration; this includes the last 31 bytes of the
            # length and the first byte of the value. 0 corresponds to length 0, first byte 0, and 257 corresponds
            # to length 1, first byte \x01
            decoder.append(LLLnode.from_list(
                ['with', '_ans', ['mload', ['add', 1, ['add', output_node, ['mload', ['add', output_node, 32 * i]]]]],
                    ['seq', ['assert', ['or', ['eq', '_ans', 0], ['eq', '_ans', 257]]], ['div', '_ans', 257]]],
            typ, annotation='getting and checking bool'))
        else:
            # Should never reach because of top level base level check.
            raise Exception("Type not yet supported")  # pragma: no cover
    # Copy the input data to memory
    if args[0].location == "memory":
        variable_pointer = args[0]
    elif args[0].location == "storage":
        placeholder = context.new_placeholder(args[0].typ)
        placeholder_node = LLLnode.from_list(placeholder, typ=args[0].typ, location='memory')
        copier = make_byte_array_copier(placeholder_node, LLLnode.from_list('_ptr', typ=args[0].typ, location=args[0].location))
        variable_pointer = ['with', '_ptr', args[0], ['seq', copier, placeholder_node]]
    else:
        # Should never reach because of top level base level check.
        raise Exception("Location not yet supported")  # pragma: no cover
    # Decode the input data
    initial_setter = LLLnode.from_list(
        ['seq',
            ['with', '_sub', variable_pointer,
                ['pop', ['call',
                         1500 + 400 * len(_format) + 10 * len(args),
                         LLLnode.from_list(RLP_DECODER_ADDRESS, annotation='RLP decoder'),
                         0,
                         ['add', '_sub', 32],
                         ['mload', '_sub'],
                         output_node,
                         64 * len(_format) + 32 + 32 * get_size_of_type(output_type)]]],
            ['assert', ['eq', ['mload', output_node], 32 * len(_format) + 32]]],
        typ=None)
    # Shove the input data decoder in front of the first variable decoder
    decoder[0] = LLLnode.from_list(['seq', initial_setter, decoder[0]], typ=decoder[0].typ, location=decoder[0].location)
    return LLLnode.from_list(["multi"] + decoder, typ=output_type, location='memory', pos=getpos(expr))


@signature('*', 'bytes')
def raw_log(expr, args, kwargs, context):
    if not isinstance(args[0], ast.List) or len(args[0].elts) > 4:
        raise StructureException("Expecting a list of 0-4 topics as first argument", args[0])
    topics = []
    for elt in args[0].elts:
        arg = Expr.parse_value_expr(elt, context)
        if not is_base_type(arg.typ, 'bytes32'):
            raise TypeMismatchException("Expecting a bytes32 argument as topic", elt)
        topics.append(arg)
    if args[1].location == "memory":
        return LLLnode.from_list(["with", "_arr", args[1], ["log" + str(len(topics)), ["add", "_arr", 32], ["mload", "_arr"]] + topics],
                                 typ=None, pos=getpos(expr))
    placeholder = context.new_placeholder(args[1].typ)
    placeholder_node = LLLnode.from_list(placeholder, typ=args[1].typ, location='memory')
    copier = make_byte_array_copier(placeholder_node, LLLnode.from_list('_sub', typ=args[1].typ, location=args[1].location), pos=getpos(expr))
    return LLLnode.from_list(
        ["with", "_sub", args[1],
            ["seq",
                copier,
                ["log" + str(len(topics)), ["add", placeholder_node, 32], ["mload", placeholder_node]] + topics]],
    typ=None, pos=getpos(expr))


@signature('uint256', 'uint256')
def bitwise_and(expr, args, kwargs, context):
    return LLLnode.from_list(['and', args[0], args[1]], typ=BaseType('uint256'), pos=getpos(expr))


@signature('uint256', 'uint256')
def bitwise_or(expr, args, kwargs, context):
    return LLLnode.from_list(['or', args[0], args[1]], typ=BaseType('uint256'), pos=getpos(expr))


@signature('uint256', 'uint256')
def bitwise_xor(expr, args, kwargs, context):
    return LLLnode.from_list(['xor', args[0], args[1]], typ=BaseType('uint256'), pos=getpos(expr))


@signature('uint256', 'uint256', 'uint256')
def uint256_addmod(expr, args, kwargs, context):
    return LLLnode.from_list(['seq',
                                ['assert', args[2]],
                                ['assert', ['or', ['iszero', args[1]], ['gt', ['add', args[0], args[1]], args[0]]]],
                                ['addmod', args[0], args[1], args[2]]], typ=BaseType('uint256'), pos=getpos(expr))


@signature('uint256', 'uint256', 'uint256')
def uint256_mulmod(expr, args, kwargs, context):
    return LLLnode.from_list(['seq',
                                ['assert', args[2]],
                                ['assert', ['or', ['iszero', args[0]],
                                ['eq', ['div', ['mul', args[0], args[1]], args[0]], args[1]]]],
                                ['mulmod', args[0], args[1], args[2]]], typ=BaseType('uint256'), pos=getpos(expr))


@signature('uint256')
def bitwise_not(expr, args, kwargs, context):
    return LLLnode.from_list(['not', args[0]], typ=BaseType('uint256'), pos=getpos(expr))


@signature('uint256', 'int128')
def shift(expr, args, kwargs, context):
    return LLLnode.from_list(['with', '_v', args[0],
                                ['with', '_s', args[1],
                                    # If second argument is positive, left-shift so multiply by a power of two
                                    # If it is negative, divide by a power of two
                                    # node that if the abs of the second argument >= 256, then in the EVM
                                    # 2**(second arg) = 0, and multiplying OR dividing by 0 gives 0
                                    ['if', ['slt', '_s', 0],
                                           ['div', '_v', ['exp', 2, ['sub', 0, '_s']]],
                                           ['mul', '_v', ['exp', 2, '_s']]]]],
    typ=BaseType('uint256'), pos=getpos(expr))


def get_create_with_code_of_bytecode():
    from vyper.compile_lll import (
        assembly_to_evm,
        num_to_bytearray
    )
    code_a = [
        'PUSH1', 0x33,
        'PUSH1', 0x0c,
        'PUSH1', 0x00,
        'CODECOPY',
        'PUSH1', 0x33,
        'PUSH1', 0x00,
        'RETURN',
        'CALLDATASIZE',
        'PUSH1', 0x00,
        'PUSH1', 0x00,
        'CALLDATACOPY',
        'PUSH2', num_to_bytearray(0x1000),
        'PUSH1', 0x00,
        'CALLDATASIZE',
        'PUSH1', 0x00,
        'PUSH20',  # [address to delegate to]
    ]
    code_b = [
        'GAS',
        'DELEGATECALL',
        'PUSH1', 0x2c,  # jumpdest of whole program.
        'JUMPI',
        'PUSH1', 0x0,
        'DUP1',
        'REVERT',
        'JUMPDEST',
        'PUSH2', num_to_bytearray(0x1000),
        'PUSH1', 0x00,
        'RETURN'
    ]
    return assembly_to_evm(code_a)[0] + (b'\x00' * 20) + assembly_to_evm(code_b)[0]


@signature('address', value=Optional('uint256', zero_value))
def create_with_code_of(expr, args, kwargs, context):

    value = kwargs['value']
    if value != zero_value:
        enforce_units(value.typ, get_keyword(expr, 'value'),
                      BaseType('uint256', {'wei': 1}))
    if context.is_constant():
        raise ConstancyViolationException("Cannot make calls from %s" % context.pp_constancy(), expr)
    placeholder = context.new_placeholder(ByteArrayType(96))

    kode = get_create_with_code_of_bytecode()
    high = bytes_to_int(kode[:32])
    low = bytes_to_int((kode + b'\x00' * 32)[47:79])

    return LLLnode.from_list(['seq',
                                ['mstore', placeholder, high],
                                ['mstore', ['add', placeholder, 27], ['mul', args[0], 2**96]],
                                ['mstore', ['add', placeholder, 47], low],
                                ['clamp_nonzero', ['create', value, placeholder, 96]]], typ=BaseType('address'), pos=getpos(expr), add_gas_estimate=11000)


@signature(('int128', 'decimal', 'uint256'), ('int128', 'decimal', 'uint256'))
def _min(expr, args, kwargs, context):
    return minmax(expr, args, kwargs, context, True)


@signature(('int128', 'decimal', 'uint256'), ('int128', 'decimal', 'uint256'))
def _max(expr, args, kwargs, context):
    return minmax(expr, args, kwargs, context, False)


def minmax(expr, args, kwargs, context, is_min):
    def _can_compare_with_uint256(operand):
        if operand.typ.typ == 'uint256':
            return True
        elif operand.typ.typ == 'int128' and operand.typ.is_literal and SizeLimits.in_bounds('uint256', operand.value):
            return True
        return False

    left, right = args[0], args[1]
    if not are_units_compatible(left.typ, right.typ) and not are_units_compatible(right.typ, left.typ):
        raise TypeMismatchException("Units must be compatible", expr)
    if left.typ.typ == 'uint256':
        comparator = 'gt' if is_min else 'lt'
    else:
        comparator = 'sgt' if is_min else 'slt'
    if left.typ.typ == right.typ.typ:
        o = ['if', [comparator, '_l', '_r'], '_r', '_l']
        otyp = left.typ
        otyp.is_literal = False
    elif _can_compare_with_uint256(left) and _can_compare_with_uint256(right):
        o = ['if', [comparator, '_l', '_r'], '_r', '_l']
        if right.typ.typ == 'uint256':
            otyp = right.typ
        else:
            otyp = left.typ
        otyp.is_literal = False
    else:
        raise TypeMismatchException("Minmax types incompatible: %s %s" % (left.typ.typ, right.typ.typ))
    return LLLnode.from_list(['with', '_l', left, ['with', '_r', right, o]], typ=otyp, pos=getpos(expr))


def _clear():
    raise ParserException("This function should never be called! `clear()` is currently handled differently than other functions as it self modifies its input argument statement. Please see `_clear()` in `stmt.py`")


dispatch_table = {
    'floor': floor,
    'ceil': ceil,
    'as_unitless_number': as_unitless_number,
    'convert': _convert,
    'slice': _slice,
    'len': _len,
    'concat': concat,
    'sha3': _sha3,
    'method_id': method_id,
    'keccak256': _sha3,
    'ecrecover': ecrecover,
    'ecadd': ecadd,
    'ecmul': ecmul,
    'extract32': extract32,
    'as_wei_value': as_wei_value,
    'raw_call': raw_call,
    'RLPList': _RLPlist,
    'blockhash': blockhash,
    'bitwise_and': bitwise_and,
    'bitwise_or': bitwise_or,
    'bitwise_xor': bitwise_xor,
    'bitwise_not': bitwise_not,
    'uint256_addmod': uint256_addmod,
    'uint256_mulmod': uint256_mulmod,
    'shift': shift,
    'create_with_code_of': create_with_code_of,
    'min': _min,
    'max': _max,
}

stmt_dispatch_table = {
    'clear': _clear,
    'send': send,
    'selfdestruct': selfdestruct,
    'raw_call': raw_call,
    'raw_log': raw_log,
    'create_with_code_of': create_with_code_of,
}<|MERGE_RESOLUTION|>--- conflicted
+++ resolved
@@ -103,11 +103,7 @@
     return convert(expr, context)
 
 
-<<<<<<< HEAD
-@signature(('bytes32', 'bytes'), start='int128', len='int128')
-=======
-@signature(('bytes', 'string'), start='int128', len='int128')
->>>>>>> 79a339da
+@signature(('bytes32', 'bytes', 'string'), start='int128', len='int128')
 def _slice(expr, args, kwargs, context):
 
     sub, start, length = args[0], kwargs['start'], kwargs['len']
@@ -115,7 +111,6 @@
         raise TypeMismatchException("Type for slice start index must be a unitless number", expr)
     # Expression representing the length of the slice
     if not are_units_compatible(length.typ, BaseType('int128')):
-<<<<<<< HEAD
         raise TypeMismatchException("Type for slice length must be a unitless number", expr)
 
     if is_base_type(sub.typ, 'bytes32'):
@@ -128,16 +123,15 @@
 
     # Node representing the position of the output in memory
     np = context.new_placeholder(ByteArrayType(maxlen=sub_typ_maxlen + 32))
-=======
-        raise TypeMismatchException("Type for slice length must be a unitless number")
+
     # Get returntype string or bytes
-    if isinstance(args[0].typ, ByteArrayType):
+    if isinstance(args[0].typ, ByteArrayType) or is_base_type(sub.typ, 'bytes32'):
         ReturnType = ByteArrayType
     else:
         ReturnType = StringType
+
     # Node representing the position of the output in memory
-    np = context.new_placeholder(ReturnType(maxlen=sub.typ.maxlen + 32))
->>>>>>> 79a339da
+    np = context.new_placeholder(ReturnType(maxlen=sub_typ_maxlen + 32))
     placeholder_node = LLLnode.from_list(np, typ=sub.typ, location='memory')
     placeholder_plus_32_node = LLLnode.from_list(np + 32, typ=sub.typ, location='memory')
     # Copies over bytearray data
