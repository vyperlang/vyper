--- conflicted
+++ resolved
@@ -55,10 +55,7 @@
 
 
 def apply_general_optimizations(node: LLLnode) -> LLLnode:
-<<<<<<< HEAD
-=======
     # TODO add rules for modulus powers of 2
->>>>>>> d434b26e
     # TODO refactor this into several functions
 
     argz = [apply_general_optimizations(arg) for arg in node.args]
