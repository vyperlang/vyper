--- conflicted
+++ resolved
@@ -55,11 +55,8 @@
 
 
 def apply_general_optimizations(node: LLLnode) -> LLLnode:
-<<<<<<< HEAD
     # TODO refactor this into several functions
 
-=======
->>>>>>> 5efb11af
     argz = [apply_general_optimizations(arg) for arg in node.args]
 
     value = node.value
@@ -145,31 +142,15 @@
     # TODO: more clamp rules
 
     # [eq, x, 0] is the same as [iszero, x].
+    # TODO handle (eq 0 x) as well
     elif node.value == "eq" and int_at(argz, 1) and argz[1].value == 0:
-<<<<<<< HEAD
-        return LLLnode(
-            "iszero",
-            [argz[0]],
-            node.typ,
-            node.location,
-            node.pos,
-            node.annotation,
-            add_gas_estimate=node.add_gas_estimate,
-            valency=node.valency,
-        )
-    elif node.value == "eq" and int_at(argz, 1) and argz[1].value == -1:
-        # in two's-complement, -1 is equal to bitwise_not(0)
-        return LLLnode.from_list(
-            ["iszero", ["not", argz[0]]],
-            node.typ,
-            node.location,
-            node.pos,
-            node.annotation,
-        )
-=======
         value = "iszero"
         argz = [argz[0]]
->>>>>>> 5efb11af
+
+    # TODO handle (eq -1 x) as well
+    elif node.value == "eq" and int_at(argz, 1) and argz[1].value == -1:
+        value = "iszero"
+        argz = ["not", argz[0]]
 
     # (eq x y) has the same truthyness as (iszero (xor x y))
     # rewrite 'eq' as 'xor' in places where truthy is accepted.
