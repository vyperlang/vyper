--- conflicted
+++ resolved
@@ -68,13 +68,8 @@
             # user safety: disallow convert from type to itself
             # note allowance of [u]int256; this is due to type inference
             # on literals not quite working yet.
-<<<<<<< HEAD
             if arg.typ == out_typ:
-                raise InvalidType("value and target are both {out_typ}", expr)
-=======
-            if arg.typ == out_typ and not is_base_type(arg.typ, ("uint256", "int256")):
                 raise InvalidType(f"value and target are both {out_typ}", expr)
->>>>>>> 8083a786
 
             return f(expr, arg, out_typ)
 
