import hashlib
import math
import operator
from decimal import Decimal

from vyper import ast as vy_ast
from vyper.abi_types import ABI_Tuple
from vyper.address_space import MEMORY, STORAGE
from vyper.ast.signatures.function_signature import VariableRecord
from vyper.ast.validation import validate_call_args
from vyper.builtin_functions.convert import convert
from vyper.codegen.abi_encoder import abi_encode
from vyper.codegen.context import Context
from vyper.codegen.core import (
    STORE,
    IRnode,
    _freshname,
    add_ofst,
    bytes_data_ptr,
    calculate_type_for_external_return,
    check_external_call,
    clamp,
    clamp2,
    clamp_basetype,
    clamp_nonzero,
    copy_bytes,
    ensure_in_memory,
    eval_once_check,
    eval_seq,
    get_bytearray_length,
    get_element_ptr,
    ir_tuple_from_args,
    needs_external_call_wrap,
    promote_signed_int,
    sar,
    shl,
    shr,
    unwrap_location,
)
from vyper.codegen.expr import Expr
from vyper.codegen.ir_node import Encoding
from vyper.codegen.keccak256_helper import keccak256_helper
from vyper.codegen.types import (
    BaseType,
    ByteArrayLike,
    ByteArrayType,
    SArrayType,
    StringType,
    TupleType,
    get_type_for_exact_size,
    is_base_type,
    parse_decimal_info,
    parse_integer_typeinfo,
)
from vyper.codegen.types.convert import new_type_to_old_type
from vyper.exceptions import (
    ArgumentException,
    CompilerPanic,
    InvalidLiteral,
    InvalidType,
    OverflowException,
    StateAccessViolation,
    StructureException,
    TypeMismatch,
    UnfoldableNode,
    ZeroDivisionException,
)
from vyper.semantics.types import (
    AddressT,
    BoolT,
    BytesM_T,
    BytesT,
    DArrayT,
    DecimalT,
    IntegerT,
    SArrayT,
    StringT,
    TupleT,
)
from vyper.semantics.types.base import TYPE_T, KwargSettings
from vyper.semantics.types.primitives import BYTES4_T, BYTES32_T, INT256_T, UINT256_T
from vyper.semantics.types.utils import type_from_annotation
from vyper.semantics.validation.utils import (
    get_common_types,
    get_exact_type_from_node,
    get_possible_types_from_node,
    validate_expected_type,
)
from vyper.utils import (
    DECIMAL_DIVISOR,
    EIP_170_LIMIT,
    SHA3_PER_WORD,
    MemoryPositions,
    SizeLimits,
    abi_method_id,
    bytes_to_int,
    ceil32,
    fourbytes_to_int,
    keccak256,
    vyper_warn,
)

from .signatures import BuiltinFunction, process_inputs

SHA256_ADDRESS = 2
SHA256_BASE_GAS = 60
SHA256_PER_WORD_GAS = 12


class Floor(BuiltinFunction):

    _id = "floor"
    _inputs = [("value", DecimalT())]
    # TODO: maybe use int136?
    _return_type = INT256_T

    def evaluate(self, node):
        validate_call_args(node, 1)
        if not isinstance(node.args[0], vy_ast.Decimal):
            raise UnfoldableNode

        value = math.floor(node.args[0].value)
        return vy_ast.Int.from_node(node, value=value)

    @process_inputs
    def build_IR(self, expr, args, kwargs, context):
        return IRnode.from_list(
            [
                "if",
                ["slt", args[0], 0],
                ["sdiv", ["sub", args[0], DECIMAL_DIVISOR - 1], DECIMAL_DIVISOR],
                ["sdiv", args[0], DECIMAL_DIVISOR],
            ],
            typ=BaseType("int256"),
        )


class Ceil(BuiltinFunction):

    _id = "ceil"
    _inputs = [("value", DecimalT())]
    # TODO: maybe use int136?
    _return_type = INT256_T

    def evaluate(self, node):
        validate_call_args(node, 1)
        if not isinstance(node.args[0], vy_ast.Decimal):
            raise UnfoldableNode

        value = math.ceil(node.args[0].value)
        return vy_ast.Int.from_node(node, value=value)

    @process_inputs
    def build_IR(self, expr, args, kwargs, context):
        return IRnode.from_list(
            [
                "if",
                ["slt", args[0], 0],
                ["sdiv", args[0], DECIMAL_DIVISOR],
                ["sdiv", ["add", args[0], DECIMAL_DIVISOR - 1], DECIMAL_DIVISOR],
            ],
            typ=BaseType("int256"),
        )


class Convert(BuiltinFunction):

    _id = "convert"

    def fetch_call_return(self, node):
        _, target_typedef = self.infer_arg_types(node)

        # note: more type conversion validation happens in convert.py
        return target_typedef.typedef

    # TODO: push this down into convert.py for more consistency
    def infer_arg_types(self, node):
        validate_call_args(node, 2)

        target_type = type_from_annotation(node.args[1])
        value_types = get_possible_types_from_node(node.args[0])

        # For `convert` of integer literals, we need to match type inference rules in
        # convert.py codegen routines.
        # TODO: This can probably be removed once constant folding for `convert` is implemented
        if len(value_types) > 1 and all(isinstance(v, IntegerT) for v in value_types):
            # Get the smallest (and unsigned if available) type for non-integer target types
            # (note this is different from the ordering returned by `get_possible_types_from_node`)
            if not isinstance(target_type, IntegerT):
                value_types = sorted(
                    value_types, key=lambda v: (v._is_signed, v._bits), reverse=True
                )
            else:
                # filter out the target type from list of possible types
                value_types = [i for i in value_types if not target_type.compare_type(i)]

        value_type = value_types.pop()

        # block conversions between same type
        if target_type.compare_type(value_type):
            raise InvalidType(f"Value and target type are both '{target_type}'", node)

        return [value_type, TYPE_T(target_type)]

    def build_IR(self, expr, context):
        return convert(expr, context)


ADHOC_SLICE_NODE_MACROS = ["~calldata", "~selfcode", "~extcode"]


def _build_adhoc_slice_node(sub: IRnode, start: IRnode, length: IRnode, context: Context) -> IRnode:
    assert length.is_literal, "typechecker failed"

    dst_typ = ByteArrayType(maxlen=length.value)
    # allocate a buffer for the return value
    np = context.new_internal_variable(dst_typ)

    # `msg.data` by `calldatacopy`
    if sub.value == "~calldata":
        node = [
            "seq",
            ["assert", ["le", ["add", start, length], "calldatasize"]],  # runtime bounds check
            ["mstore", np, length],
            ["calldatacopy", np + 32, start, length],
            np,
        ]

    # `self.code` by `codecopy`
    elif sub.value == "~selfcode":
        node = [
            "seq",
            ["assert", ["le", ["add", start, length], "codesize"]],  # runtime bounds check
            ["mstore", np, length],
            ["codecopy", np + 32, start, length],
            np,
        ]

    # `<address>.code` by `extcodecopy`
    else:
        assert sub.value == "~extcode" and len(sub.args) == 1
        node = [
            "with",
            "_extcode_address",
            sub.args[0],
            [
                "seq",
                # runtime bounds check
                ["assert", ["le", ["add", start, length], ["extcodesize", "_extcode_address"]]],
                ["mstore", np, length],
                ["extcodecopy", "_extcode_address", np + 32, start, length],
                np,
            ],
        ]

    return IRnode.from_list(node, typ=ByteArrayType(length.value), location=MEMORY)


# note: this and a lot of other builtins could be refactored to accept any uint type
class Slice(BuiltinFunction):

    _id = "slice"
    _inputs = [("b", (BYTES32_T, BytesT(), StringT())), ("start", UINT256_T), ("length", UINT256_T)]
    _return_type = None

    def fetch_call_return(self, node):
        arg_type, _, _ = self.infer_arg_types(node)

        if isinstance(arg_type, StringT):
            return_type = StringT()
        else:
            return_type = BytesT()

        # validate start and length are in bounds

        arg = node.args[0]
        start_expr = node.args[1]
        length_expr = node.args[2]

        # CMC 2022-03-22 NOTE slight code duplication with semantics/validation/local
        is_adhoc_slice = arg.get("attr") == "code" or (
            arg.get("value.id") == "msg" and arg.get("attr") == "data"
        )

        start_literal = start_expr.value if isinstance(start_expr, vy_ast.Int) else None
        length_literal = length_expr.value if isinstance(length_expr, vy_ast.Int) else None

        if not is_adhoc_slice:
            if length_literal is not None:
                if length_literal < 1:
                    raise ArgumentException("Length cannot be less than 1", length_expr)

                if length_literal > arg_type.length:
                    raise ArgumentException(f"slice out of bounds for {arg_type}", length_expr)

            if start_literal is not None:
                if start_literal > arg_type.length:
                    raise ArgumentException(f"slice out of bounds for {arg_type}", start_expr)
                if length_literal is not None and start_literal + length_literal > arg_type.length:
                    raise ArgumentException(f"slice out of bounds for {arg_type}", node)

        # we know the length statically
        if length_literal is not None:
            return_type.set_length(length_literal)
        else:
            return_type.set_min_length(arg_type.length)

        return return_type

    def infer_arg_types(self, node):
        self._validate_arg_types(node)
        # return a concrete type for `b`
        b_type = get_possible_types_from_node(node.args[0]).pop()
        return [b_type, self._inputs[1][1], self._inputs[2][1]]

    @process_inputs
    def build_IR(self, expr, args, kwargs, context):

        src, start, length = args

        # Handle `msg.data`, `self.code`, and `<address>.code`
        if src.value in ADHOC_SLICE_NODE_MACROS:
            return _build_adhoc_slice_node(src, start, length, context)

        is_bytes32 = is_base_type(src.typ, "bytes32")
        if src.location is None:
            # it's not a pointer; force it to be one since
            # copy_bytes works on pointers.
            assert is_bytes32, src
            src = ensure_in_memory(src, context)

        with src.cache_when_complex("src") as (b1, src), start.cache_when_complex("start") as (
            b2,
            start,
        ), length.cache_when_complex("length") as (b3, length):

            if is_bytes32:
                src_maxlen = 32
            else:
                src_maxlen = src.typ.maxlen

            dst_maxlen = length.value if length.is_literal else src_maxlen

            buflen = dst_maxlen

            # add 32 bytes to the buffer size bc word access might
            # be unaligned (see below)
            if src.location == STORAGE:
                buflen += 32

            # Get returntype string or bytes
            assert isinstance(src.typ, ByteArrayLike) or is_bytes32
            if isinstance(src.typ, StringType):
                dst_typ = StringType(maxlen=dst_maxlen)
            else:
                dst_typ = ByteArrayType(maxlen=dst_maxlen)

            # allocate a buffer for the return value
            buf = context.new_internal_variable(ByteArrayType(buflen))
            # assign it the correct return type.
            # (note mismatch between dst_maxlen and buflen)
            dst = IRnode.from_list(buf, typ=dst_typ, location=MEMORY)

            dst_data = bytes_data_ptr(dst)

            if is_bytes32:
                src_len = 32
                src_data = src
            else:
                src_len = get_bytearray_length(src)
                src_data = bytes_data_ptr(src)

            # general case. byte-for-byte copy
            if src.location == STORAGE:
                # because slice uses byte-addressing but storage
                # is word-aligned, this algorithm starts at some number
                # of bytes before the data section starts, and might copy
                # an extra word. the pseudocode is:
                #   dst_data = dst + 32
                #   copy_dst = dst_data - start % 32
                #   src_data = src + 32
                #   copy_src = src_data + (start - start % 32) / 32
                #            = src_data + (start // 32)
                #   copy_bytes(copy_dst, copy_src, length)
                #   //set length AFTER copy because the length word has been clobbered!
                #   mstore(src, length)

                # start at the first word-aligned address before `start`
                # e.g. start == byte 7 -> we start copying from byte 0
                #      start == byte 32 -> we start copying from byte 32
                copy_src = IRnode.from_list(
                    ["add", src_data, ["div", start, 32]], location=src.location
                )

                # e.g. start == byte 0 -> we copy to dst_data + 0
                #      start == byte 7 -> we copy to dst_data - 7
                #      start == byte 33 -> we copy to dst_data - 1
                copy_dst = IRnode.from_list(
                    ["sub", dst_data, ["mod", start, 32]], location=dst.location
                )

                # len + (32 if start % 32 > 0 else 0)
                copy_len = ["add", length, ["mul", 32, ["iszero", ["iszero", ["mod", start, 32]]]]]
                copy_maxlen = buflen

            else:
                # all other address spaces (mem, calldata, code) we have
                # byte-aligned access so we can just do the easy thing,
                # memcopy(dst_data, src_data + dst_data)

                copy_src = add_ofst(src_data, start)
                copy_dst = dst_data
                copy_len = length
                copy_maxlen = buflen

            do_copy = copy_bytes(copy_dst, copy_src, copy_len, copy_maxlen)

            ret = [
                "seq",
                # make sure we don't overrun the source buffer
                ["assert", ["le", ["add", start, length], src_len]],  # bounds check
                do_copy,
                ["mstore", dst, length],  # set length
                dst,  # return pointer to dst
            ]
            ret = IRnode.from_list(ret, typ=dst_typ, location=MEMORY)
            return b1.resolve(b2.resolve(b3.resolve(ret)))


class Len(BuiltinFunction):

    _id = "len"
    _inputs = [("b", (BytesT.any(), DArrayT.any()))]
    _return_type = UINT256_T

    def evaluate(self, node):
        validate_call_args(node, 1)
        arg = node.args[0]
        if isinstance(arg, (vy_ast.Str, vy_ast.Bytes)):
            length = len(arg.value)
        elif isinstance(arg, vy_ast.Hex):
            # 2 characters represent 1 byte and we subtract 1 to ignore the leading `0x`
            length = len(arg.value) // 2 - 1
        else:
            raise UnfoldableNode

        return vy_ast.Int.from_node(node, value=length)

    def build_IR(self, node, context):
        arg = Expr(node.args[0], context).ir_node
        if arg.value == "~calldata":
            return IRnode.from_list(["calldatasize"], typ="uint256")
        return get_bytearray_length(arg)


class Concat(BuiltinFunction):

    _id = "concat"

    def fetch_call_return(self, node):
        arg_types = self.infer_arg_types(node)

        length = 0
        for arg_t in arg_types:
            length += arg_t.length

        if isinstance(arg_types[0], BytesT):
            return_type = BytesT()
        else:
            return_type = StringT()
        return_type.set_length(length)
        return return_type

    def infer_arg_types(self, node):
        if len(node.args) < 2:
            raise ArgumentException("Invalid argument count: expected at least 2", node)

        if node.keywords:
            raise ArgumentException("Keyword arguments are not accepted here", node.keywords[0])

        ret = []
        prev_typeclass = None
        for arg in node.args:
            validate_expected_type(arg, (BytesT(), StringT()))
            arg_t = get_possible_types_from_node(arg).pop()
            current_typeclass = "Bytes" if isinstance(arg_t, BytesT) else "String"
            if prev_typeclass and current_typeclass != prev_typeclass:
                raise TypeMismatch(
                    (
                        "Concat expects consistent use of string or bytes types, "
                        "use either string or bytes."
                    ),
                    arg,
                )
            prev_typeclass = current_typeclass
            ret.append(arg_t)

        return ret

    def build_IR(self, expr, context):
        args = [Expr(arg, context).ir_node for arg in expr.args]
        if len(args) < 2:
            raise StructureException("Concat expects at least two arguments", expr)

        # Maximum length of the output
        dst_maxlen = sum(
            [
                arg.typ.maxlen if isinstance(arg.typ, ByteArrayLike) else arg.typ._bytes_info.m
                for arg in args
            ]
        )

        if isinstance(args[0].typ, StringType):
            ret_typ = StringType(maxlen=dst_maxlen)
        else:
            ret_typ = ByteArrayType(maxlen=dst_maxlen)

        # Node representing the position of the output in memory
        dst = IRnode.from_list(
            context.new_internal_variable(ret_typ),
            typ=ret_typ,
            location=MEMORY,
            annotation="concat destination",
        )

        ret = ["seq"]
        # stack item representing our current offset in the dst buffer
        ofst = "concat_ofst"

        # TODO: optimize for the case where all lengths are statically known.
        for arg in args:

            dst_data = add_ofst(bytes_data_ptr(dst), ofst)

            if isinstance(arg.typ, ByteArrayLike):
                # Ignore empty strings
                if arg.typ.maxlen == 0:
                    continue

                with arg.cache_when_complex("arg") as (b1, arg):
                    argdata = bytes_data_ptr(arg)

                    with get_bytearray_length(arg).cache_when_complex("len") as (b2, arglen):

                        do_copy = [
                            "seq",
                            copy_bytes(dst_data, argdata, arglen, arg.typ.maxlen),
                            ["set", ofst, ["add", ofst, arglen]],
                        ]
                        ret.append(b1.resolve(b2.resolve(do_copy)))

            else:
                ret.append(STORE(dst_data, unwrap_location(arg)))
                ret.append(["set", ofst, ["add", ofst, arg.typ._bytes_info.m]])

        ret.append(STORE(dst, ofst))

        # Memory location of the output
        ret.append(dst)

        return IRnode.from_list(
            ["with", ofst, 0, ret], typ=ret_typ, location=MEMORY, annotation="concat"
        )


class Keccak256(BuiltinFunction):

    _id = "keccak256"
    _inputs = [("value", (BytesT(), StringT()))]
    _return_type = BYTES32_T

    def evaluate(self, node):
        validate_call_args(node, 1)
        if isinstance(node.args[0], vy_ast.Bytes):
            value = node.args[0].value
        elif isinstance(node.args[0], vy_ast.Str):
            value = node.args[0].value.encode()
        elif isinstance(node.args[0], vy_ast.Hex):
            length = len(node.args[0].value) // 2 - 1
            value = int(node.args[0].value, 16).to_bytes(length, "big")
        else:
            raise UnfoldableNode

        hash_ = f"0x{keccak256(value).hex()}"
        return vy_ast.Hex.from_node(node, value=hash_)

    def infer_arg_types(self, node):
        self._validate_arg_types(node)
        # return a concrete type for `value`
        value_type = get_possible_types_from_node(node.args[0]).pop()
        return [value_type]

    @process_inputs
    def build_IR(self, expr, args, kwargs, context):
        assert len(args) == 1
        return keccak256_helper(expr, args[0], context)


def _make_sha256_call(inp_start, inp_len, out_start, out_len):
    return [
        "assert",
        [
            "staticcall",
            ["gas"],  # gas
            SHA256_ADDRESS,  # address
            inp_start,
            inp_len,
            out_start,
            out_len,
        ],
    ]


class Sha256(BuiltinFunction):

    _id = "sha256"
    _inputs = [("value", (BYTES32_T, BytesT(), StringT()))]
    _return_type = BYTES32_T

    def evaluate(self, node):
        validate_call_args(node, 1)
        if isinstance(node.args[0], vy_ast.Bytes):
            value = node.args[0].value
        elif isinstance(node.args[0], vy_ast.Str):
            value = node.args[0].value.encode()
        elif isinstance(node.args[0], vy_ast.Hex):
            length = len(node.args[0].value) // 2 - 1
            value = int(node.args[0].value, 16).to_bytes(length, "big")
        else:
            raise UnfoldableNode

        hash_ = f"0x{hashlib.sha256(value).hexdigest()}"
        return vy_ast.Hex.from_node(node, value=hash_)

    def infer_arg_types(self, node):
        self._validate_arg_types(node)
        # return a concrete type for `value`
        value_type = get_possible_types_from_node(node.args[0]).pop()
        return [value_type]

    @process_inputs
    def build_IR(self, expr, args, kwargs, context):
        sub = args[0]
        # bytes32 input
        if is_base_type(sub.typ, "bytes32"):
            return IRnode.from_list(
                [
                    "seq",
                    ["mstore", MemoryPositions.FREE_VAR_SPACE, sub],
                    _make_sha256_call(
                        inp_start=MemoryPositions.FREE_VAR_SPACE,
                        inp_len=32,
                        out_start=MemoryPositions.FREE_VAR_SPACE,
                        out_len=32,
                    ),
                    ["mload", MemoryPositions.FREE_VAR_SPACE],  # push value onto stack
                ],
                typ=BaseType("bytes32"),
                add_gas_estimate=SHA256_BASE_GAS + 1 * SHA256_PER_WORD_GAS,
            )
        # bytearay-like input
        # special case if it's already in memory
        sub = ensure_in_memory(sub, context)

        return IRnode.from_list(
            [
                "with",
                "_sub",
                sub,
                [
                    "seq",
                    _make_sha256_call(
                        # TODO use add_ofst if sub is statically known
                        inp_start=["add", "_sub", 32],
                        inp_len=["mload", "_sub"],
                        out_start=MemoryPositions.FREE_VAR_SPACE,
                        out_len=32,
                    ),
                    ["mload", MemoryPositions.FREE_VAR_SPACE],
                ],
            ],
            typ=BaseType("bytes32"),
            add_gas_estimate=SHA256_BASE_GAS + sub.typ.maxlen * SHA256_PER_WORD_GAS,
        )


class MethodID(BuiltinFunction):

    _id = "method_id"

    def evaluate(self, node):
        validate_call_args(node, 1, ["output_type"])

        args = node.args
        if not isinstance(args[0], vy_ast.Str):
            raise InvalidType("method id must be given as a literal string", args[0])
        if " " in args[0].value:
            raise InvalidLiteral("Invalid function signature - no spaces allowed.")

        if node.keywords:
            return_type = type_from_annotation(node.keywords[0].value)
            if return_type.compare_type(BYTES4_T):
                is_bytes4 = True
            elif isinstance(return_type, BytesT) and return_type.length == 4:
                is_bytes4 = False
            else:
                raise ArgumentException("output_type must be Bytes[4] or bytes4", node.keywords[0])
        else:
            # If `output_type` is not given, default to `Bytes[4]`
            is_bytes4 = False

        value = abi_method_id(args[0].value)

        if is_bytes4:
            return vy_ast.Hex.from_node(node, value=hex(value))
        else:
            return vy_ast.Bytes.from_node(node, value=value.to_bytes(4, "big"))

    def fetch_call_return(self, node):
        raise CompilerPanic("method_id should always be folded")

    def infer_arg_types(self, node):
        raise CompilerPanic("method_id should always be folded")

    def infer_kwarg_types(self, node):
        raise CompilerPanic("method_id should always be folded")

    def build_IR(self, *args, **kwargs):
        raise CompilerPanic("method_id should always be folded")


class ECRecover(BuiltinFunction):

    _id = "ecrecover"
    _inputs = [("hash", BYTES32_T), ("v", UINT256_T), ("r", UINT256_T), ("s", UINT256_T)]
    _return_type = AddressT()

    @process_inputs
    def build_IR(self, expr, args, kwargs, context):
        placeholder_node = IRnode.from_list(
            context.new_internal_variable(ByteArrayType(128)),
            typ=ByteArrayType(128),
            location=MEMORY,
        )
        return IRnode.from_list(
            [
                "seq",
                ["mstore", placeholder_node, args[0]],
                ["mstore", ["add", placeholder_node, 32], args[1]],
                ["mstore", ["add", placeholder_node, 64], args[2]],
                ["mstore", ["add", placeholder_node, 96], args[3]],
                [
                    "pop",
                    [
                        "staticcall",
                        ["gas"],
                        1,
                        placeholder_node,
                        128,
                        MemoryPositions.FREE_VAR_SPACE,
                        32,
                    ],
                ],
                ["mload", MemoryPositions.FREE_VAR_SPACE],
            ],
            typ=BaseType("address"),
        )


def _getelem(arg, ind):
    return unwrap_location(get_element_ptr(arg, IRnode.from_list(ind, "int128")))


class ECAdd(BuiltinFunction):

    _id = "ecadd"
    _inputs = [("a", SArrayT(UINT256_T, 2)), ("b", SArrayT(UINT256_T, 2))]
    _return_type = SArrayT(UINT256_T, 2)

    @process_inputs
    def build_IR(self, expr, args, kwargs, context):
        placeholder_node = IRnode.from_list(
            context.new_internal_variable(ByteArrayType(128)),
            typ=ByteArrayType(128),
            location=MEMORY,
        )
        o = IRnode.from_list(
            [
                "seq",
                ["mstore", placeholder_node, _getelem(args[0], 0)],
                ["mstore", ["add", placeholder_node, 32], _getelem(args[0], 1)],
                ["mstore", ["add", placeholder_node, 64], _getelem(args[1], 0)],
                ["mstore", ["add", placeholder_node, 96], _getelem(args[1], 1)],
                ["assert", ["staticcall", ["gas"], 6, placeholder_node, 128, placeholder_node, 64]],
                placeholder_node,
            ],
            typ=SArrayType(BaseType("uint256"), 2),
            location=MEMORY,
        )
        return o


class ECMul(BuiltinFunction):

    _id = "ecmul"
    _inputs = [("point", SArrayT(UINT256_T, 2)), ("scalar", UINT256_T)]
    _return_type = SArrayT(UINT256_T, 2)

    @process_inputs
    def build_IR(self, expr, args, kwargs, context):
        placeholder_node = IRnode.from_list(
            context.new_internal_variable(ByteArrayType(128)),
            typ=ByteArrayType(128),
            location=MEMORY,
        )
        o = IRnode.from_list(
            [
                "seq",
                ["mstore", placeholder_node, _getelem(args[0], 0)],
                ["mstore", ["add", placeholder_node, 32], _getelem(args[0], 1)],
                ["mstore", ["add", placeholder_node, 64], args[1]],
                ["assert", ["staticcall", ["gas"], 7, placeholder_node, 96, placeholder_node, 64]],
                placeholder_node,
            ],
            typ=SArrayType(BaseType("uint256"), 2),
            location=MEMORY,
        )
        return o


def _generic_element_getter(op):
    def f(index):
        return IRnode.from_list(
            [op, ["add", "_sub", ["add", 32, ["mul", 32, index]]]], typ=BaseType("int128")
        )

    return f


def _storage_element_getter(index):
    return IRnode.from_list(["sload", ["add", "_sub", ["add", 1, index]]], typ=BaseType("int128"))


class Extract32(BuiltinFunction):

    _id = "extract32"
    _inputs = [("b", BytesT()), ("start", IntegerT.signeds())]
    # "TYPE_DEFINITION" is a placeholder value for a type definition string, and
    # will be replaced by a `TYPE_T` object in `infer_kwarg_types`
    # (note that it is ignored in validate_args)
    _kwargs = {"output_type": KwargSettings("TYPE_DEFINITION", "bytes32")}
    _return_type = None

    def fetch_call_return(self, node):
        self._validate_arg_types(node)
        return_type = self.infer_kwarg_types(node)["output_type"].typedef
        return return_type

    def infer_arg_types(self, node):
        self._validate_arg_types(node)
        input_type = get_possible_types_from_node(node.args[0]).pop()
        return [input_type, UINT256_T]

    def infer_kwarg_types(self, node):
        if node.keywords:
            output_type = type_from_annotation(node.keywords[0].value)
            if not isinstance(output_type, (AddressT, BytesM_T, IntegerT)):
                raise InvalidType(
                    "Output type must be one of integer, bytes32 or address", node.keywords[0].value
                )
            output_typedef = TYPE_T(output_type)
            node.keywords[0].value._metadata["type"] = output_typedef
        else:
            output_typedef = TYPE_T(BYTES32_T)

        return {"output_type": output_typedef}

    @process_inputs
    def build_IR(self, expr, args, kwargs, context):
        sub, index = args
        ret_type = kwargs["output_type"]

        # Get length and specific element
        if sub.location == STORAGE:
            lengetter = IRnode.from_list(["sload", "_sub"], typ=BaseType("int128"))
            elementgetter = _storage_element_getter

        else:
            op = sub.location.load_op
            lengetter = IRnode.from_list([op, "_sub"], typ=BaseType("int128"))
            elementgetter = _generic_element_getter(op)

        # TODO rewrite all this with cache_when_complex and bitshifts

        # Special case: index known to be a multiple of 32
        if isinstance(index.value, int) and not index.value % 32:
            o = IRnode.from_list(
                [
                    "with",
                    "_sub",
                    sub,
                    elementgetter(
                        ["div", clamp2(0, index, ["sub", lengetter, 32], signed=True), 32]
                    ),
                ],
                typ=ret_type,
                annotation="extracting 32 bytes",
            )
        # General case
        else:
            o = IRnode.from_list(
                [
                    "with",
                    "_sub",
                    sub,
                    [
                        "with",
                        "_len",
                        lengetter,
                        [
                            "with",
                            "_index",
                            clamp2(0, index, ["sub", "_len", 32], signed=True),
                            [
                                "with",
                                "_mi32",
                                ["mod", "_index", 32],
                                [
                                    "with",
                                    "_di32",
                                    ["div", "_index", 32],
                                    [
                                        "if",
                                        "_mi32",
                                        [
                                            "add",
                                            ["mul", elementgetter("_di32"), ["exp", 256, "_mi32"]],
                                            [
                                                "div",
                                                elementgetter(["add", "_di32", 1]),
                                                ["exp", 256, ["sub", 32, "_mi32"]],
                                            ],
                                        ],
                                        elementgetter("_di32"),
                                    ],
                                ],
                            ],
                        ],
                    ],
                ],
                typ=ret_type,
                annotation="extract32",
            )
        return IRnode.from_list(clamp_basetype(o), typ=ret_type)


class AsWeiValue(BuiltinFunction):

    _id = "as_wei_value"
    _inputs = [("value", (IntegerT.any(), DecimalT())), ("unit", StringT())]
    _return_type = UINT256_T

    wei_denoms = {
        ("wei",): 1,
        ("femtoether", "kwei", "babbage"): 10 ** 3,
        ("picoether", "mwei", "lovelace"): 10 ** 6,
        ("nanoether", "gwei", "shannon"): 10 ** 9,
        ("microether", "szabo"): 10 ** 12,
        ("milliether", "finney"): 10 ** 15,
        ("ether",): 10 ** 18,
        ("kether", "grand"): 10 ** 21,
    }

    def get_denomination(self, node):
        if not isinstance(node.args[1], vy_ast.Str):
            raise ArgumentException(
                "Wei denomination must be given as a literal string", node.args[1]
            )
        try:
            denom = next(v for k, v in self.wei_denoms.items() if node.args[1].value in k)
        except StopIteration:
            raise ArgumentException(
                f"Unknown denomination: {node.args[1].value}", node.args[1]
            ) from None

        return denom

    def evaluate(self, node):
        validate_call_args(node, 2)
        denom = self.get_denomination(node)

        if not isinstance(node.args[0], (vy_ast.Decimal, vy_ast.Int)):
            raise UnfoldableNode
        value = node.args[0].value

        if value < 0:
            raise InvalidLiteral("Negative wei value not allowed", node.args[0])

        if isinstance(value, int) and value >= 2 ** 256:
            raise InvalidLiteral("Value out of range for uint256", node.args[0])
        if isinstance(value, Decimal) and value >= 2 ** 127:
            raise InvalidLiteral("Value out of range for decimal", node.args[0])

        return vy_ast.Int.from_node(node, value=int(value * denom))

    def fetch_call_return(self, node):
        self.infer_arg_types(node)
        return self._return_type

    def infer_arg_types(self, node):
        self._validate_arg_types(node)
        # return a concrete type instead of abstract type
        value_type = get_possible_types_from_node(node.args[0]).pop()
        return [value_type, self._inputs[1][1]]

    @process_inputs
    def build_IR(self, expr, args, kwargs, context):
        value = args[0]

        denom_divisor = self.get_denomination(expr)
        if value.typ.typ == "uint256" or value.typ.typ == "uint8":
            sub = [
                "with",
                "ans",
                ["mul", value, denom_divisor],
                [
                    "seq",
                    [
                        "assert",
                        ["or", ["eq", ["div", "ans", value], denom_divisor], ["iszero", value]],
                    ],
                    "ans",
                ],
            ]
        elif value.typ.typ == "int128":
            # signed types do not require bounds checks because the
            # largest possible converted value will not overflow 2**256
            sub = ["seq", ["assert", ["sgt", value, -1]], ["mul", value, denom_divisor]]
        elif value.typ.typ == "decimal":
            sub = [
                "seq",
                ["assert", ["sgt", value, -1]],
                ["div", ["mul", value, denom_divisor], DECIMAL_DIVISOR],
            ]
        else:
            raise CompilerPanic(f"Unexpected type: {value.typ.typ}")

        return IRnode.from_list(sub, typ=BaseType("uint256"))


zero_value = IRnode.from_list(0, typ=BaseType("uint256"))
empty_value = IRnode.from_list(0, typ=BaseType("bytes32"))


class RawCall(BuiltinFunction):

    _id = "raw_call"
    _inputs = [("to", AddressT()), ("data", BytesT())]
    _kwargs = {
        "max_outsize": KwargSettings(UINT256_T, 0, require_literal=True),
        "gas": KwargSettings(UINT256_T, "gas"),
        "value": KwargSettings(UINT256_T, zero_value),
        "is_delegate_call": KwargSettings(BoolT(), False, require_literal=True),
        "is_static_call": KwargSettings(BoolT(), False, require_literal=True),
        "revert_on_failure": KwargSettings(BoolT(), True, require_literal=True),
    }
    _return_type = None

    def fetch_call_return(self, node):
        self._validate_arg_types(node)

        kwargz = {i.arg: i.value for i in node.keywords}

        outsize = kwargz.get("max_outsize")
        revert_on_failure = kwargz.get("revert_on_failure")
        revert_on_failure = revert_on_failure.value if revert_on_failure is not None else True

        if outsize is None:
            if revert_on_failure:
                return None
            return BoolT()

        if not isinstance(outsize, vy_ast.Int) or outsize.value < 0:
            raise

        if outsize.value:
            return_type = BytesT()
            return_type.set_min_length(outsize.value)

            if revert_on_failure:
                return return_type
            return TupleT([BoolT(), return_type])

    def infer_arg_types(self, node):
        self._validate_arg_types(node)
        # return a concrete type for `data`
        data_type = get_possible_types_from_node(node.args[1]).pop()
        return [self._inputs[0][1], data_type]

    @process_inputs
    def build_IR(self, expr, args, kwargs, context):
        to, data = args
        # TODO: must compile in source code order, left-to-right
        gas, value, outsize, delegate_call, static_call, revert_on_failure = (
            kwargs["gas"],
            kwargs["value"],
            kwargs["max_outsize"],
            kwargs["is_delegate_call"],
            kwargs["is_static_call"],
            kwargs["revert_on_failure"],
        )

        if delegate_call and static_call:
            raise ArgumentException(
                "Call may use one of `is_delegate_call` or `is_static_call`, not both", expr
            )
        if not static_call and context.is_constant():
            raise StateAccessViolation(
                f"Cannot make modifying calls from {context.pp_constancy()},"
                " use `is_static_call=True` to perform this action",
                expr,
            )

        if data.value == "~calldata":
            call_ir = ["with", "mem_ofst", "msize"]
            args_ofst = ["seq", ["calldatacopy", "mem_ofst", 0, "calldatasize"], "mem_ofst"]
            args_len = "calldatasize"
        else:
            # some gymnastics to propagate constants (if eval_input_buf
            # returns a static memory location)
            eval_input_buf = ensure_in_memory(data, context)

            input_buf = eval_seq(eval_input_buf)

            if input_buf is None:
                call_ir = ["with", "arg_buf", eval_input_buf]
                input_buf = IRnode.from_list("arg_buf")
            else:
                call_ir = ["seq", eval_input_buf]

            args_ofst = add_ofst(input_buf, 32)
            args_len = ["mload", input_buf]

        output_node = IRnode.from_list(
            context.new_internal_variable(ByteArrayType(outsize)),
            typ=ByteArrayType(outsize),
            location=MEMORY,
        )

        bool_ty = BaseType("bool")

        # build IR for call or delegatecall
        common_call_args = [
            args_ofst,
            args_len,
            # if there is no return value, the return offset can be 0
            add_ofst(output_node, 32) if outsize else 0,
            outsize,
        ]

        if delegate_call:
            call_op = ["delegatecall", gas, to, *common_call_args]
        elif static_call:
            call_op = ["staticcall", gas, to, *common_call_args]
        else:
            call_op = ["call", gas, to, value, *common_call_args]

        call_ir += [call_op]

        # build sequence IR
        if outsize:
            # return minimum of outsize and returndatasize
            size = ["select", ["lt", outsize, "returndatasize"], outsize, "returndatasize"]

            # store output size and return output location
            store_output_size = ["seq", ["mstore", output_node, size], output_node]

            bytes_ty = ByteArrayType(outsize)

            if revert_on_failure:
                typ = bytes_ty
                ret_ir = ["seq", check_external_call(call_ir), store_output_size]
            else:
                typ = TupleType([bool_ty, bytes_ty])
                ret_ir = [
                    "multi",
                    # use IRnode.from_list to make sure the types are
                    # set properly on the "multi" members
                    IRnode.from_list(call_ir, typ=bool_ty),
                    IRnode.from_list(store_output_size, typ=bytes_ty, location=MEMORY),
                ]

        else:
            if revert_on_failure:
                typ = None
                ret_ir = check_external_call(call_ir)
            else:
                typ = bool_ty
                ret_ir = call_ir

        return IRnode.from_list(ret_ir, typ=typ, location=MEMORY)


class Send(BuiltinFunction):

    _id = "send"
    _inputs = [("to", AddressT()), ("value", UINT256_T)]
    _return_type = None

    @process_inputs
    def build_IR(self, expr, args, kwargs, context):
        to, value = args
        context.check_is_not_constant("send ether", expr)
        return IRnode.from_list(["assert", ["call", 0, to, value, 0, 0, 0, 0]])


class SelfDestruct(BuiltinFunction):

    _id = "selfdestruct"
    _inputs = [("to", AddressT())]
    _return_type = None
    _is_terminus = True

    @process_inputs
    def build_IR(self, expr, args, kwargs, context):
        context.check_is_not_constant("selfdestruct", expr)
        return IRnode.from_list(
            ["seq", eval_once_check(_freshname("selfdestruct")), ["selfdestruct", args[0]]]
        )


class BlockHash(BuiltinFunction):

    _id = "blockhash"
    _inputs = [("block_num", UINT256_T)]
    _return_type = BYTES32_T

    @process_inputs
    def build_IR(self, expr, args, kwargs, contact):
        return IRnode.from_list(
            ["blockhash", clamp("lt", clamp("sge", args[0], ["sub", ["number"], 256]), "number")],
            typ=BaseType("bytes32"),
        )


class RawLog(BuiltinFunction):

    _id = "raw_log"
    _inputs = [("topics", DArrayT(BYTES32_T, 4)), ("data", (BYTES32_T, BytesT()))]

    def fetch_call_return(self, node):
        self.infer_arg_types(node)

    def infer_arg_types(self, node):
        self._validate_arg_types(node)

        if not isinstance(node.args[0], vy_ast.List) or len(node.args[0].elements) > 4:
            raise InvalidType("Expecting a list of 0-4 topics as first argument", node.args[0])

        # return a concrete type for `data`
        data_type = get_possible_types_from_node(node.args[1]).pop()

        return [self._inputs[0][1], data_type]

    @process_inputs
    def build_IR(self, expr, args, kwargs, context):
        topics_length = len(expr.args[0].elements)
        topics = args[0].args

        # sanity check topics is a literal list
        assert args[0].value in ("~empty", "multi")

        data = args[1]

        if data.typ == BaseType("bytes32"):
            placeholder = context.new_internal_variable(BaseType("bytes32"))
            return IRnode.from_list(
                [
                    "seq",
                    # TODO use make_setter
                    ["mstore", placeholder, unwrap_location(data)],
                    ["log" + str(topics_length), placeholder, 32] + topics,
                ]
            )

        input_buf = ensure_in_memory(data, context)

        return IRnode.from_list(
            [
                "with",
                "_sub",
                input_buf,
                ["log" + str(topics_length), ["add", "_sub", 32], ["mload", "_sub"], *topics],
            ]
        )


class BitwiseAnd(BuiltinFunction):

    _id = "bitwise_and"
    _inputs = [("x", UINT256_T), ("y", UINT256_T)]
    _return_type = UINT256_T
    _warned = False

    def evaluate(self, node):
        if not self.__class__._warned:
            vyper_warn("`bitwise_and()` is deprecated! Please use the & operator instead.")
            self.__class__._warned = True

        validate_call_args(node, 2)
        for arg in node.args:
            if not isinstance(arg, vy_ast.Num):
                raise UnfoldableNode
            if arg.value < 0 or arg.value >= 2 ** 256:
                raise InvalidLiteral("Value out of range for uint256", arg)

        value = node.args[0].value & node.args[1].value
        return vy_ast.Int.from_node(node, value=value)

    @process_inputs
    def build_IR(self, expr, args, kwargs, context):
        return IRnode.from_list(["and", args[0], args[1]], typ=BaseType("uint256"))


class BitwiseOr(BuiltinFunction):

    _id = "bitwise_or"
    _inputs = [("x", UINT256_T), ("y", UINT256_T)]
    _return_type = UINT256_T
    _warned = False

    def evaluate(self, node):
        if not self.__class__._warned:
            vyper_warn("`bitwise_or()` is deprecated! Please use the | operator instead.")
            self.__class__._warned = True

        validate_call_args(node, 2)
        for arg in node.args:
            if not isinstance(arg, vy_ast.Num):
                raise UnfoldableNode
            if arg.value < 0 or arg.value >= 2 ** 256:
                raise InvalidLiteral("Value out of range for uint256", arg)

        value = node.args[0].value | node.args[1].value
        return vy_ast.Int.from_node(node, value=value)

    @process_inputs
    def build_IR(self, expr, args, kwargs, context):
        return IRnode.from_list(["or", args[0], args[1]], typ=BaseType("uint256"))


class BitwiseXor(BuiltinFunction):

    _id = "bitwise_xor"
    _inputs = [("x", UINT256_T), ("y", UINT256_T)]
    _return_type = UINT256_T
    _warned = False

    def evaluate(self, node):
        if not self.__class__._warned:
            vyper_warn("`bitwise_xor()` is deprecated! Please use the ^ operator instead.")
            self.__class__._warned = True

        validate_call_args(node, 2)
        for arg in node.args:
            if not isinstance(arg, vy_ast.Num):
                raise UnfoldableNode
            if arg.value < 0 or arg.value >= 2 ** 256:
                raise InvalidLiteral("Value out of range for uint256", arg)

        value = node.args[0].value ^ node.args[1].value
        return vy_ast.Int.from_node(node, value=value)

    @process_inputs
    def build_IR(self, expr, args, kwargs, context):
        return IRnode.from_list(["xor", args[0], args[1]], typ=BaseType("uint256"))


class BitwiseNot(BuiltinFunction):

    _id = "bitwise_not"
    _inputs = [("x", UINT256_T)]
    _return_type = UINT256_T
    _warned = False

    def evaluate(self, node):
        if not self.__class__._warned:
            vyper_warn("`bitwise_not()` is deprecated! Please use the ^ operator instead.")
            self.__class__._warned = True

        validate_call_args(node, 1)
        if not isinstance(node.args[0], vy_ast.Num):
            raise UnfoldableNode

        value = node.args[0].value
        if value < 0 or value >= 2 ** 256:
            raise InvalidLiteral("Value out of range for uint256", node.args[0])

        value = (2 ** 256 - 1) - value
        return vy_ast.Int.from_node(node, value=value)

    @process_inputs
    def build_IR(self, expr, args, kwargs, context):
        return IRnode.from_list(["not", args[0]], typ=BaseType("uint256"))


class Shift(BuiltinFunction):

    _id = "shift"
<<<<<<< HEAD
    _inputs = [("x", UINT256_T), ("_shift", IntegerT.any())]
    _return_type = UINT256_T
=======
    _inputs = [
        ("x", (Uint256Definition(), Int256Definition())),
        ("shift_bits", SignedIntegerAbstractType()),
    ]
>>>>>>> f31f0ec4

    def evaluate(self, node):
        validate_call_args(node, 2)
        if [i for i in node.args if not isinstance(i, vy_ast.Num)]:
            raise UnfoldableNode
        value, shift = [i.value for i in node.args]
        if value < 0 or value >= 2 ** 256:
            raise InvalidLiteral("Value out of range for uint256", node.args[0])
        if shift < -(2 ** 127) or shift >= 2 ** 127:
            raise InvalidLiteral("Value out of range for int128", node.args[1])

        if shift < 0:
            value = value >> -shift
        else:
            value = (value << shift) % (2 ** 256)
        return vy_ast.Int.from_node(node, value=value)

    def fetch_call_return(self, node):
        # return type is the type of the first argument
        return self.infer_arg_types(node)[0]

    def infer_arg_types(self, node):
        self._validate_arg_types(node)
<<<<<<< HEAD
        # return a concrete type instead of abstract type
        shift_type = get_possible_types_from_node(node.args[1]).pop()
        return [self._inputs[0][1], shift_type]
=======
        # return a concrete type instead of SignedIntegerAbstractType
        arg_ty = get_possible_types_from_node(node.args[0])[0]
        shift_ty = get_possible_types_from_node(node.args[1])[0]
        return [arg_ty, shift_ty]
>>>>>>> f31f0ec4

    @process_inputs
    def build_IR(self, expr, args, kwargs, context):
        # "gshr" -- generalized right shift
        argty = args[0].typ
        GSHR = sar if argty._int_info.is_signed else shr

        with args[0].cache_when_complex("to_shift") as (b1, arg), args[1].cache_when_complex(
            "bits"
        ) as (b2, bits):
            neg_bits = ["sub", 0, bits]
            ret = ["if", ["slt", bits, 0], GSHR(neg_bits, arg), shl(bits, arg)]
            return b1.resolve(b2.resolve(IRnode.from_list(ret, typ=argty)))


class _AddMulMod(BuiltinFunction):

    _inputs = [("a", UINT256_T), ("b", UINT256_T), ("c", UINT256_T)]
    _return_type = UINT256_T

    def evaluate(self, node):
        validate_call_args(node, 3)
        if isinstance(node.args[2], vy_ast.Num) and node.args[2].value == 0:
            raise ZeroDivisionException("Modulo by 0", node.args[2])
        for arg in node.args:
            if not isinstance(arg, vy_ast.Num):
                raise UnfoldableNode
            if arg.value < 0 or arg.value >= 2 ** 256:
                raise InvalidLiteral("Value out of range for uint256", arg)

        value = self._eval_fn(node.args[0].value, node.args[1].value) % node.args[2].value
        return vy_ast.Int.from_node(node, value=value)

    @process_inputs
    def build_IR(self, expr, args, kwargs, context):
        return IRnode.from_list(
            ["seq", ["assert", args[2]], [self._opcode, args[0], args[1], args[2]]],
            typ=BaseType("uint256"),
        )


class AddMod(_AddMulMod):
    _id = "uint256_addmod"
    _eval_fn = operator.add
    _opcode = "addmod"


class MulMod(_AddMulMod):
    _id = "uint256_mulmod"
    _eval_fn = operator.mul
    _opcode = "mulmod"


class PowMod256(BuiltinFunction):
    _id = "pow_mod256"
    _inputs = [("a", UINT256_T), ("b", UINT256_T)]
    _return_type = UINT256_T

    def evaluate(self, node):
        validate_call_args(node, 2)
        if next((i for i in node.args if not isinstance(i, vy_ast.Int)), None):
            raise UnfoldableNode

        left, right = node.args
        if left.value < 0 or right.value < 0:
            raise UnfoldableNode

        value = (left.value ** right.value) % (2 ** 256)
        return vy_ast.Int.from_node(node, value=value)

    def build_IR(self, expr, context):
        left = Expr.parse_value_expr(expr.args[0], context)
        right = Expr.parse_value_expr(expr.args[1], context)
        return IRnode.from_list(["exp", left, right], typ=left.typ)


class Abs(BuiltinFunction):
    _id = "abs"
    _inputs = [("value", INT256_T)]
    _return_type = INT256_T

    def evaluate(self, node):
        validate_call_args(node, 1)
        if not isinstance(node.args[0], vy_ast.Int):
            raise UnfoldableNode

        value = node.args[0].value
        if not SizeLimits.MIN_INT256 <= value <= SizeLimits.MAX_INT256:
            raise OverflowException("Literal is outside of allowable range for int256")
        value = abs(value)
        if not SizeLimits.MIN_INT256 <= value <= SizeLimits.MAX_INT256:
            raise OverflowException("Absolute literal value is outside allowable range for int256")

        return vy_ast.Int.from_node(node, value=value)

    def build_IR(self, expr, context):
        value = Expr.parse_value_expr(expr.args[0], context)
        sub = [
            "with",
            "orig",
            value,
            [
                "if",
                ["slt", "orig", 0],
                # clamp orig != -2**255 (because it maps to itself under negation)
                ["seq", ["assert", ["ne", "orig", ["sub", 0, "orig"]]], ["sub", 0, "orig"]],
                "orig",
            ],
        ]
        return IRnode.from_list(sub, typ=BaseType("int256"))


# CREATE* functions

# create helper functions
# generates CREATE op sequence + zero check for result
def _create_ir(value, buf, length, salt=None, checked=True):
    args = [value, buf, length]
    create_op = "create"
    if salt is not None:
        create_op = "create2"
        args.append(salt)

    ret = IRnode.from_list(
        ["seq", eval_once_check(_freshname("create_builtin")), [create_op, *args]]
    )

    if not checked:
        return ret

    return clamp_nonzero(ret)


# calculate the gas used by create for a given number of bytes
def _create_addl_gas_estimate(size, should_use_create2):
    ret = 200 * size
    if should_use_create2:
        ret += SHA3_PER_WORD * ceil32(size) // 32
    return ret


def eip1167_bytecode():
    # NOTE cyclic import?
    from vyper.ir.compile_ir import assembly_to_evm

    loader_asm = [
        "PUSH1",
        0x2D,
        "RETURNDATASIZE",
        "DUP2",
        "PUSH1",
        0x09,
        "RETURNDATASIZE",
        "CODECOPY",
        "RETURN",
    ]
    forwarder_pre_asm = [
        "CALLDATASIZE",
        "RETURNDATASIZE",
        "RETURNDATASIZE",
        "CALLDATACOPY",
        "RETURNDATASIZE",
        "RETURNDATASIZE",
        "RETURNDATASIZE",
        "CALLDATASIZE",
        "RETURNDATASIZE",
        "PUSH20",  # [address to delegate to]
    ]
    forwarder_post_asm = [
        "GAS",
        "DELEGATECALL",
        "RETURNDATASIZE",
        "DUP3",
        "DUP1",
        "RETURNDATACOPY",
        "SWAP1",
        "RETURNDATASIZE",
        "SWAP2",
        "PUSH1",
        0x2B,  # jumpdest of whole program.
        "JUMPI",
        "REVERT",
        "JUMPDEST",
        "RETURN",
    ]
    return (
        assembly_to_evm(loader_asm)[0],
        assembly_to_evm(forwarder_pre_asm)[0],
        assembly_to_evm(forwarder_post_asm)[0],
    )


# "standard" initcode for code which can be larger than 256 bytes.
# returns the code starting from 0x0b with len `codesize`.
# NOTE: it assumes codesize <= 2**24.
def _create_preamble(codesize):

    from vyper.ir.compile_ir import assembly_to_evm

    evm_len = 0x0B  # 11 bytes
    asm = [
        # use PUSH3 to be able to deal with larger contracts
        "PUSH3",
        # blank space for codesize
        0x00,
        0x00,
        0x00,
        "RETURNDATASIZE",
        "DUP2",
        "PUSH1",
        evm_len,
        "RETURNDATASIZE",
        "CODECOPY",
        "RETURN",
    ]
    evm = assembly_to_evm(asm)[0]
    assert len(evm) == evm_len, evm

    shl_bits = (evm_len - 4) * 8  # codesize needs to go right after the PUSH3
    # mask codesize into the aforementioned "blank space"
    return ["or", bytes_to_int(evm), shl(shl_bits, codesize)], evm_len


class _CreateBase(BuiltinFunction):
    _kwargs = {
        "value": KwargSettings(UINT256_T, zero_value),
        "salt": KwargSettings(BYTES32_T, empty_value),
    }
    _return_type = AddressT()

    @process_inputs
    def build_IR(self, expr, args, kwargs, context):
        # errmsg something like "Cannot use {self._id} in pure fn"
        context.check_is_not_constant("use {self._id}", expr)

        should_use_create2 = "salt" in [kwarg.arg for kwarg in expr.keywords]
        if not should_use_create2:
            kwargs["salt"] = None

        ir_builder = self._build_create_IR(expr, args, context, **kwargs)

        add_gas_estimate = self._add_gas_estimate(args, should_use_create2)

        return IRnode.from_list(
            ir_builder,
            typ=BaseType("address"),
            annotation=self._id,
            add_gas_estimate=add_gas_estimate,
        )


class CreateMinimalProxyTo(_CreateBase):
    # create an EIP1167 "minimal proxy" to the target contract

    _id = "create_minimal_proxy_to"
    _inputs = [("target", AddressT())]

    def _add_gas_estimate(self, args, should_use_create2):
        a, b, c = eip1167_bytecode()
        bytecode_len = 20 + len(b) + len(c)
        return _create_addl_gas_estimate(bytecode_len, should_use_create2)

    def _build_create_IR(self, expr, args, context, value, salt):

        target_address = args[0]

        buf = context.new_internal_variable(ByteArrayType(96))

        loader_evm, forwarder_pre_evm, forwarder_post_evm = eip1167_bytecode()
        # Adjust to 32-byte boundaries
        preamble_length = len(loader_evm) + len(forwarder_pre_evm)
        forwarder_preamble = bytes_to_int(
            loader_evm + forwarder_pre_evm + b"\x00" * (32 - preamble_length)
        )
        forwarder_post = bytes_to_int(forwarder_post_evm + b"\x00" * (32 - len(forwarder_post_evm)))

        # left-align the target
        if target_address.typ.is_literal:
            # note: should move to optimizer once we have
            # codesize optimization pipeline
            aligned_target = args[0].value << 96
        else:
            aligned_target = shl(96, target_address)

        buf_len = preamble_length + 20 + len(forwarder_post_evm)

        return [
            "seq",
            ["mstore", buf, forwarder_preamble],
            ["mstore", ["add", buf, preamble_length], aligned_target],
            ["mstore", ["add", buf, preamble_length + 20], forwarder_post],
            _create_ir(value, buf, buf_len, salt=salt),
        ]


class CreateForwarderTo(CreateMinimalProxyTo):
    _warned = False

    def build_IR(self, expr, context):
        if not self._warned:
            vyper_warn("`create_forwarder_to` is a deprecated alias of `create_minimal_proxy_to`!")
            self._warned = True

        return super().build_IR(expr, context)


class CreateCopyOf(_CreateBase):

    _id = "create_copy_of"
    _inputs = [("target", AddressT())]

    @property
    def _preamble_len(self):
        return 11

    def _add_gas_estimate(self, args, should_use_create2):
        # max possible runtime length + preamble length
        return _create_addl_gas_estimate(EIP_170_LIMIT + self._preamble_len, should_use_create2)

    def _build_create_IR(self, expr, args, context, value, salt):
        target = args[0]

        with target.cache_when_complex("create_target") as (b1, target):
            codesize = IRnode.from_list(["extcodesize", target])
            msize = IRnode.from_list(["msize"])
            with codesize.cache_when_complex("target_codesize") as (
                b2,
                codesize,
            ), msize.cache_when_complex("mem_ofst") as (b3, mem_ofst):
                ir = ["seq"]

                # make sure there is actually code at the target
                ir.append(["assert", codesize])

                # store the preamble at msize + 22 (zero padding)
                preamble, preamble_len = _create_preamble(codesize)
                assert preamble_len == self._preamble_len

                ir.append(["mstore", mem_ofst, preamble])

                # copy the target code into memory. current layout:
                # msize | 00...00 (22 0's) | preamble | bytecode
                ir.append(["extcodecopy", target, add_ofst(mem_ofst, 32), 0, codesize])

                buf = add_ofst(mem_ofst, 32 - preamble_len)
                buf_len = ["add", codesize, preamble_len]

                ir.append(_create_ir(value, buf, buf_len, salt))

                return b1.resolve(b2.resolve(b3.resolve(ir)))


class CreateFromBlueprint(_CreateBase):

<<<<<<< HEAD
    _id = "create_from_factory"
    _inputs = [("target", AddressT())]
=======
    _id = "create_from_blueprint"
    _inputs = [("target", AddressDefinition())]
>>>>>>> f31f0ec4
    _kwargs = {
        "value": KwargSettings(UINT256_T, zero_value),
        "salt": KwargSettings(BYTES32_T, empty_value),
        "code_offset": KwargSettings(UINT256_T, zero_value),
    }
    _has_varargs = True

    def _add_gas_estimate(self, args, should_use_create2):
        ctor_args = ir_tuple_from_args(args[1:])
        # max possible size of init code
        maxlen = EIP_170_LIMIT + ctor_args.typ.abi_type.size_bound()
        return _create_addl_gas_estimate(maxlen, should_use_create2)

    def _build_create_IR(self, expr, args, context, value, salt, code_offset):
        target = args[0]
        ctor_args = args[1:]

        ctor_args = [ensure_in_memory(arg, context) for arg in ctor_args]

        to_encode = ir_tuple_from_args(ctor_args)

        # pretend we allocated enough memory for the encoder
        # (we didn't, but we are clobbering unused memory so it's safe.)
        bufsz = to_encode.typ.abi_type.size_bound()
        argbuf = IRnode.from_list(
            context.new_internal_variable(get_type_for_exact_size(bufsz)), location=MEMORY
        )

        # return a complex expression which writes to memory and returns
        # the length of the encoded data
        argslen = abi_encode(argbuf, to_encode, context, bufsz=bufsz, returns_len=True)

        # NOTE: we need to invoke the abi encoder before evaluating MSIZE,
        # then copy the abi encoded buffer to past-the-end of the initcode
        # (since the abi encoder could write to fresh memory).
        # it would be good to not require the memory copy, but need
        # to evaluate memory safety.
        with target.cache_when_complex("create_target") as (b1, target), argslen.cache_when_complex(
            "encoded_args_len"
        ) as (b2, encoded_args_len), code_offset.cache_when_complex("code_ofst") as (b3, codeofst):
            codesize = IRnode.from_list(["sub", ["extcodesize", target], codeofst])
            # copy code to memory starting from msize. we are clobbering
            # unused memory so it's safe.
            msize = IRnode.from_list(["msize"], location=MEMORY)
            with codesize.cache_when_complex("target_codesize") as (
                b4,
                codesize,
            ), msize.cache_when_complex("mem_ofst") as (b5, mem_ofst):
                ir = ["seq"]

                # make sure there is code at the target, and that
                # code_ofst <= (extcodesize target).
                # (note if code_ofst > (extcodesize target), would be
                # OOG on the EXTCODECOPY)
                # (code_ofst == (extcodesize target) would be empty
                # initcode, which we disallow for hygiene reasons -
                # same as `create_copy_of` on an empty target).
                ir.append(["assert", ["sgt", codesize, 0]])

                # copy the target code into memory.
                # layout starting from mem_ofst:
                # 00...00 (22 0's) | preamble | bytecode
                ir.append(["extcodecopy", target, mem_ofst, codeofst, codesize])

                ir.append(copy_bytes(add_ofst(mem_ofst, codesize), argbuf, encoded_args_len, bufsz))

                # theoretically, dst = "msize", but just be safe.
                # if len(ctor_args) > 0:
                #    dst = add_ofst(mem_ofst, codesize)
                #    encoded_args_len = self._encode_args(dst, ctor_args, context)
                # else:
                #    encoded_args_len = 0

                length = ["add", codesize, encoded_args_len]

                ir.append(_create_ir(value, mem_ofst, length, salt))

                return b1.resolve(b2.resolve(b3.resolve(b4.resolve(b5.resolve(ir)))))


class _UnsafeMath(BuiltinFunction):

    # TODO add unsafe math for `decimal`s
    _inputs = [("a", IntegerT.any()), ("b", IntegerT.any())]

    def __repr__(self):
        return f"builtin function unsafe_{self.op}"

    def fetch_call_return(self, node):
        return_type = self.infer_arg_types(node).pop()
        return return_type

    def infer_arg_types(self, node):
        self._validate_arg_types(node)

        types_list = get_common_types(*node.args, filter_fn=lambda x: isinstance(x, IntegerT))
        if not types_list:
            raise TypeMismatch(f"unsafe_{self.op} called on dislike types", node)

        type_ = types_list.pop()
        return [type_, type_]

    @process_inputs
    def build_IR(self, expr, args, kwargs, context):
        (a, b) = args
        op = self.op

        assert a.typ == b.typ, "unreachable"

        otyp = a.typ

        int_info = parse_integer_typeinfo(a.typ.typ)
        if op == "div" and int_info.is_signed:
            op = "sdiv"

        ret = [op, a, b]

        if int_info.bits < 256:
            # wrap for ops which could under/overflow
            if int_info.is_signed:
                # e.g. int128 -> (signextend 15 (add x y))
                ret = promote_signed_int(ret, int_info.bits)
            else:
                # e.g. uint8 -> (mod (add x y) 256)
                # TODO mod_bound could be a really large literal
                ret = ["mod", ret, 2 ** int_info.bits]

        return IRnode.from_list(ret, typ=otyp)

        # TODO handle decimal case


class UnsafeAdd(_UnsafeMath):
    op = "add"


class UnsafeSub(_UnsafeMath):
    op = "sub"


class UnsafeMul(_UnsafeMath):
    op = "mul"


class UnsafeDiv(_UnsafeMath):
    op = "div"


class _MinMax(BuiltinFunction):

    _inputs = [("a", (DecimalT(), IntegerT.any())), ("b", (DecimalT(), IntegerT.any()))]

    def evaluate(self, node):
        validate_call_args(node, 2)
        if not isinstance(node.args[0], type(node.args[1])):
            raise UnfoldableNode
        if not isinstance(node.args[0], (vy_ast.Decimal, vy_ast.Int)):
            raise UnfoldableNode

        left, right = (i.value for i in node.args)
        if isinstance(left, Decimal) and (
            min(left, right) < -(2 ** 127) or max(left, right) >= 2 ** 127
        ):
            raise InvalidType("Decimal value is outside of allowable range", node)
        if isinstance(left, int) and (min(left, right) < 0 and max(left, right) >= 2 ** 127):
            raise TypeMismatch("Cannot perform action between dislike numeric types", node)

        value = self._eval_fn(left, right)
        return type(node.args[0]).from_node(node, value=value)

    def fetch_call_return(self, node):
        return_type = self.infer_arg_types(node).pop()
        return return_type

    def infer_arg_types(self, node):
        self._validate_arg_types(node)

        types_list = get_common_types(
            *node.args, filter_fn=lambda x: isinstance(x, (IntegerT, DecimalT))
        )
        if not types_list:
            raise TypeMismatch("Cannot perform action between dislike numeric types", node)

        type_ = types_list.pop()
        return [type_, type_]

    @process_inputs
    def build_IR(self, expr, args, kwargs, context):
        op = self._opcode

        with args[0].cache_when_complex("_l") as (b1, left), args[1].cache_when_complex("_r") as (
            b2,
            right,
        ):

            if left.typ.typ == right.typ.typ:
                if left.typ.typ != "uint256":
                    # if comparing like types that are not uint256, use SLT or SGT
                    op = f"s{op}"
                o = ["select", [op, left, right], left, right]
                otyp = left.typ
                otyp.is_literal = False

            else:
                raise TypeMismatch(f"Minmax types incompatible: {left.typ.typ} {right.typ.typ}")
            return IRnode.from_list(b1.resolve(b2.resolve(o)), typ=otyp)


class Min(_MinMax):
    _id = "min"
    _eval_fn = min
    _opcode = "lt"


class Max(_MinMax):
    _id = "max"
    _eval_fn = max
    _opcode = "gt"


class Uint2Str(BuiltinFunction):
    _id = "uint2str"
    _inputs = [("x", IntegerT.unsigneds())]

    def fetch_call_return(self, node):
        arg_t = self.infer_arg_types(node)[0]
        bits = arg_t._bits
        len_needed = math.ceil(bits * math.log(2) / math.log(10))
        return StringT(len_needed)

    def evaluate(self, node):
        validate_call_args(node, 1)
        if not isinstance(node.args[0], vy_ast.Int):
            raise UnfoldableNode

        value = str(node.args[0].value)
        return vy_ast.Str.from_node(node, value=value)

    def infer_arg_types(self, node):
        self._validate_arg_types(node)
        input_type = get_possible_types_from_node(node.args[0]).pop()
        return [input_type]

    @process_inputs
    def build_IR(self, expr, args, kwargs, context):
        return_t = new_type_to_old_type(self.fetch_call_return(expr))
        n_digits = return_t.maxlen

        with args[0].cache_when_complex("val") as (b1, val):

            buf = context.new_internal_variable(return_t)

            i = IRnode.from_list(context.fresh_varname("uint2str_i"), typ="uint256")

            ret = ["repeat", i, 0, n_digits + 1, n_digits + 1]

            body = [
                "seq",
                [
                    "if",
                    ["eq", val, 0],
                    # clobber val, and return it as a pointer
                    [
                        "seq",
                        ["mstore", ["sub", buf + n_digits, i], i],
                        ["set", val, ["sub", buf + n_digits, i]],
                        "break",
                    ],
                    [
                        "seq",
                        ["mstore", ["sub", buf + n_digits, i], ["add", 48, ["mod", val, 10]]],
                        ["set", val, ["div", val, 10]],
                    ],
                ],
            ]
            ret.append(body)

            # "0" has hex representation 0x00..0130..00
            # if (val == 0) {
            #   return "0"
            # } else {
            #   do the loop
            # }
            ret = [
                "if",
                ["eq", val, 0],
                ["seq", ["mstore", buf + 1, ord("0")], ["mstore", buf, 1], buf],
                ["seq", ret, val],
            ]

            return b1.resolve(IRnode.from_list(ret, location=MEMORY, typ=return_t))


class Sqrt(BuiltinFunction):

    _id = "sqrt"
    _inputs = [("d", DecimalT())]
    _return_type = DecimalT()

    @process_inputs
    def build_IR(self, expr, args, kwargs, context):
        # TODO check out this import
        from vyper.builtin_functions.utils import generate_inline_function

        arg = args[0]
        sqrt_code = """
assert x >= 0.0
z: decimal = 0.0

if x == 0.0:
    z = 0.0
else:
    z = x / 2.0 + 0.5
    y: decimal = x

    for i in range(256):
        if z == y:
            break
        y = z
        z = (x / z + z) / 2.0
        """

        x_type = BaseType("decimal")
        placeholder_copy = ["pass"]
        # Steal current position if variable is already allocated.
        if arg.value == "mload":
            new_var_pos = arg.args[0]
        # Other locations need to be copied.
        else:
            new_var_pos = context.new_internal_variable(x_type)
            placeholder_copy = ["mstore", new_var_pos, arg]
        # Create input variables.
        variables = {"x": VariableRecord(name="x", pos=new_var_pos, typ=x_type, mutable=False)}
        # Dictionary to update new (i.e. typecheck) namespace
        variables_2 = {"x": DecimalT()}
        # Generate inline IR.
        new_ctx, sqrt_ir = generate_inline_function(
            code=sqrt_code,
            variables=variables,
            variables_2=variables_2,
            memory_allocator=context.memory_allocator,
        )
        return IRnode.from_list(
            ["seq", placeholder_copy, sqrt_ir, new_ctx.vars["z"].pos],  # load x variable
            typ=BaseType("decimal"),
            location=MEMORY,
        )


class Empty(BuiltinFunction):

    _id = "empty"
    # "TYPE_DEFINITION" is a placeholder value for a type definition string, and
    # will be replaced by a `TYPE_T` object in `infer_arg_types`
    # (note that it is ignored in `validate_args`)
    _inputs = [("typename", "TYPE_DEFINITION")]

    def fetch_call_return(self, node):
        type_ = self.infer_arg_types(node)[0].typedef
        return type_

    def infer_arg_types(self, node):
        validate_call_args(node, 1)
        input_typedef = TYPE_T(type_from_annotation(node.args[0]))
        return [input_typedef]

    @process_inputs
    def build_IR(self, expr, args, kwargs, context):
        output_type = args[0]
        return IRnode("~empty", typ=output_type)


class Breakpoint(BuiltinFunction):
    _id = "breakpoint"
    _inputs: list = []

    _warned = False

    def fetch_call_return(self, node):
        if not self._warned:
            vyper_warn("`breakpoint` should only be used for debugging!\n" + node._annotated_source)
            self._warned = True

        return None

    @process_inputs
    def build_IR(self, expr, args, kwargs, context):
        return IRnode.from_list("breakpoint", annotation="breakpoint()")


class Print(BuiltinFunction):
    _id = "print"
    _inputs: list = []
    _has_varargs = True
    _kwargs = {"hardhat_compat": KwargSettings(BoolDefinition(), False, require_literal=True)}

    _warned = False

    def fetch_call_return(self, node):
        if not self._warned:
            vyper_warn("`print` should only be used for debugging!\n" + node._annotated_source)
            self._warned = True

        return None

    @process_inputs
    def build_IR(self, expr, args, kwargs, context):
        args_as_tuple = ir_tuple_from_args(args)
        args_abi_t = args_as_tuple.typ.abi_type

        # create a signature like "log(uint256)"
        sig = "log" + "(" + ",".join([arg.typ.abi_type.selector_name() for arg in args]) + ")"

        if kwargs["hardhat_compat"] is True:
            method_id = abi_method_id(sig)
            buflen = 32 + args_abi_t.size_bound()

            # 32 bytes extra space for the method id
            buf = context.new_internal_variable(get_type_for_exact_size(buflen))

            ret = ["seq"]
            ret.append(["mstore", buf, method_id])
            encode = abi_encode(buf + 32, args_as_tuple, context, buflen, returns_len=True)

        else:
            method_id = abi_method_id("log(string,bytes)")
            schema = args_abi_t.selector_name().encode("utf-8")
            if len(schema) > 32:
                raise CompilerPanic("print signature too long: {schema}")

            schema_t = StringType(len(schema))
            schema_buf = context.new_internal_variable(schema_t)
            ret = ["seq"]
            ret.append(["mstore", schema_buf, len(schema)])

            # TODO use Expr.make_bytelike, or better have a `bytestring` IRnode type
            ret.append(["mstore", schema_buf + 32, bytes_to_int(schema.ljust(32, b"\x00"))])

            payload_buflen = args_abi_t.size_bound()
            payload_t = ByteArrayType(payload_buflen)

            # 32 bytes extra space for the method id
            payload_buf = context.new_internal_variable(payload_t)
            encode_payload = abi_encode(
                payload_buf + 32, args_as_tuple, context, payload_buflen, returns_len=True
            )

            ret.append(["mstore", payload_buf, encode_payload])
            args_as_tuple = ir_tuple_from_args(
                [
                    IRnode.from_list(schema_buf, typ=schema_t, location=MEMORY),
                    IRnode.from_list(payload_buf, typ=payload_t, location=MEMORY),
                ]
            )

            # add 32 for method id padding
            buflen = 32 + args_as_tuple.typ.abi_type.size_bound()
            buf = context.new_internal_variable(get_type_for_exact_size(buflen))
            ret.append(["mstore", buf, method_id])
            encode = abi_encode(buf + 32, args_as_tuple, context, buflen, returns_len=True)

        # debug address that tooling uses
        CONSOLE_ADDRESS = 0x000000000000000000636F6E736F6C652E6C6F67
        ret.append(["staticcall", "gas", CONSOLE_ADDRESS, buf + 28, ["add", 4, encode], 0, 0])

        return IRnode.from_list(ret, annotation="print:" + sig)


class ABIEncode(BuiltinFunction):
    _id = "_abi_encode"  # TODO prettier to rename this to abi.encode
    # signature: *, ensure_tuple=<literal_bool> -> Bytes[<calculated len>]
    # (check the signature manually since we have no utility methods
    # to handle varargs.)
    # explanation of ensure_tuple:
    # default is to force even a single value into a tuple,
    # e.g. _abi_encode(bytes) -> _abi_encode((bytes,))
    #      _abi_encode((bytes,)) -> _abi_encode(((bytes,),))
    # this follows the encoding convention for functions:
    # ://docs.soliditylang.org/en/v0.8.6/abi-spec.html#function-selector-and-argument-encoding
    # if this is turned off, then bytes will be encoded as bytes.

    _inputs: list = []
    _has_varargs = True

    _kwargs = {
        "ensure_tuple": KwargSettings(BoolT(), True, require_literal=True),
        "method_id": KwargSettings((BYTES4_T, BytesT(4)), None, require_literal=True),
    }

    def infer_kwarg_types(self, node):
        ret = {}
        for kwarg in node.keywords:
            kwarg_name = kwarg.arg
            validate_expected_type(kwarg.value, self._kwargs[kwarg_name].typ)
            ret[kwarg_name] = get_exact_type_from_node(kwarg.value)
        return ret

    def fetch_call_return(self, node):
        self._validate_arg_types(node)
        ensure_tuple = next(
            (arg.value.value for arg in node.keywords if arg.arg == "ensure_tuple"), True
        )
        assert isinstance(ensure_tuple, bool)
        has_method_id = "method_id" in [arg.arg for arg in node.keywords]

        # figure out the output type by converting
        # the types to ABI_Types and calling size_bound API
        arg_abi_types = []
        arg_types = self.infer_arg_types(node)
        for arg_t in arg_types:
            arg_abi_types.append(arg_t.abi_type)

        # special case, no tuple
        if len(arg_abi_types) == 1 and not ensure_tuple:
            arg_abi_t = arg_abi_types[0]
        else:
            arg_abi_t = ABI_Tuple(arg_abi_types)

        maxlen = arg_abi_t.size_bound()

        if has_method_id:
            # the output includes 4 bytes for the method_id.
            maxlen += 4

        ret = BytesT()
        ret.set_length(maxlen)
        return ret

    @staticmethod
    def _parse_method_id(method_id_literal):
        if method_id_literal is None:
            return None
        if isinstance(method_id_literal, bytes):
            assert len(method_id_literal) == 4
            return fourbytes_to_int(method_id_literal)
        if method_id_literal.startswith("0x"):
            method_id_literal = method_id_literal[2:]
        return fourbytes_to_int(bytes.fromhex(method_id_literal))

    @process_inputs
    def build_IR(self, expr, args, kwargs, context):
        ensure_tuple = kwargs["ensure_tuple"]
        method_id = self._parse_method_id(kwargs["method_id"])

        if len(args) < 1:
            raise StructureException("abi_encode expects at least one argument", expr)

        # figure out the required length for the output buffer
        if len(args) == 1 and not ensure_tuple:
            # special case, no tuple
            encode_input = args[0]
        else:
            encode_input = ir_tuple_from_args(args)

        input_abi_t = encode_input.typ.abi_type
        maxlen = input_abi_t.size_bound()
        if method_id is not None:
            maxlen += 4

        buf_t = ByteArrayType(maxlen=maxlen)
        assert self.fetch_call_return(expr).length == maxlen
        buf = context.new_internal_variable(buf_t)

        ret = ["seq"]
        if method_id is not None:
            # <32 bytes length> | <4 bytes method_id> | <everything else>
            # write the unaligned method_id first, then we will
            # overwrite the 28 bytes of zeros with the bytestring length
            ret += [["mstore", buf + 4, method_id]]
            # abi encode, and grab length as stack item
            length = abi_encode(buf + 36, encode_input, context, returns_len=True, bufsz=maxlen)
            # write the output length to where bytestring stores its length
            ret += [["mstore", buf, ["add", length, 4]]]

        else:
            # abi encode and grab length as stack item
            length = abi_encode(buf + 32, encode_input, context, returns_len=True, bufsz=maxlen)
            # write the output length to where bytestring stores its length
            ret += [["mstore", buf, length]]

        # return the buf location
        # TODO location is statically known, optimize this out
        ret += [buf]

        return IRnode.from_list(ret, location=MEMORY, typ=buf_t)


class ABIDecode(BuiltinFunction):
    _id = "_abi_decode"
    _inputs = [("data", BytesT()), ("output_type", "TYPE_DEFINITION")]
    _kwargs = {"unwrap_tuple": KwargSettings(BoolT(), True, require_literal=True)}

    def fetch_call_return(self, node):
        _, output_type = self.infer_arg_types(node)
        return output_type.typedef

    def infer_arg_types(self, node):
        validate_call_args(node, 2, ["unwrap_tuple"])

        data_type = get_exact_type_from_node(node.args[0])
        output_typedef = TYPE_T(type_from_annotation(node.args[1]))

        return [data_type, output_typedef]

    @process_inputs
    def build_IR(self, expr, args, kwargs, context):
        unwrap_tuple = kwargs["unwrap_tuple"]

        data = args[0]
        output_typ = args[1]
        wrapped_typ = output_typ

        if unwrap_tuple is True:
            wrapped_typ = calculate_type_for_external_return(output_typ)

        abi_size_bound = wrapped_typ.abi_type.size_bound()
        abi_min_size = wrapped_typ.abi_type.min_size()

        # Get the size of data
        input_max_len = data.typ.maxlen

        assert abi_min_size <= abi_size_bound, "bad abi type"
        if input_max_len < abi_size_bound:
            raise StructureException(
                (
                    "Mismatch between size of input and size of decoded types. "
                    f"length of ABI-encoded {wrapped_typ} must be equal to or greater "
                    f"than {abi_size_bound}"
                ),
                expr.args[0],
            )

        data = ensure_in_memory(data, context)
        with data.cache_when_complex("to_decode") as (b1, data):

            data_ptr = bytes_data_ptr(data)
            data_len = get_bytearray_length(data)

            # Normally, ABI-encoded data assumes the argument is a tuple
            # (See comments for `wrap_value_for_external_return`)
            # However, we do not want to use `wrap_value_for_external_return`
            # technique as used in external call codegen because in order to be
            # type-safe we would need an extra memory copy. To avoid a copy,
            # we manually add the ABI-dynamic offset so that it is
            # re-interpreted in-place.
            if (
                unwrap_tuple is True
                and needs_external_call_wrap(output_typ)
                and output_typ.abi_type.is_dynamic()
            ):
                data_ptr = add_ofst(data_ptr, 32)

            ret = ["seq"]

            if abi_min_size == abi_size_bound:
                ret.append(["assert", ["eq", abi_min_size, data_len]])
            else:
                # runtime assert: abi_min_size <= data_len <= abi_size_bound
                ret.append(clamp2(abi_min_size, data_len, abi_size_bound, signed=False))

            # return pointer to the buffer
            ret.append(data_ptr)

            return b1.resolve(
                IRnode.from_list(
                    ret,
                    typ=output_typ,
                    location=data.location,
                    encoding=Encoding.ABI,
                    annotation=f"abi_decode({output_typ})",
                )
            )


class _MinMaxValue(BuiltinFunction):
    _inputs = [("typename", "TYPE_DEFINITION")]

    def evaluate(self, node):
        self._validate_arg_types(node)
        input_type = get_type_from_annotation(node.args[0], DataLocation.UNSET)

        if not isinstance(input_type, NumericAbstractType):
            raise InvalidType(f"Expected numeric type but got {input_type} instead", node)

        if isinstance(input_type, DecimalDefinition):
            val = self._eval_decimal(input_type)
            return vy_ast.Decimal.from_node(node, value=val)

        if isinstance(input_type, IntegerAbstractType):
            val = self._eval_int(input_type)
            return vy_ast.Int.from_node(node, value=val)

    def fetch_call_return(self, node):  # pragma: no cover
        raise CompilerPanic(f"{self._id} should always be folded")

    def infer_arg_types(self, node):  # pragma: no cover
        raise CompilerPanic(f"{self._id} should always be folded")

    def infer_kwarg_types(self, node):  # pragma: no cover
        raise CompilerPanic(f"{self._id} should always be folded")

    # TODO we may want to provide this as the default impl on the base class
    def build_IR(self, *args, **kwargs):  # pragma: no cover
        raise CompilerPanic(f"{self._id} should always be folded")


class MinValue(_MinMaxValue):
    _id = "min_value"

    def _eval_int(self, type_):
        typinfo = parse_integer_typeinfo(str(type_))
        return typinfo.bounds[0]

    def _eval_decimal(self, type_):
        typinfo = parse_decimal_info(str(type_))
        return typinfo.decimal_bounds[0]


class MaxValue(_MinMaxValue):
    _id = "max_value"

    def _eval_int(self, type_):
        typinfo = parse_integer_typeinfo(str(type_))
        return typinfo.bounds[1]

    def _eval_decimal(self, type_):
        typinfo = parse_decimal_info(str(type_))
        return typinfo.decimal_bounds[1]


DISPATCH_TABLE = {
    "_abi_encode": ABIEncode(),
    "_abi_decode": ABIDecode(),
    "floor": Floor(),
    "ceil": Ceil(),
    "convert": Convert(),
    "slice": Slice(),
    "len": Len(),
    "concat": Concat(),
    "sha256": Sha256(),
    "method_id": MethodID(),
    "keccak256": Keccak256(),
    "ecrecover": ECRecover(),
    "ecadd": ECAdd(),
    "ecmul": ECMul(),
    "extract32": Extract32(),
    "as_wei_value": AsWeiValue(),
    "raw_call": RawCall(),
    "blockhash": BlockHash(),
    "bitwise_and": BitwiseAnd(),
    "bitwise_or": BitwiseOr(),
    "bitwise_xor": BitwiseXor(),
    "bitwise_not": BitwiseNot(),
    "uint256_addmod": AddMod(),
    "uint256_mulmod": MulMod(),
    "unsafe_add": UnsafeAdd(),
    "unsafe_sub": UnsafeSub(),
    "unsafe_mul": UnsafeMul(),
    "unsafe_div": UnsafeDiv(),
    "pow_mod256": PowMod256(),
    "uint2str": Uint2Str(),
    "sqrt": Sqrt(),
    "shift": Shift(),
    "create_minimal_proxy_to": CreateMinimalProxyTo(),
    "create_forwarder_to": CreateForwarderTo(),
    "create_copy_of": CreateCopyOf(),
    "create_from_blueprint": CreateFromBlueprint(),
    "min": Min(),
    "max": Max(),
    "empty": Empty(),
    "abs": Abs(),
    "min_value": MinValue(),
    "max_value": MaxValue(),
}

STMT_DISPATCH_TABLE = {
    "send": Send(),
    "print": Print(),
    "breakpoint": Breakpoint(),
    "selfdestruct": SelfDestruct(),
    "raw_call": RawCall(),
    "raw_log": RawLog(),
    "create_minimal_proxy_to": CreateMinimalProxyTo(),
    "create_forwarder_to": CreateForwarderTo(),
    "create_copy_of": CreateCopyOf(),
    "create_from_blueprint": CreateFromBlueprint(),
}

BUILTIN_FUNCTIONS = {**STMT_DISPATCH_TABLE, **DISPATCH_TABLE}.keys()


def get_builtin_functions():
    return {**STMT_DISPATCH_TABLE, **DISPATCH_TABLE}<|MERGE_RESOLUTION|>--- conflicted
+++ resolved
@@ -1407,15 +1407,8 @@
 class Shift(BuiltinFunction):
 
     _id = "shift"
-<<<<<<< HEAD
-    _inputs = [("x", UINT256_T), ("_shift", IntegerT.any())]
+    _inputs = [("x", (UINT256_T, INT256_T)), ("_shift", IntegerT.any())]
     _return_type = UINT256_T
-=======
-    _inputs = [
-        ("x", (Uint256Definition(), Int256Definition())),
-        ("shift_bits", SignedIntegerAbstractType()),
-    ]
->>>>>>> f31f0ec4
 
     def evaluate(self, node):
         validate_call_args(node, 2)
@@ -1439,16 +1432,10 @@
 
     def infer_arg_types(self, node):
         self._validate_arg_types(node)
-<<<<<<< HEAD
-        # return a concrete type instead of abstract type
-        shift_type = get_possible_types_from_node(node.args[1]).pop()
-        return [self._inputs[0][1], shift_type]
-=======
         # return a concrete type instead of SignedIntegerAbstractType
         arg_ty = get_possible_types_from_node(node.args[0])[0]
         shift_ty = get_possible_types_from_node(node.args[1])[0]
         return [arg_ty, shift_ty]
->>>>>>> f31f0ec4
 
     @process_inputs
     def build_IR(self, expr, args, kwargs, context):
@@ -1803,13 +1790,8 @@
 
 class CreateFromBlueprint(_CreateBase):
 
-<<<<<<< HEAD
-    _id = "create_from_factory"
+    _id = "create_from_blueprint"
     _inputs = [("target", AddressT())]
-=======
-    _id = "create_from_blueprint"
-    _inputs = [("target", AddressDefinition())]
->>>>>>> f31f0ec4
     _kwargs = {
         "value": KwargSettings(UINT256_T, zero_value),
         "salt": KwargSettings(BYTES32_T, empty_value),
