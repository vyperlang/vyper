--- conflicted
+++ resolved
@@ -1816,19 +1816,9 @@
         validate_call_args(node, 2)
         return self._get_common_type(node)
 
-<<<<<<< HEAD
     def infer_arg_types(self, node):
         type_ = self._get_common_type(node)
         return [type_, type_]
-=======
-        types_list = get_common_types(
-            *node.args, filter_fn=lambda x: isinstance(x, NumericAbstractType)
-        )
-        if not types_list:
-            raise TypeMismatch("Cannot perform action between dislike numeric types", node)
-
-        return types_list.pop()
->>>>>>> 4d32d17a
 
     @validate_inputs
     def build_IR(self, expr, args, kwargs, context):
