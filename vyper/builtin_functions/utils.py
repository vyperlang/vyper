--- conflicted
+++ resolved
@@ -4,9 +4,9 @@
 from vyper.codegen.stmt import parse_body
 
 
-def _strip_pos(lll_node):
-    lll_node.pos = None
-    for x in lll_node.args:
+def _strip_pos(ir_node):
+    ir_node.pos = None
+    for x in ir_node.args:
         _strip_pos(x)
 
 
@@ -15,17 +15,12 @@
     new_context = Context(
         vars_=variables, global_ctx=GlobalContext(), memory_allocator=memory_allocator
     )
-<<<<<<< HEAD
-    generated_lll = parse_body(ast_code.body, new_context)
-    # strip source position info from the generated_lll since
+    generated_ir = parse_body(ast_code.body, new_context)
+    # strip source position info from the generated_ir since
     # it doesn't make any sense (e.g. the line numbers will start from 0
     # instead of where we are in the code)
     # NOTE if we ever use this for inlining user-code, it would make
     # sense to fix the offsets of the source positions in the generated
     # code instead of stripping them.
-    _strip_pos(generated_lll)
-    return new_context, generated_lll
-=======
-    generated_ir = parse_body(ast_code.body, new_context)
-    return new_context, generated_ir
->>>>>>> ce6c5d73
+    _strip_pos(generated_ir)
+    return new_context, generated_ir