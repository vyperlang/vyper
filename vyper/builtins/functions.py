import hashlib
import math
import operator
from decimal import Decimal

from vyper import ast as vy_ast
from vyper.abi_types import ABI_Tuple
from vyper.ast.validation import validate_call_args
from vyper.codegen.abi_encoder import abi_encode
from vyper.codegen.context import Context, VariableRecord
from vyper.codegen.core import (
    STORE,
    IRnode,
    _freshname,
    add_ofst,
    bytes_data_ptr,
    calculate_type_for_external_return,
    check_external_call,
    clamp,
    clamp2,
    clamp_basetype,
    clamp_nonzero,
    copy_bytes,
    dummy_node_for_type,
    ensure_in_memory,
    eval_once_check,
    eval_seq,
    get_bytearray_length,
    get_type_for_exact_size,
    ir_tuple_from_args,
    make_setter,
    promote_signed_int,
    sar,
    shl,
    shr,
    unwrap_location,
)
from vyper.codegen.expr import Expr
from vyper.codegen.ir_node import Encoding, scope_multi
from vyper.codegen.keccak256_helper import keccak256_helper
from vyper.evm.address_space import MEMORY, STORAGE
from vyper.exceptions import (
    ArgumentException,
    CompilerPanic,
    InvalidLiteral,
    InvalidType,
    OverflowException,
    StateAccessViolation,
    StructureException,
    TypeMismatch,
    UnfoldableNode,
    ZeroDivisionException,
)
from vyper.semantics.analysis.base import VarInfo
from vyper.semantics.analysis.utils import (
    get_common_types,
    get_exact_type_from_node,
    get_possible_types_from_node,
    validate_expected_type,
)
from vyper.semantics.types import (
    TYPE_T,
    AddressT,
    BoolT,
    BytesM_T,
    BytesT,
    DArrayT,
    DecimalT,
    HashMapT,
    IntegerT,
    KwargSettings,
    SArrayT,
    StringT,
    TupleT,
)
from vyper.semantics.types.bytestrings import _BytestringT
from vyper.semantics.types.shortcuts import (
    BYTES4_T,
    BYTES32_T,
    INT128_T,
    INT256_T,
    UINT8_T,
    UINT256_T,
)
from vyper.semantics.types.utils import derive_folded_value, type_from_annotation
from vyper.utils import (
    DECIMAL_DIVISOR,
    EIP_170_LIMIT,
    SHA3_PER_WORD,
    MemoryPositions,
    SizeLimits,
    bytes_to_int,
    ceil32,
    fourbytes_to_int,
    keccak256,
    method_id_int,
    vyper_warn,
)

from ._convert import convert
from ._signatures import BuiltinFunction, process_inputs

SHA256_ADDRESS = 2
SHA256_BASE_GAS = 60
SHA256_PER_WORD_GAS = 12


class FoldedFunction(BuiltinFunction):
    # Base class for nodes which should always be folded

    # Since foldable builtin functions are not folded before semantics validation,
    # this flag is used for `check_kwargable` in semantics validation.
    _kwargable = True
    _is_folded = True


class TypenameFoldedFunction(FoldedFunction):
    # Base class for builtin functions that:
    # (1) take a typename as the only argument; and
    # (2) should always be folded.

    # "TYPE_DEFINITION" is a placeholder value for a type definition string, and
    # will be replaced by a `TypeTypeDefinition` object in `infer_arg_types`.
    _inputs = [("typename", "TYPE_DEFINITION")]

    def fetch_call_return(self, node):
        type_ = self.infer_arg_types(node)[0].typedef
        return type_

    def infer_arg_types(self, node, *args, **kwargs):
        validate_call_args(node, 1)
        input_typedef = TYPE_T(type_from_annotation(node.args[0]))
        return [input_typedef]


class Floor(BuiltinFunction):
    _id = "floor"
    _inputs = [("value", DecimalT())]
    # TODO: maybe use int136?
    _return_type = INT256_T

    def evaluate(self, node):
        validate_call_args(node, 1)
        if not isinstance(node.args[0], vy_ast.Decimal):
            raise UnfoldableNode

        value = math.floor(node.args[0].value)
        return vy_ast.Int.from_node(node, value=value)

    @process_inputs
    def build_IR(self, expr, args, kwargs, context):
        arg = args[0]
        with arg.cache_when_complex("arg") as (b1, arg):
            ret = IRnode.from_list(
                [
                    "if",
                    ["slt", arg, 0],
                    ["sdiv", ["sub", arg, DECIMAL_DIVISOR - 1], DECIMAL_DIVISOR],
                    ["sdiv", arg, DECIMAL_DIVISOR],
                ],
                typ=INT256_T,
            )
            return b1.resolve(ret)


class Ceil(BuiltinFunction):
    _id = "ceil"
    _inputs = [("value", DecimalT())]
    # TODO: maybe use int136?
    _return_type = INT256_T

    def evaluate(self, node):
        validate_call_args(node, 1)
        if not isinstance(node.args[0], vy_ast.Decimal):
            raise UnfoldableNode

        value = math.ceil(node.args[0].value)
        return vy_ast.Int.from_node(node, value=value)

    @process_inputs
    def build_IR(self, expr, args, kwargs, context):
        arg = args[0]
        with arg.cache_when_complex("arg") as (b1, arg):
            ret = IRnode.from_list(
                [
                    "if",
                    ["slt", arg, 0],
                    ["sdiv", arg, DECIMAL_DIVISOR],
                    ["sdiv", ["add", arg, DECIMAL_DIVISOR - 1], DECIMAL_DIVISOR],
                ],
                typ=INT256_T,
            )
            return b1.resolve(ret)


class Convert(BuiltinFunction):
    _id = "convert"

    def fetch_call_return(self, node):
        _, target_typedef = self.infer_arg_types(node)

        # note: more type conversion validation happens in convert.py
        return target_typedef.typedef

    # TODO: push this down into convert.py for more consistency
    def infer_arg_types(self, node, *args, **kwargs):
        validate_call_args(node, 2)

        target_type = type_from_annotation(node.args[1])
        value_types = get_possible_types_from_node(node.args[0])

        # For `convert` of integer literals, we need to match type inference rules in
        # convert.py codegen routines.
        # TODO: This can probably be removed once constant folding for `convert` is implemented
        if len(value_types) > 1 and all(isinstance(v, IntegerT) for v in value_types):
            # Get the smallest (and unsigned if available) type for non-integer target types
            # (note this is different from the ordering returned by `get_possible_types_from_node`)
            if not isinstance(target_type, IntegerT):
                value_types = sorted(value_types, key=lambda v: (v.is_signed, v.bits), reverse=True)
            else:
                # filter out the target type from list of possible types
                value_types = [i for i in value_types if not target_type.compare_type(i)]

        value_type = value_types.pop()

        # block conversions between same type
        if target_type.compare_type(value_type):
            raise InvalidType(f"Value and target type are both '{target_type}'", node)

        return [value_type, TYPE_T(target_type)]

    def build_IR(self, expr, context):
        return convert(expr, context)


ADHOC_SLICE_NODE_MACROS = ["~calldata", "~selfcode", "~extcode"]


def _build_adhoc_slice_node(sub: IRnode, start: IRnode, length: IRnode, context: Context) -> IRnode:
    assert length.is_literal, "typechecker failed"
    assert isinstance(length.value, int)  # mypy hint

    dst_typ = BytesT(length.value)
    # allocate a buffer for the return value
    np = context.new_internal_variable(dst_typ)

    # `msg.data` by `calldatacopy`
    if sub.value == "~calldata":
        node = [
            "seq",
            ["assert", ["le", ["add", start, length], "calldatasize"]],  # runtime bounds check
            ["mstore", np, length],
            ["calldatacopy", np + 32, start, length],
            np,
        ]

    # `self.code` by `codecopy`
    elif sub.value == "~selfcode":
        node = [
            "seq",
            ["assert", ["le", ["add", start, length], "codesize"]],  # runtime bounds check
            ["mstore", np, length],
            ["codecopy", np + 32, start, length],
            np,
        ]

    # `<address>.code` by `extcodecopy`
    else:
        assert sub.value == "~extcode" and len(sub.args) == 1
        node = [
            "with",
            "_extcode_address",
            sub.args[0],
            [
                "seq",
                # runtime bounds check
                ["assert", ["le", ["add", start, length], ["extcodesize", "_extcode_address"]]],
                ["mstore", np, length],
                ["extcodecopy", "_extcode_address", np + 32, start, length],
                np,
            ],
        ]

    assert isinstance(length.value, int)  # mypy hint
    return IRnode.from_list(node, typ=BytesT(length.value), location=MEMORY)


# note: this and a lot of other builtins could be refactored to accept any uint type
class Slice(BuiltinFunction):
    _id = "slice"
    _inputs = [
        ("b", (BYTES32_T, BytesT.any(), StringT.any())),
        ("start", UINT256_T),
        ("length", UINT256_T),
    ]
    _return_type = None

    def fetch_call_return(self, node):
        arg_type, _, _ = self.infer_arg_types(node)

        if isinstance(arg_type, StringT):
            return_type = StringT()
        else:
            return_type = BytesT()

        # validate start and length are in bounds

        arg = node.args[0]
        start_expr = node.args[1]
        length_expr = node.args[2]

        # CMC 2022-03-22 NOTE slight code duplication with semantics/analysis/local
        is_adhoc_slice = arg.get("attr") == "code" or (
            arg.get("value.id") == "msg" and arg.get("attr") == "data"
        )

        start_literal = start_expr.value if isinstance(start_expr, vy_ast.Int) else None
        length_literal = length_expr.value if isinstance(length_expr, vy_ast.Int) else None

        if not is_adhoc_slice:
            if length_literal is not None:
                if length_literal < 1:
                    raise ArgumentException("Length cannot be less than 1", length_expr)

                if length_literal > arg_type.length:
                    raise ArgumentException(f"slice out of bounds for {arg_type}", length_expr)

            if start_literal is not None:
                if start_literal > arg_type.length:
                    raise ArgumentException(f"slice out of bounds for {arg_type}", start_expr)
                if length_literal is not None and start_literal + length_literal > arg_type.length:
                    raise ArgumentException(f"slice out of bounds for {arg_type}", node)

        # we know the length statically
        if length_literal is not None:
            return_type.set_length(length_literal)
        else:
            return_type.set_min_length(arg_type.length)

        return return_type

    def infer_arg_types(self, node, *args, **kwargs):
        self._validate_arg_types(node)
        # return a concrete type for `b`
        b_type = get_possible_types_from_node(node.args[0]).pop()
        return [b_type, self._inputs[1][1], self._inputs[2][1]]

    @process_inputs
    def build_IR(self, expr, args, kwargs, context):
        src, start, length = args

        # Handle `msg.data`, `self.code`, and `<address>.code`
        if src.value in ADHOC_SLICE_NODE_MACROS:
            return _build_adhoc_slice_node(src, start, length, context)

        is_bytes32 = src.typ == BYTES32_T
        if src.location is None:
            # it's not a pointer; force it to be one since
            # copy_bytes works on pointers.
            assert is_bytes32, src
            src = ensure_in_memory(src, context)

        with src.cache_when_complex("src") as (b1, src), start.cache_when_complex("start") as (
            b2,
            start,
        ), length.cache_when_complex("length") as (b3, length):
            if is_bytes32:
                src_maxlen = 32
            else:
                src_maxlen = src.typ.maxlen

            dst_maxlen = length.value if length.is_literal else src_maxlen

            buflen = dst_maxlen

            # add 32 bytes to the buffer size bc word access might
            # be unaligned (see below)
            if src.location == STORAGE:
                buflen += 32

            # Get returntype string or bytes
            assert isinstance(src.typ, _BytestringT) or is_bytes32
            # TODO: try to get dst_typ from semantic analysis
            if isinstance(src.typ, StringT):
                dst_typ = StringT(dst_maxlen)
            else:
                dst_typ = BytesT(dst_maxlen)

            # allocate a buffer for the return value
            buf = context.new_internal_variable(BytesT(buflen))
            # assign it the correct return type.
            # (note mismatch between dst_maxlen and buflen)
            dst = IRnode.from_list(buf, typ=dst_typ, location=MEMORY)

            dst_data = bytes_data_ptr(dst)

            if is_bytes32:
                src_len = 32
                src_data = src
            else:
                src_len = get_bytearray_length(src)
                src_data = bytes_data_ptr(src)

            # general case. byte-for-byte copy
            if src.location == STORAGE:
                # because slice uses byte-addressing but storage
                # is word-aligned, this algorithm starts at some number
                # of bytes before the data section starts, and might copy
                # an extra word. the pseudocode is:
                #   dst_data = dst + 32
                #   copy_dst = dst_data - start % 32
                #   src_data = src + 32
                #   copy_src = src_data + (start - start % 32) / 32
                #            = src_data + (start // 32)
                #   copy_bytes(copy_dst, copy_src, length)
                #   //set length AFTER copy because the length word has been clobbered!
                #   mstore(src, length)

                # start at the first word-aligned address before `start`
                # e.g. start == byte 7 -> we start copying from byte 0
                #      start == byte 32 -> we start copying from byte 32
                copy_src = IRnode.from_list(
                    ["add", src_data, ["div", start, 32]], location=src.location
                )

                # e.g. start == byte 0 -> we copy to dst_data + 0
                #      start == byte 7 -> we copy to dst_data - 7
                #      start == byte 33 -> we copy to dst_data - 1
                copy_dst = IRnode.from_list(
                    ["sub", dst_data, ["mod", start, 32]], location=dst.location
                )

                # len + (32 if start % 32 > 0 else 0)
                copy_len = ["add", length, ["mul", 32, ["iszero", ["iszero", ["mod", start, 32]]]]]
                copy_maxlen = buflen

            else:
                # all other address spaces (mem, calldata, code) we have
                # byte-aligned access so we can just do the easy thing,
                # memcopy(dst_data, src_data + dst_data)

                copy_src = add_ofst(src_data, start)
                copy_dst = dst_data
                copy_len = length
                copy_maxlen = buflen

            do_copy = copy_bytes(copy_dst, copy_src, copy_len, copy_maxlen)

            ret = [
                "seq",
                # make sure we don't overrun the source buffer
                ["assert", ["le", ["add", start, length], src_len]],  # bounds check
                do_copy,
                ["mstore", dst, length],  # set length
                dst,  # return pointer to dst
            ]
            ret = IRnode.from_list(ret, typ=dst_typ, location=MEMORY)
            return b1.resolve(b2.resolve(b3.resolve(ret)))


class Len(BuiltinFunction):
    _id = "len"
    _inputs = [("b", (StringT.any(), BytesT.any(), DArrayT.any()))]
    _return_type = UINT256_T

    def evaluate(self, node):
        validate_call_args(node, 1)
        arg = node.args[0]
        if isinstance(arg, (vy_ast.Str, vy_ast.Bytes)):
            length = len(arg.value)
        elif isinstance(arg, vy_ast.Hex):
            # 2 characters represent 1 byte and we subtract 1 to ignore the leading `0x`
            length = len(arg.value) // 2 - 1
        else:
            raise UnfoldableNode

        return vy_ast.Int.from_node(node, value=length)

    def infer_arg_types(self, node, *args, **kwargs):
        self._validate_arg_types(node)
        # return a concrete type
        typ = get_possible_types_from_node(node.args[0]).pop()
        return [typ]

    def build_IR(self, node, context):
        arg = Expr(node.args[0], context).ir_node
        if arg.value == "~calldata":
            return IRnode.from_list(["calldatasize"], typ=UINT256_T)
        return get_bytearray_length(arg)


class Concat(BuiltinFunction):
    _id = "concat"

    def fetch_call_return(self, node):
        arg_types = self.infer_arg_types(node)

        length = 0
        for arg_t in arg_types:
            length += arg_t.length

        if isinstance(arg_types[0], (StringT)):
            return_type = StringT()
        else:
            return_type = BytesT()
        return_type.set_length(length)
        return return_type

    def infer_arg_types(self, node, *args, **kwargs):
        if len(node.args) < 2:
            raise ArgumentException("Invalid argument count: expected at least 2", node)

        if node.keywords:
            raise ArgumentException("Keyword arguments are not accepted here", node.keywords[0])

        ret = []
        prev_typeclass = None
        for arg in node.args:
            validate_expected_type(arg, (BytesT.any(), StringT.any(), BytesM_T.any()))
            arg_t = get_possible_types_from_node(arg).pop()
            current_typeclass = "String" if isinstance(arg_t, StringT) else "Bytes"
            if prev_typeclass and current_typeclass != prev_typeclass:
                raise TypeMismatch(
                    (
                        "Concat expects consistent use of string or bytes types, "
                        "use either string or bytes."
                    ),
                    arg,
                )
            prev_typeclass = current_typeclass
            ret.append(arg_t)

        return ret

    def build_IR(self, expr, context):
        args = [Expr(arg, context).ir_node for arg in expr.args]
        if len(args) < 2:
            raise StructureException("Concat expects at least two arguments", expr)

        # Maximum length of the output
        dst_maxlen = sum(
            [arg.typ.maxlen if isinstance(arg.typ, _BytestringT) else arg.typ.m for arg in args]
        )

        # TODO: try to grab these from semantic analysis
        if isinstance(args[0].typ, StringT):
            ret_typ = StringT(dst_maxlen)
        else:
            ret_typ = BytesT(dst_maxlen)

        # Node representing the position of the output in memory
        dst = IRnode.from_list(
            context.new_internal_variable(ret_typ),
            typ=ret_typ,
            location=MEMORY,
            annotation="concat destination",
        )

        ret = ["seq"]
        # stack item representing our current offset in the dst buffer
        ofst = "concat_ofst"

        # TODO: optimize for the case where all lengths are statically known.
        for arg in args:
            dst_data = add_ofst(bytes_data_ptr(dst), ofst)

            if isinstance(arg.typ, _BytestringT):
                # Ignore empty strings
                if arg.typ.maxlen == 0:
                    continue

                with arg.cache_when_complex("arg") as (b1, arg):
                    argdata = bytes_data_ptr(arg)

                    with get_bytearray_length(arg).cache_when_complex("len") as (b2, arglen):
                        do_copy = [
                            "seq",
                            copy_bytes(dst_data, argdata, arglen, arg.typ.maxlen),
                            ["set", ofst, ["add", ofst, arglen]],
                        ]
                        ret.append(b1.resolve(b2.resolve(do_copy)))

            else:
                ret.append(STORE(dst_data, unwrap_location(arg)))
                ret.append(["set", ofst, ["add", ofst, arg.typ.m]])

        ret.append(STORE(dst, ofst))

        # Memory location of the output
        ret.append(dst)

        return IRnode.from_list(
            ["with", ofst, 0, ret], typ=ret_typ, location=MEMORY, annotation="concat"
        )


class Keccak256(BuiltinFunction):
    _id = "keccak256"
    # TODO allow any BytesM_T
    _inputs = [("value", (BytesT.any(), BYTES32_T, StringT.any()))]
    _return_type = BYTES32_T

    def evaluate(self, node):
        validate_call_args(node, 1)
        if isinstance(node.args[0], vy_ast.Bytes):
            value = node.args[0].value
        elif isinstance(node.args[0], vy_ast.Str):
            value = node.args[0].value.encode()
        elif isinstance(node.args[0], vy_ast.Hex):
            length = len(node.args[0].value) // 2 - 1
            value = int(node.args[0].value, 16).to_bytes(length, "big")
        else:
            raise UnfoldableNode

        hash_ = f"0x{keccak256(value).hex()}"
        return vy_ast.Hex.from_node(node, value=hash_)

    def infer_arg_types(self, node, *args, **kwargs):
        self._validate_arg_types(node)
        # return a concrete type for `value`
        value_type = get_possible_types_from_node(node.args[0]).pop()
        return [value_type]

    @process_inputs
    def build_IR(self, expr, args, kwargs, context):
        assert len(args) == 1
        return keccak256_helper(args[0], context)


def _make_sha256_call(inp_start, inp_len, out_start, out_len):
    return [
        "assert",
        [
            "staticcall",
            ["gas"],  # gas
            SHA256_ADDRESS,  # address
            inp_start,
            inp_len,
            out_start,
            out_len,
        ],
    ]


class Sha256(BuiltinFunction):
    _id = "sha256"
    _inputs = [("value", (BYTES32_T, BytesT.any(), StringT.any()))]
    _return_type = BYTES32_T

    def evaluate(self, node):
        validate_call_args(node, 1)
        if isinstance(node.args[0], vy_ast.Bytes):
            value = node.args[0].value
        elif isinstance(node.args[0], vy_ast.Str):
            value = node.args[0].value.encode()
        elif isinstance(node.args[0], vy_ast.Hex):
            length = len(node.args[0].value) // 2 - 1
            value = int(node.args[0].value, 16).to_bytes(length, "big")
        else:
            raise UnfoldableNode

        hash_ = f"0x{hashlib.sha256(value).hexdigest()}"
        return vy_ast.Hex.from_node(node, value=hash_)

    def infer_arg_types(self, node, *args, **kwargs):
        self._validate_arg_types(node)
        # return a concrete type for `value`
        value_type = get_possible_types_from_node(node.args[0]).pop()
        return [value_type]

    @process_inputs
    def build_IR(self, expr, args, kwargs, context):
        sub = args[0]
        # bytes32 input
        if sub.typ == BYTES32_T:
            return IRnode.from_list(
                [
                    "seq",
                    ["mstore", MemoryPositions.FREE_VAR_SPACE, sub],
                    _make_sha256_call(
                        inp_start=MemoryPositions.FREE_VAR_SPACE,
                        inp_len=32,
                        out_start=MemoryPositions.FREE_VAR_SPACE,
                        out_len=32,
                    ),
                    ["mload", MemoryPositions.FREE_VAR_SPACE],  # push value onto stack
                ],
                typ=BYTES32_T,
                add_gas_estimate=SHA256_BASE_GAS + 1 * SHA256_PER_WORD_GAS,
            )
        # bytearay-like input
        # special case if it's already in memory
        sub = ensure_in_memory(sub, context)

        return IRnode.from_list(
            [
                "with",
                "_sub",
                sub,
                [
                    "seq",
                    _make_sha256_call(
                        # TODO use add_ofst if sub is statically known
                        inp_start=["add", "_sub", 32],
                        inp_len=["mload", "_sub"],
                        out_start=MemoryPositions.FREE_VAR_SPACE,
                        out_len=32,
                    ),
                    ["mload", MemoryPositions.FREE_VAR_SPACE],
                ],
            ],
            typ=BYTES32_T,
            add_gas_estimate=SHA256_BASE_GAS + sub.typ.maxlen * SHA256_PER_WORD_GAS,
        )


class MethodID(FoldedFunction):
    _id = "method_id"

    def evaluate(self, node):
        validate_call_args(node, 1, ["output_type"])

        args = node.args
        if not isinstance(args[0], vy_ast.Str):
            raise InvalidType("method id must be given as a literal string", args[0])
        if " " in args[0].value:
            raise InvalidLiteral("Invalid function signature - no spaces allowed.")

        return_type = self.infer_kwarg_types(node)
        value = method_id_int(args[0].value)

        if return_type.compare_type(BYTES4_T):
            return vy_ast.Hex.from_node(node, value=hex(value))
        else:
            return vy_ast.Bytes.from_node(node, value=value.to_bytes(4, "big"))

    def fetch_call_return(self, node):
        validate_call_args(node, 1, ["output_type"])

        type_ = self.infer_kwarg_types(node)
        return type_

    def infer_kwarg_types(self, node):
        if node.keywords:
            return_type = type_from_annotation(node.keywords[0].value)
            if return_type.compare_type(BYTES4_T):
                return BYTES4_T
            elif isinstance(return_type, BytesT) and return_type.length == 4:
                return BytesT(4)
            else:
                raise ArgumentException("output_type must be Bytes[4] or bytes4", node.keywords[0])

        # If `output_type` is not given, default to `Bytes[4]`
        return BytesT(4)


class ECRecover(BuiltinFunction):
    _id = "ecrecover"
    _inputs = [
        ("hash", BYTES32_T),
        ("v", (UINT256_T, UINT8_T)),
        ("r", (UINT256_T, BYTES32_T)),
        ("s", (UINT256_T, BYTES32_T)),
    ]
    _return_type = AddressT()

    def infer_arg_types(self, node, *args, **kwargs):
        self._validate_arg_types(node)
        v_t, r_t, s_t = [get_possible_types_from_node(arg).pop() for arg in node.args[1:]]
        return [BYTES32_T, v_t, r_t, s_t]

    @process_inputs
    def build_IR(self, expr, args, kwargs, context):
        input_buf = context.new_internal_variable(get_type_for_exact_size(128))
        output_buf = context.new_internal_variable(get_type_for_exact_size(32))
        return IRnode.from_list(
            [
                "seq",
                # clear output memory first, ecrecover can return 0 bytes
                ["mstore", output_buf, 0],
                ["mstore", input_buf, args[0]],
                ["mstore", input_buf + 32, args[1]],
                ["mstore", input_buf + 64, args[2]],
                ["mstore", input_buf + 96, args[3]],
                ["staticcall", "gas", 1, input_buf, 128, output_buf, 32],
                ["mload", output_buf],
            ],
            typ=AddressT(),
        )


class _ECArith(BuiltinFunction):
    @process_inputs
    def build_IR(self, expr, _args, kwargs, context):
        args_tuple = ir_tuple_from_args(_args)

        args_t = args_tuple.typ
        input_buf = IRnode.from_list(
            context.new_internal_variable(args_t), typ=args_t, location=MEMORY
        )
        ret_t = self._return_type

        ret = ["seq"]
        ret.append(make_setter(input_buf, args_tuple))

        output_buf = context.new_internal_variable(ret_t)

        args_ofst = input_buf
        args_len = args_t.memory_bytes_required
        out_ofst = output_buf
        out_len = ret_t.memory_bytes_required

        ret.append(
            [
                "assert",
                ["staticcall", ["gas"], self._precompile, args_ofst, args_len, out_ofst, out_len],
            ]
        )
        ret.append(output_buf)

        return IRnode.from_list(ret, typ=ret_t, location=MEMORY)


class ECAdd(_ECArith):
    _id = "ecadd"
    _inputs = [("a", SArrayT(UINT256_T, 2)), ("b", SArrayT(UINT256_T, 2))]
    _return_type = SArrayT(UINT256_T, 2)
    _precompile = 0x6


class ECMul(_ECArith):
    _id = "ecmul"
    _inputs = [("point", SArrayT(UINT256_T, 2)), ("scalar", UINT256_T)]
    _return_type = SArrayT(UINT256_T, 2)
    _precompile = 0x7


def _generic_element_getter(op):
    def f(index):
        return IRnode.from_list(
            [op, ["add", "_sub", ["add", 32, ["mul", 32, index]]]], typ=INT128_T
        )

    return f


def _storage_element_getter(index):
    return IRnode.from_list(["sload", ["add", "_sub", ["add", 1, index]]], typ=INT128_T)


class Extract32(BuiltinFunction):
    _id = "extract32"
    _inputs = [("b", BytesT.any()), ("start", IntegerT.unsigneds())]
    # "TYPE_DEFINITION" is a placeholder value for a type definition string, and
    # will be replaced by a `TYPE_T` object in `infer_kwarg_types`
    # (note that it is ignored in _validate_arg_types)
    _kwargs = {"output_type": KwargSettings("TYPE_DEFINITION", BYTES32_T)}
    _return_type = None

    def fetch_call_return(self, node):
        self._validate_arg_types(node)
        return_type = self.infer_kwarg_types(node)["output_type"].typedef
        return return_type

    def infer_arg_types(self, node, *args, **kwargs):
        self._validate_arg_types(node)
        input_type = get_possible_types_from_node(node.args[0]).pop()
        return [input_type, UINT256_T]

    def infer_kwarg_types(self, node):
        if node.keywords:
            output_type = type_from_annotation(node.keywords[0].value)
            if not isinstance(output_type, (AddressT, BytesM_T, IntegerT)):
                raise InvalidType(
                    "Output type must be one of integer, bytes32 or address", node.keywords[0].value
                )
            output_typedef = TYPE_T(output_type)
            node.keywords[0].value._metadata["type"] = output_typedef
        else:
            output_typedef = TYPE_T(BYTES32_T)

        return {"output_type": output_typedef}

    @process_inputs
    def build_IR(self, expr, args, kwargs, context):
        sub, index = args
        ret_type = kwargs["output_type"]

        # Get length and specific element
        if sub.location == STORAGE:
            lengetter = IRnode.from_list(["sload", "_sub"], typ=INT128_T)
            elementgetter = _storage_element_getter

        else:
            op = sub.location.load_op
            lengetter = IRnode.from_list([op, "_sub"], typ=INT128_T)
            elementgetter = _generic_element_getter(op)

        # TODO rewrite all this with cache_when_complex and bitshifts

        # Special case: index known to be a multiple of 32
        if isinstance(index.value, int) and not index.value % 32:
            o = IRnode.from_list(
                [
                    "with",
                    "_sub",
                    sub,
                    elementgetter(
                        ["div", clamp2(0, index, ["sub", lengetter, 32], signed=True), 32]
                    ),
                ],
                typ=ret_type,
                annotation="extracting 32 bytes",
            )
        # General case
        else:
            o = IRnode.from_list(
                [
                    "with",
                    "_sub",
                    sub,
                    [
                        "with",
                        "_len",
                        lengetter,
                        [
                            "with",
                            "_index",
                            clamp2(0, index, ["sub", "_len", 32], signed=True),
                            [
                                "with",
                                "_mi32",
                                ["mod", "_index", 32],
                                [
                                    "with",
                                    "_di32",
                                    ["div", "_index", 32],
                                    [
                                        "if",
                                        "_mi32",
                                        [
                                            "add",
                                            ["mul", elementgetter("_di32"), ["exp", 256, "_mi32"]],
                                            [
                                                "div",
                                                elementgetter(["add", "_di32", 1]),
                                                ["exp", 256, ["sub", 32, "_mi32"]],
                                            ],
                                        ],
                                        elementgetter("_di32"),
                                    ],
                                ],
                            ],
                        ],
                    ],
                ],
                typ=ret_type,
                annotation="extract32",
            )
        return IRnode.from_list(clamp_basetype(o), typ=ret_type)


class AsWeiValue(BuiltinFunction):
    _id = "as_wei_value"
    _inputs = [("value", (IntegerT.any(), DecimalT())), ("unit", StringT.any())]
    _return_type = UINT256_T

    wei_denoms = {
        ("wei",): 1,
        ("femtoether", "kwei", "babbage"): 10**3,
        ("picoether", "mwei", "lovelace"): 10**6,
        ("nanoether", "gwei", "shannon"): 10**9,
        ("microether", "szabo"): 10**12,
        ("milliether", "finney"): 10**15,
        ("ether",): 10**18,
        ("kether", "grand"): 10**21,
    }

    def get_denomination(self, node):
        if not isinstance(node.args[1], vy_ast.Str):
            raise ArgumentException(
                "Wei denomination must be given as a literal string", node.args[1]
            )
        try:
            denom = next(v for k, v in self.wei_denoms.items() if node.args[1].value in k)
        except StopIteration:
            raise ArgumentException(
                f"Unknown denomination: {node.args[1].value}", node.args[1]
            ) from None

        return denom

    def evaluate(self, node):
        validate_call_args(node, 2)
        denom = self.get_denomination(node)

        if not isinstance(node.args[0], (vy_ast.Decimal, vy_ast.Int)):
            raise UnfoldableNode
        value = node.args[0].value

        if value < 0:
            raise InvalidLiteral("Negative wei value not allowed", node.args[0])

        if isinstance(value, int) and value >= 2**256:
            raise InvalidLiteral("Value out of range for uint256", node.args[0])
        if isinstance(value, Decimal) and value > SizeLimits.MAX_AST_DECIMAL:
            raise InvalidLiteral("Value out of range for decimal", node.args[0])

        return vy_ast.Int.from_node(node, value=int(value * denom))

    def fetch_call_return(self, node):
        self.infer_arg_types(node)
        return self._return_type

    def infer_arg_types(self, node, *args, **kwargs):
        self._validate_arg_types(node)
        # return a concrete type instead of abstract type
        value_type = get_possible_types_from_node(node.args[0]).pop()
        unit_type = get_possible_types_from_node(node.args[1]).pop()
        return [value_type, unit_type]

    @process_inputs
    def build_IR(self, expr, args, kwargs, context):
        value = args[0]

        denom_divisor = self.get_denomination(expr)
        with value.cache_when_complex("value") as (b1, value):
            if value.typ in (UINT256_T, UINT8_T):
                sub = [
                    "with",
                    "ans",
                    ["mul", value, denom_divisor],
                    [
                        "seq",
                        [
                            "assert",
                            ["or", ["eq", ["div", "ans", value], denom_divisor], ["iszero", value]],
                        ],
                        "ans",
                    ],
                ]
            elif value.typ == INT128_T:
                # signed types do not require bounds checks because the
                # largest possible converted value will not overflow 2**256
                sub = ["seq", ["assert", ["sgt", value, -1]], ["mul", value, denom_divisor]]
            elif value.typ == DecimalT():
                sub = [
                    "seq",
                    ["assert", ["sgt", value, -1]],
                    ["div", ["mul", value, denom_divisor], DECIMAL_DIVISOR],
                ]
            else:
                raise CompilerPanic(f"Unexpected type: {value.typ}")

            return IRnode.from_list(b1.resolve(sub), typ=UINT256_T)


zero_value = IRnode.from_list(0, typ=UINT256_T)
empty_value = IRnode.from_list(0, typ=BYTES32_T)


class RawCall(BuiltinFunction):
    _id = "raw_call"
    _inputs = [("to", AddressT()), ("data", BytesT.any())]
    _kwargs = {
        "max_outsize": KwargSettings(UINT256_T, 0, require_literal=True),
        "gas": KwargSettings(UINT256_T, "gas"),
        "value": KwargSettings(UINT256_T, zero_value),
        "is_delegate_call": KwargSettings(BoolT(), False, require_literal=True),
        "is_static_call": KwargSettings(BoolT(), False, require_literal=True),
        "revert_on_failure": KwargSettings(BoolT(), True, require_literal=True),
    }
    _return_type = None

    def fetch_call_return(self, node):
        self._validate_arg_types(node)

        kwargz = {i.arg: i.value for i in node.keywords}

        outsize = derive_folded_value(kwargz.get("max_outsize"))
        revert_on_failure = derive_folded_value(kwargz.get("revert_on_failure"))
        revert_on_failure = revert_on_failure if revert_on_failure is not None else True

        if outsize is None or outsize == 0:
            if revert_on_failure:
                return None
            return BoolT()

        if outsize < 0:
            raise

        if outsize:
            return_type = BytesT()
            return_type.set_min_length(outsize)

            if revert_on_failure:
                return return_type
            return TupleT([BoolT(), return_type])

    def infer_arg_types(self, node, *args, **kwargs):
        self._validate_arg_types(node)
        # return a concrete type for `data`
        data_type = get_possible_types_from_node(node.args[1]).pop()
        return [self._inputs[0][1], data_type]

    @process_inputs
    def build_IR(self, expr, args, kwargs, context):
        to, data = args
        # TODO: must compile in source code order, left-to-right
        gas, value, outsize, delegate_call, static_call, revert_on_failure = (
            kwargs["gas"],
            kwargs["value"],
            kwargs["max_outsize"],
            kwargs["is_delegate_call"],
            kwargs["is_static_call"],
            kwargs["revert_on_failure"],
        )

        if delegate_call and static_call:
            raise ArgumentException(
                "Call may use one of `is_delegate_call` or `is_static_call`, not both", expr
            )
        if not static_call and context.is_constant():
            raise StateAccessViolation(
                f"Cannot make modifying calls from {context.pp_constancy()},"
                " use `is_static_call=True` to perform this action",
                expr,
            )

        if data.value == "~calldata":
            call_ir = ["with", "mem_ofst", "msize"]
            args_ofst = ["seq", ["calldatacopy", "mem_ofst", 0, "calldatasize"], "mem_ofst"]
            args_len = "calldatasize"
        else:
            # some gymnastics to propagate constants (if eval_input_buf
            # returns a static memory location)
            eval_input_buf = ensure_in_memory(data, context)

            input_buf = eval_seq(eval_input_buf)

            if input_buf is None:
                call_ir = ["with", "arg_buf", eval_input_buf]
                input_buf = IRnode.from_list("arg_buf")
            else:
                call_ir = ["seq", eval_input_buf]

            args_ofst = add_ofst(input_buf, 32)
            args_len = ["mload", input_buf]

        output_node = IRnode.from_list(
            context.new_internal_variable(BytesT(outsize)), typ=BytesT(outsize), location=MEMORY
        )

        bool_ty = BoolT()

        # build IR for call or delegatecall
        common_call_args = [
            args_ofst,
            args_len,
            # if there is no return value, the return offset can be 0
            add_ofst(output_node, 32) if outsize else 0,
            outsize,
        ]

        gas, value = IRnode.from_list(gas), IRnode.from_list(value)
        with scope_multi((to, value, gas), ("_to", "_value", "_gas")) as (b1, (to, value, gas)):
            if delegate_call:
                call_op = ["delegatecall", gas, to, *common_call_args]
            elif static_call:
                call_op = ["staticcall", gas, to, *common_call_args]
            else:
                call_op = ["call", gas, to, value, *common_call_args]

            call_ir += [call_op]
            call_ir = b1.resolve(call_ir)

        # build sequence IR
        if outsize:
            # return minimum of outsize and returndatasize
            size = ["select", ["lt", outsize, "returndatasize"], outsize, "returndatasize"]

            # store output size and return output location
            store_output_size = ["seq", ["mstore", output_node, size], output_node]

            bytes_ty = BytesT(outsize)

            if revert_on_failure:
                typ = bytes_ty
                # check the call success flag, and store returndata in memory
                ret_ir = ["seq", check_external_call(call_ir), store_output_size]
                return IRnode.from_list(ret_ir, typ=typ, location=MEMORY)
            else:
                typ = TupleT([bool_ty, bytes_ty])
                ret_ir = [
                    "multi",
                    # use IRnode.from_list to make sure the types are
                    # set properly on the "multi" members
                    IRnode.from_list(call_ir, typ=bool_ty),
                    IRnode.from_list(store_output_size, typ=bytes_ty, location=MEMORY),
                ]
                # return an IR tuple of call success flag and returndata pointer
                return IRnode.from_list(ret_ir, typ=typ)

        # max_outsize is 0.

        if not revert_on_failure:
            # return call flag as stack item
            typ = bool_ty
            return IRnode.from_list(call_ir, typ=typ)

        else:
            # check the call success flag and don't return anything
            ret_ir = check_external_call(call_ir)
            return IRnode.from_list(ret_ir, typ=None)

        raise CompilerPanic("unreachable!")


class Send(BuiltinFunction):
    _id = "send"
    _inputs = [("to", AddressT()), ("value", UINT256_T)]
    # default gas stipend is 0
    _kwargs = {"gas": KwargSettings(UINT256_T, 0)}
    _return_type = None

    @process_inputs
    def build_IR(self, expr, args, kwargs, context):
        to, value = args
        gas = kwargs["gas"]
        context.check_is_not_constant("send ether", expr)
        return IRnode.from_list(
            ["assert", ["call", gas, to, value, 0, 0, 0, 0]], error_msg="send failed"
        )


class SelfDestruct(BuiltinFunction):
    _id = "selfdestruct"
    _inputs = [("to", AddressT())]
    _return_type = None
    _is_terminus = True
    _warned = False

    @process_inputs
    def build_IR(self, expr, args, kwargs, context):
        if not self._warned:
            vyper_warn("`selfdestruct` is deprecated! The opcode is no longer recommended for use.")
            self._warned = True

        context.check_is_not_constant("selfdestruct", expr)
        return IRnode.from_list(
            ["seq", eval_once_check(_freshname("selfdestruct")), ["selfdestruct", args[0]]]
        )


class BlockHash(BuiltinFunction):
    _id = "blockhash"
    _inputs = [("block_num", UINT256_T)]
    _return_type = BYTES32_T

    @process_inputs
    def build_IR(self, expr, args, kwargs, contact):
        return IRnode.from_list(
            ["blockhash", clamp("lt", clamp("sge", args[0], ["sub", ["number"], 256]), "number")],
            typ=BYTES32_T,
        )


class RawRevert(BuiltinFunction):
    _id = "raw_revert"
    _inputs = [("data", BytesT.any())]
    _return_type = None
    _is_terminus = True

    def fetch_call_return(self, node):
        return None

    def infer_arg_types(self, node, *args, **kwargs):
        self._validate_arg_types(node)
        data_type = get_possible_types_from_node(node.args[0]).pop()
        return [data_type]

    @process_inputs
    def build_IR(self, expr, args, kwargs, context):
        with ensure_in_memory(args[0], context).cache_when_complex("err_buf") as (b, buf):
            data = bytes_data_ptr(buf)
            len_ = get_bytearray_length(buf)
            return b.resolve(IRnode.from_list(["revert", data, len_]))


class RawLog(BuiltinFunction):
    _id = "raw_log"
    _inputs = [("topics", DArrayT(BYTES32_T, 4)), ("data", (BYTES32_T, BytesT.any()))]

    def fetch_call_return(self, node):
        self.infer_arg_types(node)

    def infer_arg_types(self, node, *args, **kwargs):
        self._validate_arg_types(node)

        if not isinstance(node.args[0], vy_ast.List) or len(node.args[0].elements) > 4:
            raise InvalidType("Expecting a list of 0-4 topics as first argument", node.args[0])

        # return a concrete type for `data`
        data_type = get_possible_types_from_node(node.args[1]).pop()

        return [self._inputs[0][1], data_type]

    @process_inputs
    def build_IR(self, expr, args, kwargs, context):
        topics_length = len(expr.args[0].elements)
        topics = args[0].args

        # sanity check topics is a literal list
        assert args[0].value in ("~empty", "multi")

        data = args[1]

        if data.typ == BYTES32_T:
            placeholder = context.new_internal_variable(BYTES32_T)
            return IRnode.from_list(
                [
                    "seq",
                    # TODO use make_setter
                    ["mstore", placeholder, unwrap_location(data)],
                    ["log" + str(topics_length), placeholder, 32] + topics,
                ]
            )

        input_buf = ensure_in_memory(data, context)

        return IRnode.from_list(
            [
                "with",
                "_sub",
                input_buf,
                ["log" + str(topics_length), ["add", "_sub", 32], ["mload", "_sub"], *topics],
            ]
        )


class BitwiseAnd(BuiltinFunction):
    _id = "bitwise_and"
    _inputs = [("x", UINT256_T), ("y", UINT256_T)]
    _return_type = UINT256_T
    _warned = False

    def evaluate(self, node):
        if not self.__class__._warned:
            vyper_warn("`bitwise_and()` is deprecated! Please use the & operator instead.")
            self.__class__._warned = True

        validate_call_args(node, 2)
        for arg in node.args:
            if not isinstance(arg, vy_ast.Int):
                raise UnfoldableNode
            if arg.value < 0 or arg.value >= 2**256:
                raise InvalidLiteral("Value out of range for uint256", arg)

        value = node.args[0].value & node.args[1].value
        return vy_ast.Int.from_node(node, value=value)

    @process_inputs
    def build_IR(self, expr, args, kwargs, context):
        return IRnode.from_list(["and", args[0], args[1]], typ=UINT256_T)


class BitwiseOr(BuiltinFunction):
    _id = "bitwise_or"
    _inputs = [("x", UINT256_T), ("y", UINT256_T)]
    _return_type = UINT256_T
    _warned = False

    def evaluate(self, node):
        if not self.__class__._warned:
            vyper_warn("`bitwise_or()` is deprecated! Please use the | operator instead.")
            self.__class__._warned = True

        validate_call_args(node, 2)
        for arg in node.args:
            if not isinstance(arg, vy_ast.Int):
                raise UnfoldableNode
            if arg.value < 0 or arg.value >= 2**256:
                raise InvalidLiteral("Value out of range for uint256", arg)

        value = node.args[0].value | node.args[1].value
        return vy_ast.Int.from_node(node, value=value)

    @process_inputs
    def build_IR(self, expr, args, kwargs, context):
        return IRnode.from_list(["or", args[0], args[1]], typ=UINT256_T)


class BitwiseXor(BuiltinFunction):
    _id = "bitwise_xor"
    _inputs = [("x", UINT256_T), ("y", UINT256_T)]
    _return_type = UINT256_T
    _warned = False

    def evaluate(self, node):
        if not self.__class__._warned:
            vyper_warn("`bitwise_xor()` is deprecated! Please use the ^ operator instead.")
            self.__class__._warned = True

        validate_call_args(node, 2)
        for arg in node.args:
            if not isinstance(arg, vy_ast.Int):
                raise UnfoldableNode
            if arg.value < 0 or arg.value >= 2**256:
                raise InvalidLiteral("Value out of range for uint256", arg)

        value = node.args[0].value ^ node.args[1].value
        return vy_ast.Int.from_node(node, value=value)

    @process_inputs
    def build_IR(self, expr, args, kwargs, context):
        return IRnode.from_list(["xor", args[0], args[1]], typ=UINT256_T)


class BitwiseNot(BuiltinFunction):
    _id = "bitwise_not"
    _inputs = [("x", UINT256_T)]
    _return_type = UINT256_T
    _warned = False

    def evaluate(self, node):
        if not self.__class__._warned:
            vyper_warn("`bitwise_not()` is deprecated! Please use the ~ operator instead.")
            self.__class__._warned = True

        validate_call_args(node, 1)
        if not isinstance(node.args[0], vy_ast.Int):
            raise UnfoldableNode

        value = node.args[0].value
        if value < 0 or value >= 2**256:
            raise InvalidLiteral("Value out of range for uint256", node.args[0])

        value = (2**256 - 1) - value
        return vy_ast.Int.from_node(node, value=value)

    @process_inputs
    def build_IR(self, expr, args, kwargs, context):
        return IRnode.from_list(["not", args[0]], typ=UINT256_T)


class Shift(BuiltinFunction):
    _id = "shift"
    _inputs = [("x", (UINT256_T, INT256_T)), ("_shift_bits", IntegerT.any())]
    _return_type = UINT256_T
    _warned = False

    def evaluate(self, node):
        if not self.__class__._warned:
            vyper_warn("`shift()` is deprecated! Please use the << or >> operator instead.")
            self.__class__._warned = True

        validate_call_args(node, 2)
        if [i for i in node.args if not isinstance(i, vy_ast.Int)]:
            raise UnfoldableNode
        value, shift = [i.value for i in node.args]
        if value < 0 or value >= 2**256:
            raise InvalidLiteral("Value out of range for uint256", node.args[0])
        if shift < -256 or shift > 256:
            # this validation is performed to prevent the compiler from hanging
            # rather than for correctness because the post-folded constant would
            # have been validated anyway
            raise InvalidLiteral("Shift must be between -256 and 256", node.args[1])

        if shift < 0:
            value = value >> -shift
        else:
            value = (value << shift) % (2**256)
        return vy_ast.Int.from_node(node, value=value)

    def fetch_call_return(self, node):
        # return type is the type of the first argument
        return self.infer_arg_types(node)[0]

    def infer_arg_types(self, node, *args, **kwargs):
        self._validate_arg_types(node)
        # return a concrete type instead of SignedIntegerAbstractType
        arg_ty = get_possible_types_from_node(node.args[0])[0]
        shift_ty = get_possible_types_from_node(node.args[1])[0]
        return [arg_ty, shift_ty]

    @process_inputs
    def build_IR(self, expr, args, kwargs, context):
        # "gshr" -- generalized right shift
        argty = args[0].typ
        GSHR = sar if argty.is_signed else shr

        with args[0].cache_when_complex("to_shift") as (b1, arg), args[1].cache_when_complex(
            "bits"
        ) as (b2, bits):
            neg_bits = ["sub", 0, bits]
            ret = ["if", ["slt", bits, 0], GSHR(neg_bits, arg), shl(bits, arg)]
            return b1.resolve(b2.resolve(IRnode.from_list(ret, typ=argty)))


class _AddMulMod(BuiltinFunction):
    _inputs = [("a", UINT256_T), ("b", UINT256_T), ("c", UINT256_T)]
    _return_type = UINT256_T

    def evaluate(self, node):
        validate_call_args(node, 3)
        if isinstance(node.args[2], vy_ast.Int) and node.args[2].value == 0:
            raise ZeroDivisionException("Modulo by 0", node.args[2])
        for arg in node.args:
            if not isinstance(arg, vy_ast.Int):
                raise UnfoldableNode
            if arg.value < 0 or arg.value >= 2**256:
                raise InvalidLiteral("Value out of range for uint256", arg)

        value = self._eval_fn(node.args[0].value, node.args[1].value) % node.args[2].value
        return vy_ast.Int.from_node(node, value=value)

    @process_inputs
    def build_IR(self, expr, args, kwargs, context):
        x, y, z = args
        with x.cache_when_complex("x") as (b1, x):
            with y.cache_when_complex("y") as (b2, y):
                with z.cache_when_complex("z") as (b3, z):
                    ret = IRnode.from_list(
                        ["seq", ["assert", z], [self._opcode, x, y, z]], typ=UINT256_T
                    )
                    return b1.resolve(b2.resolve(b3.resolve(ret)))


class AddMod(_AddMulMod):
    _id = "uint256_addmod"
    _eval_fn = operator.add
    _opcode = "addmod"


class MulMod(_AddMulMod):
    _id = "uint256_mulmod"
    _eval_fn = operator.mul
    _opcode = "mulmod"


class PowMod256(BuiltinFunction):
    _id = "pow_mod256"
    _inputs = [("a", UINT256_T), ("b", UINT256_T)]
    _return_type = UINT256_T

    def evaluate(self, node):
        validate_call_args(node, 2)
        if next((i for i in node.args if not isinstance(i, vy_ast.Int)), None):
            raise UnfoldableNode

        left, right = node.args
        if left.value < 0 or right.value < 0:
            raise UnfoldableNode

        value = pow(left.value, right.value, 2**256)
        return vy_ast.Int.from_node(node, value=value)

    def build_IR(self, expr, context):
        left = Expr.parse_value_expr(expr.args[0], context)
        right = Expr.parse_value_expr(expr.args[1], context)
        return IRnode.from_list(["exp", left, right], typ=left.typ)


class Abs(BuiltinFunction):
    _id = "abs"
    _inputs = [("value", INT256_T)]
    _return_type = INT256_T

    def evaluate(self, node):
        validate_call_args(node, 1)
        if not isinstance(node.args[0], vy_ast.Int):
            raise UnfoldableNode

        value = node.args[0].value
        if not SizeLimits.MIN_INT256 <= value <= SizeLimits.MAX_INT256:
            raise OverflowException("Literal is outside of allowable range for int256")
        value = abs(value)
        if not SizeLimits.MIN_INT256 <= value <= SizeLimits.MAX_INT256:
            raise OverflowException("Absolute literal value is outside allowable range for int256")

        return vy_ast.Int.from_node(node, value=value)

    def build_IR(self, expr, context):
        value = Expr.parse_value_expr(expr.args[0], context)
        sub = [
            "with",
            "orig",
            value,
            [
                "if",
                ["slt", "orig", 0],
                # clamp orig != -2**255 (because it maps to itself under negation)
                ["seq", ["assert", ["ne", "orig", ["sub", 0, "orig"]]], ["sub", 0, "orig"]],
                "orig",
            ],
        ]
        return IRnode.from_list(sub, typ=INT256_T)


# CREATE* functions

CREATE2_SENTINEL = dummy_node_for_type(BYTES32_T)


# create helper functions
# generates CREATE op sequence + zero check for result
def _create_ir(value, buf, length, salt, checked=True):
    args = [value, buf, length]
    create_op = "create"
    if salt is not CREATE2_SENTINEL:
        create_op = "create2"
        args.append(salt)

    ret = IRnode.from_list(
        ["seq", eval_once_check(_freshname("create_builtin")), [create_op, *args]]
    )

    if not checked:
        return ret

    ret = clamp_nonzero(ret)
    ret.set_error_msg(f"{create_op} failed")
    return ret


# calculate the gas used by create for a given number of bytes
def _create_addl_gas_estimate(size, should_use_create2):
    ret = 200 * size
    if should_use_create2:
        ret += SHA3_PER_WORD * ceil32(size) // 32
    return ret


def eip1167_bytecode():
    # NOTE cyclic import?
    from vyper.ir.compile_ir import assembly_to_evm

    loader_asm = [
        "PUSH1",
        0x2D,
        "RETURNDATASIZE",
        "DUP2",
        "PUSH1",
        0x09,
        "RETURNDATASIZE",
        "CODECOPY",
        "RETURN",
    ]
    forwarder_pre_asm = [
        "CALLDATASIZE",
        "RETURNDATASIZE",
        "RETURNDATASIZE",
        "CALLDATACOPY",
        "RETURNDATASIZE",
        "RETURNDATASIZE",
        "RETURNDATASIZE",
        "CALLDATASIZE",
        "RETURNDATASIZE",
        "PUSH20",  # [address to delegate to]
    ]
    forwarder_post_asm = [
        "GAS",
        "DELEGATECALL",
        "RETURNDATASIZE",
        "DUP3",
        "DUP1",
        "RETURNDATACOPY",
        "SWAP1",
        "RETURNDATASIZE",
        "SWAP2",
        "PUSH1",
        0x2B,  # jumpdest of whole program.
        "JUMPI",
        "REVERT",
        "JUMPDEST",
        "RETURN",
    ]
    return (
        assembly_to_evm(loader_asm)[0],
        assembly_to_evm(forwarder_pre_asm)[0],
        assembly_to_evm(forwarder_post_asm)[0],
    )


# "standard" initcode for code which can be larger than 256 bytes.
# returns the code starting from 0x0b with len `codesize`.
# NOTE: it assumes codesize <= 2**24.
def _create_preamble(codesize):
    from vyper.ir.compile_ir import assembly_to_evm

    evm_len = 0x0B  # 11 bytes
    asm = [
        # use PUSH3 to be able to deal with larger contracts
        "PUSH3",
        # blank space for codesize
        0x00,
        0x00,
        0x00,
        "RETURNDATASIZE",
        "DUP2",
        "PUSH1",
        evm_len,
        "RETURNDATASIZE",
        "CODECOPY",
        "RETURN",
    ]
    evm = assembly_to_evm(asm)[0]
    assert len(evm) == evm_len, evm

    shl_bits = (evm_len - 4) * 8  # codesize needs to go right after the PUSH3
    # mask codesize into the aforementioned "blank space"
    return ["or", bytes_to_int(evm), shl(shl_bits, codesize)], evm_len


class _CreateBase(BuiltinFunction):
    _kwargs = {
        "value": KwargSettings(UINT256_T, zero_value),
        "salt": KwargSettings(BYTES32_T, empty_value),
    }
    _return_type = AddressT()

    @process_inputs
    def build_IR(self, expr, args, kwargs, context):
        # errmsg something like "Cannot use {self._id} in pure fn"
        context.check_is_not_constant("use {self._id}", expr)

        should_use_create2 = "salt" in [kwarg.arg for kwarg in expr.keywords]

        if not should_use_create2:
            kwargs["salt"] = CREATE2_SENTINEL

        ir_builder = self._build_create_IR(expr, args, context, **kwargs)

        add_gas_estimate = self._add_gas_estimate(args, should_use_create2)

        return IRnode.from_list(
            ir_builder, typ=AddressT(), annotation=self._id, add_gas_estimate=add_gas_estimate
        )


class CreateMinimalProxyTo(_CreateBase):
    # create an EIP1167 "minimal proxy" to the target contract

    _id = "create_minimal_proxy_to"
    _inputs = [("target", AddressT())]

    def _add_gas_estimate(self, args, should_use_create2):
        a, b, c = eip1167_bytecode()
        bytecode_len = 20 + len(b) + len(c)
        return _create_addl_gas_estimate(bytecode_len, should_use_create2)

    def _build_create_IR(self, expr, args, context, value, salt):
        target_address = args[0]

        buf = context.new_internal_variable(BytesT(96))

        loader_evm, forwarder_pre_evm, forwarder_post_evm = eip1167_bytecode()
        # Adjust to 32-byte boundaries
        preamble_length = len(loader_evm) + len(forwarder_pre_evm)
        forwarder_preamble = bytes_to_int(
            loader_evm + forwarder_pre_evm + b"\x00" * (32 - preamble_length)
        )
        forwarder_post = bytes_to_int(forwarder_post_evm + b"\x00" * (32 - len(forwarder_post_evm)))

        # left-align the target
        if target_address.is_literal:
            # note: should move to optimizer once we have
            # codesize optimization pipeline
            aligned_target = args[0].value << 96
        else:
            aligned_target = shl(96, target_address)

        buf_len = preamble_length + 20 + len(forwarder_post_evm)

        return [
            "seq",
            ["mstore", buf, forwarder_preamble],
            ["mstore", ["add", buf, preamble_length], aligned_target],
            ["mstore", ["add", buf, preamble_length + 20], forwarder_post],
            _create_ir(value, buf, buf_len, salt=salt),
        ]


class CreateForwarderTo(CreateMinimalProxyTo):
    _warned = False

    def build_IR(self, expr, context):
        if not self._warned:
            vyper_warn("`create_forwarder_to` is a deprecated alias of `create_minimal_proxy_to`!")
            self._warned = True

        return super().build_IR(expr, context)


class CreateCopyOf(_CreateBase):
    _id = "create_copy_of"
    _inputs = [("target", AddressT())]

    @property
    def _preamble_len(self):
        return 11

    def _add_gas_estimate(self, args, should_use_create2):
        # max possible runtime length + preamble length
        return _create_addl_gas_estimate(EIP_170_LIMIT + self._preamble_len, should_use_create2)

    def _build_create_IR(self, expr, args, context, value, salt):
        target = args[0]

        # something we can pass to scope_multi
        with scope_multi(
            (target, value, salt), ("create_target", "create_value", "create_salt")
        ) as (b1, (target, value, salt)):
            codesize = IRnode.from_list(["extcodesize", target])
            msize = IRnode.from_list(["msize"])
            with scope_multi((codesize, msize), ("target_codesize", "mem_ofst")) as (
                b2,
                (codesize, mem_ofst),
            ):
                ir = ["seq"]

                # make sure there is actually code at the target
                check_codesize = ["assert", codesize]
                ir.append(
                    IRnode.from_list(check_codesize, error_msg="empty target (create_copy_of)")
                )

                # store the preamble at msize + 22 (zero padding)
                preamble, preamble_len = _create_preamble(codesize)
                assert preamble_len == self._preamble_len

                ir.append(["mstore", mem_ofst, preamble])

                # copy the target code into memory. current layout:
                # msize | 00...00 (22 0's) | preamble | bytecode
                ir.append(["extcodecopy", target, add_ofst(mem_ofst, 32), 0, codesize])

                buf = add_ofst(mem_ofst, 32 - preamble_len)
                buf_len = ["add", codesize, preamble_len]

                ir.append(_create_ir(value, buf, buf_len, salt))

                return b1.resolve(b2.resolve(ir))


class CreateFromBlueprint(_CreateBase):
    _id = "create_from_blueprint"
    _inputs = [("target", AddressT())]
    _kwargs = {
        "value": KwargSettings(UINT256_T, zero_value),
        "salt": KwargSettings(BYTES32_T, empty_value),
        "raw_args": KwargSettings(BoolT(), False, require_literal=True),
        "code_offset": KwargSettings(UINT256_T, zero_value),
    }
    _has_varargs = True

    def _add_gas_estimate(self, args, should_use_create2):
        ctor_args = ir_tuple_from_args(args[1:])
        # max possible size of init code
        maxlen = EIP_170_LIMIT + ctor_args.typ.abi_type.size_bound()
        return _create_addl_gas_estimate(maxlen, should_use_create2)

    def _build_create_IR(self, expr, args, context, value, salt, code_offset, raw_args):
        target = args[0]
        ctor_args = args[1:]

        ctor_args = [ensure_in_memory(arg, context) for arg in ctor_args]

        if raw_args:
            if len(ctor_args) != 1 or not isinstance(ctor_args[0].typ, BytesT):
                raise StructureException("raw_args must be used with exactly 1 bytes argument")

            argbuf = bytes_data_ptr(ctor_args[0])
            argslen = get_bytearray_length(ctor_args[0])
            bufsz = ctor_args[0].typ.maxlen
        else:
            # encode the varargs
            to_encode = ir_tuple_from_args(ctor_args)

            # pretend we allocated enough memory for the encoder
            # (we didn't, but we are clobbering unused memory so it's safe.)
            bufsz = to_encode.typ.abi_type.size_bound()
            argbuf = IRnode.from_list(
                context.new_internal_variable(get_type_for_exact_size(bufsz)), location=MEMORY
            )

            # return a complex expression which writes to memory and returns
            # the length of the encoded data
            argslen = abi_encode(argbuf, to_encode, context, bufsz=bufsz, returns_len=True)

        # NOTE: we need to invoke the abi encoder before evaluating MSIZE,
        # then copy the abi encoded buffer to past-the-end of the initcode
        # (since the abi encoder could write to fresh memory).
        # it would be good to not require the memory copy, but need
        # to evaluate memory safety.
        with scope_multi(
            (target, value, salt, argslen, code_offset),
            ("create_target", "create_value", "create_salt", "encoded_args_len", "code_offset"),
        ) as (b1, (target, value, salt, encoded_args_len, code_offset)):
            codesize = IRnode.from_list(["sub", ["extcodesize", target], code_offset])
            # copy code to memory starting from msize. we are clobbering
            # unused memory so it's safe.
            msize = IRnode.from_list(["msize"], location=MEMORY)
            with scope_multi((codesize, msize), ("target_codesize", "mem_ofst")) as (
                b2,
                (codesize, mem_ofst),
            ):
                ir = ["seq"]

                # make sure there is code at the target, and that
                # code_ofst <= (extcodesize target).
                # (note if code_ofst > (extcodesize target), would be
                # OOG on the EXTCODECOPY)
                # (code_ofst == (extcodesize target) would be empty
                # initcode, which we disallow for hygiene reasons -
                # same as `create_copy_of` on an empty target).
                check_codesize = ["assert", ["sgt", codesize, 0]]
                ir.append(
                    IRnode.from_list(
                        check_codesize, error_msg="empty target (create_from_blueprint)"
                    )
                )

                # copy the target code into memory.
                # layout starting from mem_ofst:
                # <target initcode> | <abi-encoded args OR arg buffer if raw_arg=True>
                ir.append(["extcodecopy", target, mem_ofst, code_offset, codesize])
                ir.append(copy_bytes(add_ofst(mem_ofst, codesize), argbuf, encoded_args_len, bufsz))

                # theoretically, dst = "msize", but just be safe.
                # if len(ctor_args) > 0:
                #    dst = add_ofst(mem_ofst, codesize)
                #    encoded_args_len = self._encode_args(dst, ctor_args, context)
                # else:
                #    encoded_args_len = 0

                length = ["add", codesize, encoded_args_len]

                ir.append(_create_ir(value, mem_ofst, length, salt))

                return b1.resolve(b2.resolve(ir))


class _UnsafeMath(BuiltinFunction):
    # TODO add unsafe math for `decimal`s
    _inputs = [("a", IntegerT.any()), ("b", IntegerT.any())]

    def __repr__(self):
        return f"builtin function unsafe_{self.op}"

    def fetch_call_return(self, node):
        return_type = self.infer_arg_types(node).pop()
        return return_type

    def infer_arg_types(self, node, *args, **kwargs):
        self._validate_arg_types(node)

        types_list = get_common_types(*node.args, filter_fn=lambda x: isinstance(x, IntegerT))
        if not types_list:
            raise TypeMismatch(f"unsafe_{self.op} called on dislike types", node)

        type_ = types_list.pop()
        return [type_, type_]

    @process_inputs
    def build_IR(self, expr, args, kwargs, context):
        (a, b) = args
        op = self.op

        assert a.typ == b.typ, "unreachable"

        otyp = a.typ

        if op == "div" and a.typ.is_signed:
            op = "sdiv"

        ret = [op, a, b]

        if a.typ.bits < 256:
            # wrap for ops which could under/overflow
            if a.typ.is_signed:
                # e.g. int128 -> (signextend 15 (add x y))
                ret = promote_signed_int(ret, a.typ.bits)
            else:
                # e.g. uint8 -> (mod (add x y) 256)
                # TODO mod_bound could be a really large literal
                ret = ["mod", ret, 2**a.typ.bits]

        return IRnode.from_list(ret, typ=otyp)

        # TODO handle decimal case


class UnsafeAdd(_UnsafeMath):
    op = "add"


class UnsafeSub(_UnsafeMath):
    op = "sub"


class UnsafeMul(_UnsafeMath):
    op = "mul"


class UnsafeDiv(_UnsafeMath):
    op = "div"


class _MinMax(BuiltinFunction):
    _inputs = [("a", (DecimalT(), IntegerT.any())), ("b", (DecimalT(), IntegerT.any()))]

    def evaluate(self, node):
        validate_call_args(node, 2)
        if not isinstance(node.args[0], type(node.args[1])):
            raise UnfoldableNode
        if not isinstance(node.args[0], (vy_ast.Decimal, vy_ast.Int)):
            raise UnfoldableNode

        left, right = (i.value for i in node.args)
        if isinstance(left, Decimal) and (
            min(left, right) < SizeLimits.MIN_AST_DECIMAL
            or max(left, right) > SizeLimits.MAX_AST_DECIMAL
        ):
            raise InvalidType("Decimal value is outside of allowable range", node)

        types_list = get_common_types(
            *node.args, filter_fn=lambda x: isinstance(x, (IntegerT, DecimalT))
        )
        if not types_list:
            raise TypeMismatch("Cannot perform action between dislike numeric types", node)

        value = self._eval_fn(left, right)
        return type(node.args[0]).from_node(node, value=value)

    def fetch_call_return(self, node):
        return_type = self.infer_arg_types(node).pop()
        return return_type

    def get_possible_types_from_node(self, node):
        self._validate_arg_types(node)
        types_list = get_common_types(
            *node.args, filter_fn=lambda x: isinstance(x, (IntegerT, DecimalT))
        )
        if not types_list:
            raise TypeMismatch("Cannot perform action between dislike numeric types", node)
        return types_list

    def infer_arg_types(self, node, propagated_typ=None):
        types_list = self.get_possible_types_from_node(node)

        if propagated_typ and propagated_typ in types_list:
            type_ = propagated_typ
        else:
            type_ = types_list.pop()
        return [type_, type_]

    @process_inputs
    def build_IR(self, expr, args, kwargs, context):
        op = self._opcode

        with args[0].cache_when_complex("_l") as (b1, left), args[1].cache_when_complex("_r") as (
            b2,
            right,
        ):
            if left.typ == right.typ:
                if left.typ != UINT256_T:
                    # if comparing like types that are not uint256, use SLT or SGT
                    op = f"s{op}"
                o = ["select", [op, left, right], left, right]
                otyp = left.typ

            else:
                raise TypeMismatch(f"Minmax types incompatible: {left.typ.typ} {right.typ.typ}")
            return IRnode.from_list(b1.resolve(b2.resolve(o)), typ=otyp)


class Min(_MinMax):
    _id = "min"
    _eval_fn = min
    _opcode = "lt"


class Max(_MinMax):
    _id = "max"
    _eval_fn = max
    _opcode = "gt"


class Uint2Str(BuiltinFunction):
    _id = "uint2str"
    _inputs = [("x", IntegerT.unsigneds())]

    def fetch_call_return(self, node):
        arg_t = self.infer_arg_types(node)[0]
        bits = arg_t.bits
        len_needed = math.ceil(bits * math.log(2) / math.log(10))
        return StringT(len_needed)

    def evaluate(self, node):
        validate_call_args(node, 1)
        if not isinstance(node.args[0], vy_ast.Int):
            raise UnfoldableNode

        value = str(node.args[0].value)
        return vy_ast.Str.from_node(node, value=value)

    def infer_arg_types(self, node, *args, **kwargs):
        self._validate_arg_types(node)
        input_type = get_possible_types_from_node(node.args[0]).pop()
        return [input_type]

    @process_inputs
    def build_IR(self, expr, args, kwargs, context):
        return_t = self.fetch_call_return(expr)
        n_digits = return_t.maxlen

        with args[0].cache_when_complex("val") as (b1, val):
            buf = context.new_internal_variable(return_t)

            i = IRnode.from_list(context.fresh_varname("uint2str_i"), typ=UINT256_T)

            ret = ["repeat", i, 0, n_digits + 1, n_digits + 1]

            body = [
                "seq",
                [
                    "if",
                    ["eq", val, 0],
                    # clobber val, and return it as a pointer
                    [
                        "seq",
                        ["mstore", ["sub", buf + n_digits, i], i],
                        ["set", val, ["sub", buf + n_digits, i]],
                        "break",
                    ],
                    [
                        "seq",
                        ["mstore", ["sub", buf + n_digits, i], ["add", 48, ["mod", val, 10]]],
                        ["set", val, ["div", val, 10]],
                    ],
                ],
            ]
            ret.append(body)

            # "0" has hex representation 0x00..0130..00
            # if (val == 0) {
            #   return "0"
            # } else {
            #   do the loop
            # }
            ret = [
                "if",
                ["eq", val, 0],
                ["seq", ["mstore", buf + 1, ord("0")], ["mstore", buf, 1], buf],
                ["seq", ret, val],
            ]

            return b1.resolve(IRnode.from_list(ret, location=MEMORY, typ=return_t))


class Sqrt(BuiltinFunction):
    _id = "sqrt"
    _inputs = [("d", DecimalT())]
    _return_type = DecimalT()

    @process_inputs
    def build_IR(self, expr, args, kwargs, context):
        # TODO fix cyclic dependency with codegen/stmt.py
        from ._utils import generate_inline_function

        arg = args[0]
        # TODO: reify decimal and integer sqrt paths (see isqrt)
        sqrt_code = """
assert x >= 0.0
z: decimal = 0.0

if x == 0.0:
    z = 0.0
else:
    z = x / 2.0 + 0.5
    y: decimal = x

    for i in range(256):
        if z == y:
            break
        y = z
        z = (x / z + z) / 2.0
        """

        x_type = DecimalT()
        placeholder_copy = ["pass"]
        # Steal current position if variable is already allocated.
        if arg.value == "mload":
            new_var_pos = arg.args[0]
        # Other locations need to be copied.
        else:
            new_var_pos = context.new_internal_variable(x_type)
            placeholder_copy = ["mstore", new_var_pos, arg]
        # Create input variables.
        variables = {"x": VariableRecord(name="x", pos=new_var_pos, typ=x_type, mutable=False)}
        # Dictionary to update new (i.e. typecheck) namespace
        variables_2 = {"x": VarInfo(DecimalT())}
        # Generate inline IR.
        new_ctx, sqrt_ir = generate_inline_function(
            code=sqrt_code,
            variables=variables,
            variables_2=variables_2,
            memory_allocator=context.memory_allocator,
        )
        return IRnode.from_list(
            ["seq", placeholder_copy, sqrt_ir, new_ctx.vars["z"].pos],  # load x variable
            typ=DecimalT(),
            location=MEMORY,
        )


class ISqrt(BuiltinFunction):
    _id = "isqrt"
    _inputs = [("d", UINT256_T)]
    _return_type = UINT256_T

    @process_inputs
    def build_IR(self, expr, args, kwargs, context):
        # calculate isqrt using the babylonian method

        y, z = "y", "z"
        arg = args[0]
        with arg.cache_when_complex("x") as (b1, x):
            ret = [
                "seq",
                [
                    "if",
                    ["ge", y, 2 ** (128 + 8)],
                    ["seq", ["set", y, shr(128, y)], ["set", z, shl(64, z)]],
                ],
                [
                    "if",
                    ["ge", y, 2 ** (64 + 8)],
                    ["seq", ["set", y, shr(64, y)], ["set", z, shl(32, z)]],
                ],
                [
                    "if",
                    ["ge", y, 2 ** (32 + 8)],
                    ["seq", ["set", y, shr(32, y)], ["set", z, shl(16, z)]],
                ],
                [
                    "if",
                    ["ge", y, 2 ** (16 + 8)],
                    ["seq", ["set", y, shr(16, y)], ["set", z, shl(8, z)]],
                ],
            ]
            ret.append(["set", z, ["div", ["mul", z, ["add", y, 2**16]], 2**18]])

            for _ in range(7):
                ret.append(["set", z, ["div", ["add", ["div", x, z], z], 2]])

            # note: If ``x+1`` is a perfect square, then the Babylonian
            # algorithm oscillates between floor(sqrt(x)) and ceil(sqrt(x)) in
            # consecutive iterations. return the floor value always.

            ret.append(["with", "t", ["div", x, z], ["select", ["lt", z, "t"], z, "t"]])

            ret = ["with", y, x, ["with", z, 181, ret]]
            return b1.resolve(IRnode.from_list(ret, typ=UINT256_T))


class Empty(TypenameFoldedFunction):
    _id = "empty"
    # Since `empty` is not folded in the AST, `is_folded` is set to False
    # so that it will be properly annotated.
    _is_folded = False

    def fetch_call_return(self, node):
        type_ = self.infer_arg_types(node)[0].typedef
        if isinstance(type_, HashMapT):
            raise TypeMismatch("Cannot use empty on HashMap", node)
        return type_

    @process_inputs
    def build_IR(self, expr, args, kwargs, context):
        output_type = args[0]
        return IRnode("~empty", typ=output_type)


class Breakpoint(BuiltinFunction):
    _id = "breakpoint"
    _inputs: list = []

    _warned = False

    def fetch_call_return(self, node):
        if not self._warned:
            vyper_warn("`breakpoint` should only be used for debugging!\n" + node._annotated_source)
            self._warned = True

        return None

    @process_inputs
    def build_IR(self, expr, args, kwargs, context):
        return IRnode.from_list("breakpoint", annotation="breakpoint()")


class Print(BuiltinFunction):
    _id = "print"
    _inputs: list = []
    _has_varargs = True
    _kwargs = {"hardhat_compat": KwargSettings(BoolT(), False, require_literal=True)}

    _warned = False

    def fetch_call_return(self, node):
        if not self._warned:
            vyper_warn("`print` should only be used for debugging!\n" + node._annotated_source)
            self._warned = True

        return None

    @process_inputs
    def build_IR(self, expr, args, kwargs, context):
        args_as_tuple = ir_tuple_from_args(args)
        args_abi_t = args_as_tuple.typ.abi_type

        # create a signature like "log(uint256)"
        sig = "log" + "(" + ",".join([arg.typ.abi_type.selector_name() for arg in args]) + ")"

        if kwargs["hardhat_compat"] is True:
            method_id = method_id_int(sig)
            buflen = 32 + args_abi_t.size_bound()

            # 32 bytes extra space for the method id
            buf = context.new_internal_variable(get_type_for_exact_size(buflen))

            ret = ["seq"]
            ret.append(["mstore", buf, method_id])
            encode = abi_encode(buf + 32, args_as_tuple, context, buflen, returns_len=True)

        else:
            method_id = method_id_int("log(string,bytes)")
            schema = args_abi_t.selector_name().encode("utf-8")
            if len(schema) > 32:
                raise CompilerPanic("print signature too long: {schema}")

            schema_t = StringT(len(schema))
            schema_buf = context.new_internal_variable(schema_t)
            ret = ["seq"]
            ret.append(["mstore", schema_buf, len(schema)])

            # TODO use Expr.make_bytelike, or better have a `bytestring` IRnode type
            ret.append(["mstore", schema_buf + 32, bytes_to_int(schema.ljust(32, b"\x00"))])

            payload_buflen = args_abi_t.size_bound()
            payload_t = BytesT(payload_buflen)

            # 32 bytes extra space for the method id
            payload_buf = context.new_internal_variable(payload_t)
            encode_payload = abi_encode(
                payload_buf + 32, args_as_tuple, context, payload_buflen, returns_len=True
            )

            ret.append(["mstore", payload_buf, encode_payload])
            args_as_tuple = ir_tuple_from_args(
                [
                    IRnode.from_list(schema_buf, typ=schema_t, location=MEMORY),
                    IRnode.from_list(payload_buf, typ=payload_t, location=MEMORY),
                ]
            )

            # add 32 for method id padding
            buflen = 32 + args_as_tuple.typ.abi_type.size_bound()
            buf = context.new_internal_variable(get_type_for_exact_size(buflen))
            ret.append(["mstore", buf, method_id])
            encode = abi_encode(buf + 32, args_as_tuple, context, buflen, returns_len=True)

        # debug address that tooling uses
        CONSOLE_ADDRESS = 0x000000000000000000636F6E736F6C652E6C6F67
        ret.append(["staticcall", "gas", CONSOLE_ADDRESS, buf + 28, ["add", 4, encode], 0, 0])

        return IRnode.from_list(ret, annotation="print:" + sig)


class ABIEncode(BuiltinFunction):
    _id = "_abi_encode"  # TODO prettier to rename this to abi.encode
    # signature: *, ensure_tuple=<literal_bool> -> Bytes[<calculated len>]
    # explanation of ensure_tuple:
    # default is to force even a single value into a tuple,
    # e.g. _abi_encode(bytes) -> _abi_encode((bytes,))
    #      _abi_encode((bytes,)) -> _abi_encode(((bytes,),))
    # this follows the encoding convention for functions:
    # ://docs.soliditylang.org/en/v0.8.6/abi-spec.html#function-selector-and-argument-encoding
    # if this is turned off, then bytes will be encoded as bytes.

    _inputs: list = []
    _has_varargs = True

    _kwargs = {
        "ensure_tuple": KwargSettings(BoolT(), True, require_literal=True),
        "method_id": KwargSettings((BYTES4_T, BytesT(4)), None, require_literal=True),
    }

    def infer_kwarg_types(self, node):
        ret = {}
        for kwarg in node.keywords:
            kwarg_name = kwarg.arg
            validate_expected_type(kwarg.value, self._kwargs[kwarg_name].typ)
            ret[kwarg_name] = get_exact_type_from_node(kwarg.value)
        return ret

    def fetch_call_return(self, node):
        self._validate_arg_types(node)
        ensure_tuple = next(
            (arg.value.value for arg in node.keywords if arg.arg == "ensure_tuple"), True
        )
        assert isinstance(ensure_tuple, bool)
        has_method_id = "method_id" in [arg.arg for arg in node.keywords]

        # figure out the output type by converting
        # the types to ABI_Types and calling size_bound API
        arg_abi_types = []
        arg_types = self.infer_arg_types(node)
        for arg_t in arg_types:
            arg_abi_types.append(arg_t.abi_type)

        # special case, no tuple
        if len(arg_abi_types) == 1 and not ensure_tuple:
            arg_abi_t = arg_abi_types[0]
        else:
            arg_abi_t = ABI_Tuple(arg_abi_types)

        maxlen = arg_abi_t.size_bound()

        if has_method_id:
            # the output includes 4 bytes for the method_id.
            maxlen += 4

        ret = BytesT()
        ret.set_length(maxlen)
        return ret

    @staticmethod
    def _parse_method_id(method_id_literal):
        if method_id_literal is None:
            return None
        if isinstance(method_id_literal, bytes):
            assert len(method_id_literal) == 4
            return fourbytes_to_int(method_id_literal)
        if method_id_literal.startswith("0x"):
            method_id_literal = method_id_literal[2:]
        return fourbytes_to_int(bytes.fromhex(method_id_literal))

    @process_inputs
    def build_IR(self, expr, args, kwargs, context):
        ensure_tuple = kwargs["ensure_tuple"]
        method_id = self._parse_method_id(kwargs["method_id"])

        if len(args) < 1:
            raise StructureException("abi_encode expects at least one argument", expr)

        # figure out the required length for the output buffer
        if len(args) == 1 and not ensure_tuple:
            # special case, no tuple
            encode_input = args[0]
        else:
            encode_input = ir_tuple_from_args(args)

        input_abi_t = encode_input.typ.abi_type
        maxlen = input_abi_t.size_bound()
        if method_id is not None:
            maxlen += 4

        buf_t = BytesT(maxlen)
        assert self.fetch_call_return(expr).length == maxlen
        buf = context.new_internal_variable(buf_t)

        ret = ["seq"]
        if method_id is not None:
            # <32 bytes length> | <4 bytes method_id> | <everything else>
            # write the unaligned method_id first, then we will
            # overwrite the 28 bytes of zeros with the bytestring length
            ret += [["mstore", buf + 4, method_id]]
            # abi encode, and grab length as stack item
            length = abi_encode(buf + 36, encode_input, context, returns_len=True, bufsz=maxlen)
            # write the output length to where bytestring stores its length
            ret += [["mstore", buf, ["add", length, 4]]]

        else:
            # abi encode and grab length as stack item
            length = abi_encode(buf + 32, encode_input, context, returns_len=True, bufsz=maxlen)
            # write the output length to where bytestring stores its length
            ret += [["mstore", buf, length]]

        # return the buf location
        # TODO location is statically known, optimize this out
        ret += [buf]

        return IRnode.from_list(ret, location=MEMORY, typ=buf_t)


class ABIDecode(BuiltinFunction):
    _id = "_abi_decode"
    _inputs = [("data", BytesT.any()), ("output_type", "TYPE_DEFINITION")]
    _kwargs = {"unwrap_tuple": KwargSettings(BoolT(), True, require_literal=True)}

    def fetch_call_return(self, node):
        _, output_type = self.infer_arg_types(node)
        return output_type.typedef

<<<<<<< HEAD
    def infer_arg_types(self, node, *args, **kwargs):
=======
    def infer_arg_types(self, node):
        self._validate_arg_types(node)

>>>>>>> 2bdbd846
        validate_call_args(node, 2, ["unwrap_tuple"])

        data_type = get_exact_type_from_node(node.args[0])
        output_typedef = TYPE_T(type_from_annotation(node.args[1]))

        return [data_type, output_typedef]

    @process_inputs
    def build_IR(self, expr, args, kwargs, context):
        unwrap_tuple = kwargs["unwrap_tuple"]

        data = args[0]
        output_typ = args[1]
        wrapped_typ = output_typ

        if unwrap_tuple is True:
            wrapped_typ = calculate_type_for_external_return(output_typ)

        abi_size_bound = wrapped_typ.abi_type.size_bound()
        abi_min_size = wrapped_typ.abi_type.min_size()

        # Get the size of data
        input_max_len = data.typ.maxlen

        assert abi_min_size <= abi_size_bound, "bad abi type"
        if input_max_len < abi_size_bound:
            raise StructureException(
                (
                    "Mismatch between size of input and size of decoded types. "
                    f"length of ABI-encoded {wrapped_typ} must be equal to or greater "
                    f"than {abi_size_bound}"
                ),
                expr.args[0],
            )

        data = ensure_in_memory(data, context)

        with data.cache_when_complex("to_decode") as (b1, data):
            data_ptr = bytes_data_ptr(data)
            data_len = get_bytearray_length(data)

            ret = ["seq"]

            if abi_min_size == abi_size_bound:
                ret.append(["assert", ["eq", abi_min_size, data_len]])
            else:
                # runtime assert: abi_min_size <= data_len <= abi_size_bound
                ret.append(clamp2(abi_min_size, data_len, abi_size_bound, signed=False))

            to_decode = IRnode.from_list(
                data_ptr,
                typ=wrapped_typ,
                location=data.location,
                encoding=Encoding.ABI,
                annotation=f"abi_decode({output_typ})",
            )
            to_decode.encoding = Encoding.ABI

            # TODO optimization: skip make_setter when we don't need
            # input validation

            output_buf = context.new_internal_variable(wrapped_typ)
            output = IRnode.from_list(output_buf, typ=wrapped_typ, location=MEMORY)

            # sanity check buffer size for wrapped output type will not buffer overflow
            assert wrapped_typ.memory_bytes_required == output_typ.memory_bytes_required
            ret.append(make_setter(output, to_decode))

            ret.append(output)
            # finalize. set the type and location for the return buffer.
            # (note: unwraps the tuple type if necessary)
            ret = IRnode.from_list(ret, typ=output_typ, location=MEMORY)
            return b1.resolve(ret)


class _MinMaxValue(TypenameFoldedFunction):
    def evaluate(self, node):
        self._validate_arg_types(node)
        input_type = type_from_annotation(node.args[0])

        if not isinstance(input_type, (IntegerT, DecimalT)):
            raise InvalidType(f"Expected numeric type but got {input_type} instead", node)

        val = self._eval(input_type)

        if isinstance(input_type, DecimalT):
            ret = vy_ast.Decimal.from_node(node, value=val)

        if isinstance(input_type, IntegerT):
            ret = vy_ast.Int.from_node(node, value=val)

        ret._metadata["type"] = input_type
        return ret


class MinValue(_MinMaxValue):
    _id = "min_value"

    def _eval(self, type_):
        return type_.ast_bounds[0]


class MaxValue(_MinMaxValue):
    _id = "max_value"

    def _eval(self, type_):
        return type_.ast_bounds[1]


class Epsilon(TypenameFoldedFunction):
    _id = "epsilon"

    def evaluate(self, node):
        self._validate_arg_types(node)
        input_type = type_from_annotation(node.args[0])

        if not input_type.compare_type(DecimalT()):
            raise InvalidType(f"Expected decimal type but got {input_type} instead", node)

        return vy_ast.Decimal.from_node(node, value=input_type.epsilon)


DISPATCH_TABLE = {
    "_abi_encode": ABIEncode(),
    "_abi_decode": ABIDecode(),
    "floor": Floor(),
    "ceil": Ceil(),
    "convert": Convert(),
    "slice": Slice(),
    "len": Len(),
    "concat": Concat(),
    "sha256": Sha256(),
    "method_id": MethodID(),
    "keccak256": Keccak256(),
    "ecrecover": ECRecover(),
    "ecadd": ECAdd(),
    "ecmul": ECMul(),
    "extract32": Extract32(),
    "as_wei_value": AsWeiValue(),
    "raw_call": RawCall(),
    "blockhash": BlockHash(),
    "bitwise_and": BitwiseAnd(),
    "bitwise_or": BitwiseOr(),
    "bitwise_xor": BitwiseXor(),
    "bitwise_not": BitwiseNot(),
    "uint256_addmod": AddMod(),
    "uint256_mulmod": MulMod(),
    "unsafe_add": UnsafeAdd(),
    "unsafe_sub": UnsafeSub(),
    "unsafe_mul": UnsafeMul(),
    "unsafe_div": UnsafeDiv(),
    "pow_mod256": PowMod256(),
    "uint2str": Uint2Str(),
    "isqrt": ISqrt(),
    "sqrt": Sqrt(),
    "shift": Shift(),
    "create_minimal_proxy_to": CreateMinimalProxyTo(),
    "create_forwarder_to": CreateForwarderTo(),
    "create_copy_of": CreateCopyOf(),
    "create_from_blueprint": CreateFromBlueprint(),
    "min": Min(),
    "max": Max(),
    "empty": Empty(),
    "abs": Abs(),
    "min_value": MinValue(),
    "max_value": MaxValue(),
    "epsilon": Epsilon(),
}

STMT_DISPATCH_TABLE = {
    "send": Send(),
    "print": Print(),
    "breakpoint": Breakpoint(),
    "selfdestruct": SelfDestruct(),
    "raw_call": RawCall(),
    "raw_log": RawLog(),
    "raw_revert": RawRevert(),
    "create_minimal_proxy_to": CreateMinimalProxyTo(),
    "create_forwarder_to": CreateForwarderTo(),
    "create_copy_of": CreateCopyOf(),
    "create_from_blueprint": CreateFromBlueprint(),
}

BUILTIN_FUNCTIONS = {**STMT_DISPATCH_TABLE, **DISPATCH_TABLE}.keys()


def get_builtin_functions():
    return {**STMT_DISPATCH_TABLE, **DISPATCH_TABLE}<|MERGE_RESOLUTION|>--- conflicted
+++ resolved
@@ -2505,13 +2505,7 @@
         _, output_type = self.infer_arg_types(node)
         return output_type.typedef
 
-<<<<<<< HEAD
     def infer_arg_types(self, node, *args, **kwargs):
-=======
-    def infer_arg_types(self, node):
-        self._validate_arg_types(node)
-
->>>>>>> 2bdbd846
         validate_call_args(node, 2, ["unwrap_tuple"])
 
         data_type = get_exact_type_from_node(node.args[0])
