import hashlib
import math
import operator
from decimal import Decimal

from vyper import ast as vy_ast
from vyper.abi_types import ABI_Tuple
from vyper.address_space import MEMORY, STORAGE
from vyper.ast.validation import validate_call_args
from vyper.codegen.abi_encoder import abi_encode
from vyper.codegen.context import Context, VariableRecord
from vyper.codegen.core import (
    STORE,
    IRnode,
    _freshname,
    add_ofst,
    bytes_data_ptr,
    calculate_type_for_external_return,
    check_external_call,
    clamp,
    clamp2,
    clamp_basetype,
    clamp_nonzero,
    copy_bytes,
    ensure_in_memory,
    eval_once_check,
    eval_seq,
    get_bytearray_length,
    get_element_ptr,
    get_type_for_exact_size,
    ir_tuple_from_args,
    needs_external_call_wrap,
    promote_signed_int,
    sar,
    shl,
    shr,
    unwrap_location,
)
from vyper.codegen.expr import Expr
from vyper.codegen.ir_node import Encoding
from vyper.codegen.keccak256_helper import keccak256_helper
from vyper.exceptions import (
    ArgumentException,
    CompilerPanic,
    InvalidLiteral,
    InvalidType,
    OverflowException,
    StateAccessViolation,
    StructureException,
    TypeMismatch,
    UnfoldableNode,
    ZeroDivisionException,
)
from vyper.semantics.analysis.base import VarInfo
from vyper.semantics.analysis.utils import (
    get_common_types,
    get_exact_type_from_node,
    get_possible_types_from_node,
    validate_expected_type,
)
from vyper.semantics.types import (
    TYPE_T,
    AddressT,
    BoolT,
    BytesM_T,
    BytesT,
    DArrayT,
    DecimalT,
    IntegerT,
    KwargSettings,
    SArrayT,
    StringT,
    TupleT,
)
from vyper.semantics.types.bytestrings import _BytestringT
from vyper.semantics.types.shortcuts import (
    BYTES4_T,
    BYTES32_T,
    INT128_T,
    INT256_T,
    UINT8_T,
    UINT256_T,
)
from vyper.semantics.types.utils import type_from_annotation
from vyper.utils import (
    DECIMAL_DIVISOR,
    EIP_170_LIMIT,
    SHA3_PER_WORD,
    MemoryPositions,
    SizeLimits,
    bytes_to_int,
    ceil32,
    fourbytes_to_int,
    keccak256,
    method_id_int,
    vyper_warn,
)

from ._convert import convert
from ._signatures import BuiltinFunction, process_inputs

SHA256_ADDRESS = 2
SHA256_BASE_GAS = 60
SHA256_PER_WORD_GAS = 12


class FoldedFunction(BuiltinFunction):
    # Base class for nodes which should always be folded

    # Since foldable builtin functions are not folded before semantics validation,
    # this flag is used for `check_kwargable` in semantics validation.
    _kwargable = True


class TypenameFoldedFunction(FoldedFunction):
    # Base class for builtin functions that:
    # (1) take a typename as the only argument; and
    # (2) should always be folded.

    # "TYPE_DEFINITION" is a placeholder value for a type definition string, and
    # will be replaced by a `TypeTypeDefinition` object in `infer_arg_types`.
    _inputs = [("typename", "TYPE_DEFINITION")]

    def fetch_call_return(self, node):
        type_ = self.infer_arg_types(node)[0].typedef
        return type_

    def infer_arg_types(self, node):
        validate_call_args(node, 1)
        input_typedef = TYPE_T(type_from_annotation(node.args[0]))
        return [input_typedef]


class Floor(BuiltinFunction):

    _id = "floor"
    _inputs = [("value", DecimalT())]
    # TODO: maybe use int136?
    _return_type = INT256_T

    def evaluate(self, node):
        validate_call_args(node, 1)
        if not isinstance(node.args[0], vy_ast.Decimal):
            raise UnfoldableNode

        value = math.floor(node.args[0].value)
        return vy_ast.Int.from_node(node, value=value)

    @process_inputs
    def build_IR(self, expr, args, kwargs, context):
<<<<<<< HEAD
        arg = args[0]
        with arg.cache_when_complex("arg") as (b1, arg):
            ret = IRnode.from_list(
                [
                    "if",
                    ["slt", arg, 0],
                    ["sdiv", ["sub", arg, DECIMAL_DIVISOR - 1], DECIMAL_DIVISOR],
                    ["sdiv", arg, DECIMAL_DIVISOR],
                ],
                typ=BaseType("int256"),
            )
            return b1.resolve(ret)
=======
        return IRnode.from_list(
            [
                "if",
                ["slt", args[0], 0],
                ["sdiv", ["sub", args[0], DECIMAL_DIVISOR - 1], DECIMAL_DIVISOR],
                ["sdiv", args[0], DECIMAL_DIVISOR],
            ],
            typ=INT256_T,
        )
>>>>>>> 2d414708


class Ceil(BuiltinFunction):

    _id = "ceil"
    _inputs = [("value", DecimalT())]
    # TODO: maybe use int136?
    _return_type = INT256_T

    def evaluate(self, node):
        validate_call_args(node, 1)
        if not isinstance(node.args[0], vy_ast.Decimal):
            raise UnfoldableNode

        value = math.ceil(node.args[0].value)
        return vy_ast.Int.from_node(node, value=value)

    @process_inputs
    def build_IR(self, expr, args, kwargs, context):
<<<<<<< HEAD
        arg = args[0]
        with arg.cache_when_complex("arg") as (b1, arg):
            ret = IRnode.from_list(
                [
                    "if",
                    ["slt", arg, 0],
                    ["sdiv", arg, DECIMAL_DIVISOR],
                    ["sdiv", ["add", arg, DECIMAL_DIVISOR - 1], DECIMAL_DIVISOR],
                ],
                typ=BaseType("int256"),
            )
            return b1.resolve(ret)
=======
        return IRnode.from_list(
            [
                "if",
                ["slt", args[0], 0],
                ["sdiv", args[0], DECIMAL_DIVISOR],
                ["sdiv", ["add", args[0], DECIMAL_DIVISOR - 1], DECIMAL_DIVISOR],
            ],
            typ=INT256_T,
        )
>>>>>>> 2d414708


class Convert(BuiltinFunction):

    _id = "convert"

    def fetch_call_return(self, node):
        _, target_typedef = self.infer_arg_types(node)

        # note: more type conversion validation happens in convert.py
        return target_typedef.typedef

    # TODO: push this down into convert.py for more consistency
    def infer_arg_types(self, node):
        validate_call_args(node, 2)

        target_type = type_from_annotation(node.args[1])
        value_types = get_possible_types_from_node(node.args[0])

        # For `convert` of integer literals, we need to match type inference rules in
        # convert.py codegen routines.
        # TODO: This can probably be removed once constant folding for `convert` is implemented
        if len(value_types) > 1 and all(isinstance(v, IntegerT) for v in value_types):
            # Get the smallest (and unsigned if available) type for non-integer target types
            # (note this is different from the ordering returned by `get_possible_types_from_node`)
            if not isinstance(target_type, IntegerT):
                value_types = sorted(value_types, key=lambda v: (v.is_signed, v.bits), reverse=True)
            else:
                # filter out the target type from list of possible types
                value_types = [i for i in value_types if not target_type.compare_type(i)]

        value_type = value_types.pop()

        # block conversions between same type
        if target_type.compare_type(value_type):
            raise InvalidType(f"Value and target type are both '{target_type}'", node)

        return [value_type, TYPE_T(target_type)]

    def build_IR(self, expr, context):
        return convert(expr, context)


ADHOC_SLICE_NODE_MACROS = ["~calldata", "~selfcode", "~extcode"]


def _build_adhoc_slice_node(sub: IRnode, start: IRnode, length: IRnode, context: Context) -> IRnode:
    assert length.is_literal, "typechecker failed"
    assert isinstance(length.value, int)  # mypy hint

    dst_typ = BytesT(length.value)
    # allocate a buffer for the return value
    np = context.new_internal_variable(dst_typ)

    # `msg.data` by `calldatacopy`
    if sub.value == "~calldata":
        node = [
            "seq",
            ["assert", ["le", ["add", start, length], "calldatasize"]],  # runtime bounds check
            ["mstore", np, length],
            ["calldatacopy", np + 32, start, length],
            np,
        ]

    # `self.code` by `codecopy`
    elif sub.value == "~selfcode":
        node = [
            "seq",
            ["assert", ["le", ["add", start, length], "codesize"]],  # runtime bounds check
            ["mstore", np, length],
            ["codecopy", np + 32, start, length],
            np,
        ]

    # `<address>.code` by `extcodecopy`
    else:
        assert sub.value == "~extcode" and len(sub.args) == 1
        node = [
            "with",
            "_extcode_address",
            sub.args[0],
            [
                "seq",
                # runtime bounds check
                ["assert", ["le", ["add", start, length], ["extcodesize", "_extcode_address"]]],
                ["mstore", np, length],
                ["extcodecopy", "_extcode_address", np + 32, start, length],
                np,
            ],
        ]

    assert isinstance(length.value, int)  # mypy hint
    return IRnode.from_list(node, typ=BytesT(length.value), location=MEMORY)


# note: this and a lot of other builtins could be refactored to accept any uint type
class Slice(BuiltinFunction):

    _id = "slice"
    _inputs = [
        ("b", (BYTES32_T, BytesT.any(), StringT.any())),
        ("start", UINT256_T),
        ("length", UINT256_T),
    ]
    _return_type = None

    def fetch_call_return(self, node):
        arg_type, _, _ = self.infer_arg_types(node)

        if isinstance(arg_type, StringT):
            return_type = StringT()
        else:
            return_type = BytesT()

        # validate start and length are in bounds

        arg = node.args[0]
        start_expr = node.args[1]
        length_expr = node.args[2]

        # CMC 2022-03-22 NOTE slight code duplication with semantics/analysis/local
        is_adhoc_slice = arg.get("attr") == "code" or (
            arg.get("value.id") == "msg" and arg.get("attr") == "data"
        )

        start_literal = start_expr.value if isinstance(start_expr, vy_ast.Int) else None
        length_literal = length_expr.value if isinstance(length_expr, vy_ast.Int) else None

        if not is_adhoc_slice:
            if length_literal is not None:
                if length_literal < 1:
                    raise ArgumentException("Length cannot be less than 1", length_expr)

                if length_literal > arg_type.length:
                    raise ArgumentException(f"slice out of bounds for {arg_type}", length_expr)

            if start_literal is not None:
                if start_literal > arg_type.length:
                    raise ArgumentException(f"slice out of bounds for {arg_type}", start_expr)
                if length_literal is not None and start_literal + length_literal > arg_type.length:
                    raise ArgumentException(f"slice out of bounds for {arg_type}", node)

        # we know the length statically
        if length_literal is not None:
            return_type.set_length(length_literal)
        else:
            return_type.set_min_length(arg_type.length)

        return return_type

    def infer_arg_types(self, node):
        self._validate_arg_types(node)
        # return a concrete type for `b`
        b_type = get_possible_types_from_node(node.args[0]).pop()
        return [b_type, self._inputs[1][1], self._inputs[2][1]]

    @process_inputs
    def build_IR(self, expr, args, kwargs, context):

        src, start, length = args

        # Handle `msg.data`, `self.code`, and `<address>.code`
        if src.value in ADHOC_SLICE_NODE_MACROS:
            return _build_adhoc_slice_node(src, start, length, context)

        is_bytes32 = src.typ == BYTES32_T
        if src.location is None:
            # it's not a pointer; force it to be one since
            # copy_bytes works on pointers.
            assert is_bytes32, src
            src = ensure_in_memory(src, context)

        with src.cache_when_complex("src") as (b1, src), start.cache_when_complex("start") as (
            b2,
            start,
        ), length.cache_when_complex("length") as (b3, length):

            if is_bytes32:
                src_maxlen = 32
            else:
                src_maxlen = src.typ.maxlen

            dst_maxlen = length.value if length.is_literal else src_maxlen

            buflen = dst_maxlen

            # add 32 bytes to the buffer size bc word access might
            # be unaligned (see below)
            if src.location == STORAGE:
                buflen += 32

            # Get returntype string or bytes
            assert isinstance(src.typ, _BytestringT) or is_bytes32
            # TODO: try to get dst_typ from semantic analysis
            if isinstance(src.typ, StringT):
                dst_typ = StringT(dst_maxlen)
            else:
                dst_typ = BytesT(dst_maxlen)

            # allocate a buffer for the return value
            buf = context.new_internal_variable(BytesT(buflen))
            # assign it the correct return type.
            # (note mismatch between dst_maxlen and buflen)
            dst = IRnode.from_list(buf, typ=dst_typ, location=MEMORY)

            dst_data = bytes_data_ptr(dst)

            if is_bytes32:
                src_len = 32
                src_data = src
            else:
                src_len = get_bytearray_length(src)
                src_data = bytes_data_ptr(src)

            # general case. byte-for-byte copy
            if src.location == STORAGE:
                # because slice uses byte-addressing but storage
                # is word-aligned, this algorithm starts at some number
                # of bytes before the data section starts, and might copy
                # an extra word. the pseudocode is:
                #   dst_data = dst + 32
                #   copy_dst = dst_data - start % 32
                #   src_data = src + 32
                #   copy_src = src_data + (start - start % 32) / 32
                #            = src_data + (start // 32)
                #   copy_bytes(copy_dst, copy_src, length)
                #   //set length AFTER copy because the length word has been clobbered!
                #   mstore(src, length)

                # start at the first word-aligned address before `start`
                # e.g. start == byte 7 -> we start copying from byte 0
                #      start == byte 32 -> we start copying from byte 32
                copy_src = IRnode.from_list(
                    ["add", src_data, ["div", start, 32]], location=src.location
                )

                # e.g. start == byte 0 -> we copy to dst_data + 0
                #      start == byte 7 -> we copy to dst_data - 7
                #      start == byte 33 -> we copy to dst_data - 1
                copy_dst = IRnode.from_list(
                    ["sub", dst_data, ["mod", start, 32]], location=dst.location
                )

                # len + (32 if start % 32 > 0 else 0)
                copy_len = ["add", length, ["mul", 32, ["iszero", ["iszero", ["mod", start, 32]]]]]
                copy_maxlen = buflen

            else:
                # all other address spaces (mem, calldata, code) we have
                # byte-aligned access so we can just do the easy thing,
                # memcopy(dst_data, src_data + dst_data)

                copy_src = add_ofst(src_data, start)
                copy_dst = dst_data
                copy_len = length
                copy_maxlen = buflen

            do_copy = copy_bytes(copy_dst, copy_src, copy_len, copy_maxlen)

            ret = [
                "seq",
                # make sure we don't overrun the source buffer
                ["assert", ["le", ["add", start, length], src_len]],  # bounds check
                do_copy,
                ["mstore", dst, length],  # set length
                dst,  # return pointer to dst
            ]
            ret = IRnode.from_list(ret, typ=dst_typ, location=MEMORY)
            return b1.resolve(b2.resolve(b3.resolve(ret)))


class Len(BuiltinFunction):

    _id = "len"
    _inputs = [("b", (StringT.any(), BytesT.any(), DArrayT.any()))]
    _return_type = UINT256_T

    def evaluate(self, node):
        validate_call_args(node, 1)
        arg = node.args[0]
        if isinstance(arg, (vy_ast.Str, vy_ast.Bytes)):
            length = len(arg.value)
        elif isinstance(arg, vy_ast.Hex):
            # 2 characters represent 1 byte and we subtract 1 to ignore the leading `0x`
            length = len(arg.value) // 2 - 1
        else:
            raise UnfoldableNode

        return vy_ast.Int.from_node(node, value=length)

    def build_IR(self, node, context):
        arg = Expr(node.args[0], context).ir_node
        if arg.value == "~calldata":
            return IRnode.from_list(["calldatasize"], typ=UINT256_T)
        return get_bytearray_length(arg)


class Concat(BuiltinFunction):

    _id = "concat"

    def fetch_call_return(self, node):
        arg_types = self.infer_arg_types(node)

        length = 0
        for arg_t in arg_types:
            length += arg_t.length

        if isinstance(arg_types[0], (StringT)):
            return_type = StringT()
        else:
            return_type = BytesT()
        return_type.set_length(length)
        return return_type

    def infer_arg_types(self, node):
        if len(node.args) < 2:
            raise ArgumentException("Invalid argument count: expected at least 2", node)

        if node.keywords:
            raise ArgumentException("Keyword arguments are not accepted here", node.keywords[0])

        ret = []
        prev_typeclass = None
        for arg in node.args:
            validate_expected_type(arg, (BytesT.any(), StringT.any(), BytesM_T.any()))
            arg_t = get_possible_types_from_node(arg).pop()
            current_typeclass = "String" if isinstance(arg_t, StringT) else "Bytes"
            if prev_typeclass and current_typeclass != prev_typeclass:
                raise TypeMismatch(
                    (
                        "Concat expects consistent use of string or bytes types, "
                        "use either string or bytes."
                    ),
                    arg,
                )
            prev_typeclass = current_typeclass
            ret.append(arg_t)

        return ret

    def build_IR(self, expr, context):
        args = [Expr(arg, context).ir_node for arg in expr.args]
        if len(args) < 2:
            raise StructureException("Concat expects at least two arguments", expr)

        # Maximum length of the output
        dst_maxlen = sum(
            [arg.typ.maxlen if isinstance(arg.typ, _BytestringT) else arg.typ.m for arg in args]
        )

        # TODO: try to grab these from semantic analysis
        if isinstance(args[0].typ, StringT):
            ret_typ = StringT(dst_maxlen)
        else:
            ret_typ = BytesT(dst_maxlen)

        # Node representing the position of the output in memory
        dst = IRnode.from_list(
            context.new_internal_variable(ret_typ),
            typ=ret_typ,
            location=MEMORY,
            annotation="concat destination",
        )

        ret = ["seq"]
        # stack item representing our current offset in the dst buffer
        ofst = "concat_ofst"

        # TODO: optimize for the case where all lengths are statically known.
        for arg in args:

            dst_data = add_ofst(bytes_data_ptr(dst), ofst)

            if isinstance(arg.typ, _BytestringT):
                # Ignore empty strings
                if arg.typ.maxlen == 0:
                    continue

                with arg.cache_when_complex("arg") as (b1, arg):
                    argdata = bytes_data_ptr(arg)

                    with get_bytearray_length(arg).cache_when_complex("len") as (b2, arglen):

                        do_copy = [
                            "seq",
                            copy_bytes(dst_data, argdata, arglen, arg.typ.maxlen),
                            ["set", ofst, ["add", ofst, arglen]],
                        ]
                        ret.append(b1.resolve(b2.resolve(do_copy)))

            else:
                ret.append(STORE(dst_data, unwrap_location(arg)))
                ret.append(["set", ofst, ["add", ofst, arg.typ.m]])

        ret.append(STORE(dst, ofst))

        # Memory location of the output
        ret.append(dst)

        return IRnode.from_list(
            ["with", ofst, 0, ret], typ=ret_typ, location=MEMORY, annotation="concat"
        )


class Keccak256(BuiltinFunction):

    _id = "keccak256"
    # TODO allow any BytesM_T
    _inputs = [("value", (BytesT.any(), BYTES32_T, StringT.any()))]
    _return_type = BYTES32_T

    def evaluate(self, node):
        validate_call_args(node, 1)
        if isinstance(node.args[0], vy_ast.Bytes):
            value = node.args[0].value
        elif isinstance(node.args[0], vy_ast.Str):
            value = node.args[0].value.encode()
        elif isinstance(node.args[0], vy_ast.Hex):
            length = len(node.args[0].value) // 2 - 1
            value = int(node.args[0].value, 16).to_bytes(length, "big")
        else:
            raise UnfoldableNode

        hash_ = f"0x{keccak256(value).hex()}"
        return vy_ast.Hex.from_node(node, value=hash_)

    def infer_arg_types(self, node):
        self._validate_arg_types(node)
        # return a concrete type for `value`
        value_type = get_possible_types_from_node(node.args[0]).pop()
        return [value_type]

    @process_inputs
    def build_IR(self, expr, args, kwargs, context):
        assert len(args) == 1
        return keccak256_helper(expr, args[0], context)


def _make_sha256_call(inp_start, inp_len, out_start, out_len):
    return [
        "assert",
        [
            "staticcall",
            ["gas"],  # gas
            SHA256_ADDRESS,  # address
            inp_start,
            inp_len,
            out_start,
            out_len,
        ],
    ]


class Sha256(BuiltinFunction):

    _id = "sha256"
    _inputs = [("value", (BYTES32_T, BytesT.any(), StringT.any()))]
    _return_type = BYTES32_T

    def evaluate(self, node):
        validate_call_args(node, 1)
        if isinstance(node.args[0], vy_ast.Bytes):
            value = node.args[0].value
        elif isinstance(node.args[0], vy_ast.Str):
            value = node.args[0].value.encode()
        elif isinstance(node.args[0], vy_ast.Hex):
            length = len(node.args[0].value) // 2 - 1
            value = int(node.args[0].value, 16).to_bytes(length, "big")
        else:
            raise UnfoldableNode

        hash_ = f"0x{hashlib.sha256(value).hexdigest()}"
        return vy_ast.Hex.from_node(node, value=hash_)

    def infer_arg_types(self, node):
        self._validate_arg_types(node)
        # return a concrete type for `value`
        value_type = get_possible_types_from_node(node.args[0]).pop()
        return [value_type]

    @process_inputs
    def build_IR(self, expr, args, kwargs, context):
        sub = args[0]
        # bytes32 input
        if sub.typ == BYTES32_T:
            return IRnode.from_list(
                [
                    "seq",
                    ["mstore", MemoryPositions.FREE_VAR_SPACE, sub],
                    _make_sha256_call(
                        inp_start=MemoryPositions.FREE_VAR_SPACE,
                        inp_len=32,
                        out_start=MemoryPositions.FREE_VAR_SPACE,
                        out_len=32,
                    ),
                    ["mload", MemoryPositions.FREE_VAR_SPACE],  # push value onto stack
                ],
                typ=BYTES32_T,
                add_gas_estimate=SHA256_BASE_GAS + 1 * SHA256_PER_WORD_GAS,
            )
        # bytearay-like input
        # special case if it's already in memory
        sub = ensure_in_memory(sub, context)

        return IRnode.from_list(
            [
                "with",
                "_sub",
                sub,
                [
                    "seq",
                    _make_sha256_call(
                        # TODO use add_ofst if sub is statically known
                        inp_start=["add", "_sub", 32],
                        inp_len=["mload", "_sub"],
                        out_start=MemoryPositions.FREE_VAR_SPACE,
                        out_len=32,
                    ),
                    ["mload", MemoryPositions.FREE_VAR_SPACE],
                ],
            ],
            typ=BYTES32_T,
            add_gas_estimate=SHA256_BASE_GAS + sub.typ.maxlen * SHA256_PER_WORD_GAS,
        )


class MethodID(FoldedFunction):

    _id = "method_id"

    def evaluate(self, node):
        validate_call_args(node, 1, ["output_type"])

        args = node.args
        if not isinstance(args[0], vy_ast.Str):
            raise InvalidType("method id must be given as a literal string", args[0])
        if " " in args[0].value:
            raise InvalidLiteral("Invalid function signature - no spaces allowed.")

        return_type = self.infer_kwarg_types(node)
        value = method_id_int(args[0].value)

        if return_type.compare_type(BYTES4_T):
            return vy_ast.Hex.from_node(node, value=hex(value))
        else:
            return vy_ast.Bytes.from_node(node, value=value.to_bytes(4, "big"))

    def fetch_call_return(self, node):
        validate_call_args(node, 1, ["output_type"])

        type_ = self.infer_kwarg_types(node)
        return type_

    def infer_kwarg_types(self, node):
        if node.keywords:
            return_type = type_from_annotation(node.keywords[0].value)
            if return_type.compare_type(BYTES4_T):
                return BYTES4_T
            elif isinstance(return_type, BytesT) and return_type.length == 4:
                return BytesT(4)
            else:
                raise ArgumentException("output_type must be Bytes[4] or bytes4", node.keywords[0])

        # If `output_type` is not given, default to `Bytes[4]`
        return BytesT(4)


class ECRecover(BuiltinFunction):

    _id = "ecrecover"
    _inputs = [
        ("hash", BYTES32_T),
        ("v", (UINT256_T, UINT8_T)),
        ("r", (UINT256_T, BYTES32_T)),
        ("s", (UINT256_T, BYTES32_T)),
    ]
    _return_type = AddressT()

    def infer_arg_types(self, node):
        self._validate_arg_types(node)
        v_t, r_t, s_t = [get_possible_types_from_node(arg).pop() for arg in node.args[1:]]
        return [BYTES32_T, v_t, r_t, s_t]

    @process_inputs
    def build_IR(self, expr, args, kwargs, context):
        placeholder_node = IRnode.from_list(
            context.new_internal_variable(BytesT(128)), typ=BytesT(128), location=MEMORY
        )
        return IRnode.from_list(
            [
                "seq",
                ["mstore", placeholder_node, args[0]],
                ["mstore", ["add", placeholder_node, 32], args[1]],
                ["mstore", ["add", placeholder_node, 64], args[2]],
                ["mstore", ["add", placeholder_node, 96], args[3]],
                [
                    "pop",
                    [
                        "staticcall",
                        ["gas"],
                        1,
                        placeholder_node,
                        128,
                        MemoryPositions.FREE_VAR_SPACE,
                        32,
                    ],
                ],
                ["mload", MemoryPositions.FREE_VAR_SPACE],
            ],
            typ=AddressT(),
        )


def _getelem(arg, ind):
    return unwrap_location(get_element_ptr(arg, IRnode.from_list(ind, typ=INT128_T)))


class ECAdd(BuiltinFunction):

    _id = "ecadd"
    _inputs = [("a", SArrayT(UINT256_T, 2)), ("b", SArrayT(UINT256_T, 2))]
    _return_type = SArrayT(UINT256_T, 2)

    @process_inputs
    def build_IR(self, expr, args, kwargs, context):
        placeholder_node = IRnode.from_list(
            context.new_internal_variable(BytesT(128)), typ=BytesT(128), location=MEMORY
        )
        o = IRnode.from_list(
            [
                "seq",
                ["mstore", placeholder_node, _getelem(args[0], 0)],
                ["mstore", ["add", placeholder_node, 32], _getelem(args[0], 1)],
                ["mstore", ["add", placeholder_node, 64], _getelem(args[1], 0)],
                ["mstore", ["add", placeholder_node, 96], _getelem(args[1], 1)],
                ["assert", ["staticcall", ["gas"], 6, placeholder_node, 128, placeholder_node, 64]],
                placeholder_node,
            ],
            typ=SArrayT(UINT256_T, 2),
            location=MEMORY,
        )
        return o


class ECMul(BuiltinFunction):

    _id = "ecmul"
    _inputs = [("point", SArrayT(UINT256_T, 2)), ("scalar", UINT256_T)]
    _return_type = SArrayT(UINT256_T, 2)

    @process_inputs
    def build_IR(self, expr, args, kwargs, context):
        placeholder_node = IRnode.from_list(
            context.new_internal_variable(BytesT(128)), typ=BytesT(128), location=MEMORY
        )
        o = IRnode.from_list(
            [
                "seq",
                ["mstore", placeholder_node, _getelem(args[0], 0)],
                ["mstore", ["add", placeholder_node, 32], _getelem(args[0], 1)],
                ["mstore", ["add", placeholder_node, 64], args[1]],
                ["assert", ["staticcall", ["gas"], 7, placeholder_node, 96, placeholder_node, 64]],
                placeholder_node,
            ],
            typ=SArrayT(UINT256_T, 2),
            location=MEMORY,
        )
        return o


def _generic_element_getter(op):
    def f(index):
        return IRnode.from_list(
            [op, ["add", "_sub", ["add", 32, ["mul", 32, index]]]], typ=INT128_T
        )

    return f


def _storage_element_getter(index):
    return IRnode.from_list(["sload", ["add", "_sub", ["add", 1, index]]], typ=INT128_T)


class Extract32(BuiltinFunction):

    _id = "extract32"
    _inputs = [("b", BytesT.any()), ("start", IntegerT.unsigneds())]
    # "TYPE_DEFINITION" is a placeholder value for a type definition string, and
    # will be replaced by a `TYPE_T` object in `infer_kwarg_types`
    # (note that it is ignored in _validate_arg_types)
    _kwargs = {"output_type": KwargSettings("TYPE_DEFINITION", BYTES32_T)}
    _return_type = None

    def fetch_call_return(self, node):
        self._validate_arg_types(node)
        return_type = self.infer_kwarg_types(node)["output_type"].typedef
        return return_type

    def infer_arg_types(self, node):
        self._validate_arg_types(node)
        input_type = get_possible_types_from_node(node.args[0]).pop()
        return [input_type, UINT256_T]

    def infer_kwarg_types(self, node):
        if node.keywords:
            output_type = type_from_annotation(node.keywords[0].value)
            if not isinstance(output_type, (AddressT, BytesM_T, IntegerT)):
                raise InvalidType(
                    "Output type must be one of integer, bytes32 or address", node.keywords[0].value
                )
            output_typedef = TYPE_T(output_type)
            node.keywords[0].value._metadata["type"] = output_typedef
        else:
            output_typedef = TYPE_T(BYTES32_T)

        return {"output_type": output_typedef}

    @process_inputs
    def build_IR(self, expr, args, kwargs, context):
        sub, index = args
        ret_type = kwargs["output_type"]

        # Get length and specific element
        if sub.location == STORAGE:
            lengetter = IRnode.from_list(["sload", "_sub"], typ=INT128_T)
            elementgetter = _storage_element_getter

        else:
            op = sub.location.load_op
            lengetter = IRnode.from_list([op, "_sub"], typ=INT128_T)
            elementgetter = _generic_element_getter(op)

        # TODO rewrite all this with cache_when_complex and bitshifts

        # Special case: index known to be a multiple of 32
        if isinstance(index.value, int) and not index.value % 32:
            o = IRnode.from_list(
                [
                    "with",
                    "_sub",
                    sub,
                    elementgetter(
                        ["div", clamp2(0, index, ["sub", lengetter, 32], signed=True), 32]
                    ),
                ],
                typ=ret_type,
                annotation="extracting 32 bytes",
            )
        # General case
        else:
            o = IRnode.from_list(
                [
                    "with",
                    "_sub",
                    sub,
                    [
                        "with",
                        "_len",
                        lengetter,
                        [
                            "with",
                            "_index",
                            clamp2(0, index, ["sub", "_len", 32], signed=True),
                            [
                                "with",
                                "_mi32",
                                ["mod", "_index", 32],
                                [
                                    "with",
                                    "_di32",
                                    ["div", "_index", 32],
                                    [
                                        "if",
                                        "_mi32",
                                        [
                                            "add",
                                            ["mul", elementgetter("_di32"), ["exp", 256, "_mi32"]],
                                            [
                                                "div",
                                                elementgetter(["add", "_di32", 1]),
                                                ["exp", 256, ["sub", 32, "_mi32"]],
                                            ],
                                        ],
                                        elementgetter("_di32"),
                                    ],
                                ],
                            ],
                        ],
                    ],
                ],
                typ=ret_type,
                annotation="extract32",
            )
        return IRnode.from_list(clamp_basetype(o), typ=ret_type)


class AsWeiValue(BuiltinFunction):

    _id = "as_wei_value"
    _inputs = [("value", (IntegerT.any(), DecimalT())), ("unit", StringT.any())]
    _return_type = UINT256_T

    wei_denoms = {
        ("wei",): 1,
        ("femtoether", "kwei", "babbage"): 10 ** 3,
        ("picoether", "mwei", "lovelace"): 10 ** 6,
        ("nanoether", "gwei", "shannon"): 10 ** 9,
        ("microether", "szabo"): 10 ** 12,
        ("milliether", "finney"): 10 ** 15,
        ("ether",): 10 ** 18,
        ("kether", "grand"): 10 ** 21,
    }

    def get_denomination(self, node):
        if not isinstance(node.args[1], vy_ast.Str):
            raise ArgumentException(
                "Wei denomination must be given as a literal string", node.args[1]
            )
        try:
            denom = next(v for k, v in self.wei_denoms.items() if node.args[1].value in k)
        except StopIteration:
            raise ArgumentException(
                f"Unknown denomination: {node.args[1].value}", node.args[1]
            ) from None

        return denom

    def evaluate(self, node):
        validate_call_args(node, 2)
        denom = self.get_denomination(node)

        if not isinstance(node.args[0], (vy_ast.Decimal, vy_ast.Int)):
            raise UnfoldableNode
        value = node.args[0].value

        if value < 0:
            raise InvalidLiteral("Negative wei value not allowed", node.args[0])

        if isinstance(value, int) and value >= 2 ** 256:
            raise InvalidLiteral("Value out of range for uint256", node.args[0])
        if isinstance(value, Decimal) and value >= 2 ** 127:
            raise InvalidLiteral("Value out of range for decimal", node.args[0])

        return vy_ast.Int.from_node(node, value=int(value * denom))

    def fetch_call_return(self, node):
        self.infer_arg_types(node)
        return self._return_type

    def infer_arg_types(self, node):
        self._validate_arg_types(node)
        # return a concrete type instead of abstract type
        value_type = get_possible_types_from_node(node.args[0]).pop()
        unit_type = get_possible_types_from_node(node.args[1]).pop()
        return [value_type, unit_type]

    @process_inputs
    def build_IR(self, expr, args, kwargs, context):
        value = args[0]

        denom_divisor = self.get_denomination(expr)
<<<<<<< HEAD

        with value.cache_when_complex("value") as (b1, value):
            if value.typ.typ == "uint256" or value.typ.typ == "uint8":
                sub = [
                    "with",
                    "ans",
                    ["mul", value, denom_divisor],
=======
        if value.typ in (UINT256_T, UINT8_T):
            sub = [
                "with",
                "ans",
                ["mul", value, denom_divisor],
                [
                    "seq",
>>>>>>> 2d414708
                    [
                        "seq",
                        [
                            "assert",
                            ["or", ["eq", ["div", "ans", value], denom_divisor], ["iszero", value]],
                        ],
                        "ans",
                    ],
<<<<<<< HEAD
                ]
            elif value.typ.typ == "int128":
                # signed types do not require bounds checks because the
                # largest possible converted value will not overflow 2**256
                sub = ["seq", ["assert", ["sgt", value, -1]], ["mul", value, denom_divisor]]
            elif value.typ.typ == "decimal":
                sub = [
                    "seq",
                    ["assert", ["sgt", value, -1]],
                    ["div", ["mul", value, denom_divisor], DECIMAL_DIVISOR],
                ]
            else:
                raise CompilerPanic(f"Unexpected type: {value.typ.typ}")

            return IRnode.from_list(b1.resolve(sub), typ=BaseType("uint256"))
=======
                    "ans",
                ],
            ]
        elif value.typ == INT128_T:
            # signed types do not require bounds checks because the
            # largest possible converted value will not overflow 2**256
            sub = ["seq", ["assert", ["sgt", value, -1]], ["mul", value, denom_divisor]]
        elif value.typ == DecimalT():
            sub = [
                "seq",
                ["assert", ["sgt", value, -1]],
                ["div", ["mul", value, denom_divisor], DECIMAL_DIVISOR],
            ]
        else:
            raise CompilerPanic(f"Unexpected type: {value.typ}")

        return IRnode.from_list(sub, typ=UINT256_T)
>>>>>>> 2d414708


zero_value = IRnode.from_list(0, typ=UINT256_T)
empty_value = IRnode.from_list(0, typ=BYTES32_T)


class RawCall(BuiltinFunction):

    _id = "raw_call"
    _inputs = [("to", AddressT()), ("data", BytesT.any())]
    _kwargs = {
        "max_outsize": KwargSettings(UINT256_T, 0, require_literal=True),
        "gas": KwargSettings(UINT256_T, "gas"),
        "value": KwargSettings(UINT256_T, zero_value),
        "is_delegate_call": KwargSettings(BoolT(), False, require_literal=True),
        "is_static_call": KwargSettings(BoolT(), False, require_literal=True),
        "revert_on_failure": KwargSettings(BoolT(), True, require_literal=True),
    }
    _return_type = None

    def fetch_call_return(self, node):
        self._validate_arg_types(node)

        kwargz = {i.arg: i.value for i in node.keywords}

        outsize = kwargz.get("max_outsize")
        revert_on_failure = kwargz.get("revert_on_failure")
        revert_on_failure = revert_on_failure.value if revert_on_failure is not None else True

        if outsize is None:
            if revert_on_failure:
                return None
            return BoolT()

        if not isinstance(outsize, vy_ast.Int) or outsize.value < 0:
            raise

        if outsize.value:
            return_type = BytesT()
            return_type.set_min_length(outsize.value)

            if revert_on_failure:
                return return_type
            return TupleT([BoolT(), return_type])

    def infer_arg_types(self, node):
        self._validate_arg_types(node)
        # return a concrete type for `data`
        data_type = get_possible_types_from_node(node.args[1]).pop()
        return [self._inputs[0][1], data_type]

    @process_inputs
    def build_IR(self, expr, args, kwargs, context):
        to, data = args
        # TODO: must compile in source code order, left-to-right
        gas, value, outsize, delegate_call, static_call, revert_on_failure = (
            kwargs["gas"],
            kwargs["value"],
            kwargs["max_outsize"],
            kwargs["is_delegate_call"],
            kwargs["is_static_call"],
            kwargs["revert_on_failure"],
        )

        if delegate_call and static_call:
            raise ArgumentException(
                "Call may use one of `is_delegate_call` or `is_static_call`, not both", expr
            )
        if not static_call and context.is_constant():
            raise StateAccessViolation(
                f"Cannot make modifying calls from {context.pp_constancy()},"
                " use `is_static_call=True` to perform this action",
                expr,
            )

        if data.value == "~calldata":
            call_ir = ["with", "mem_ofst", "msize"]
            args_ofst = ["seq", ["calldatacopy", "mem_ofst", 0, "calldatasize"], "mem_ofst"]
            args_len = "calldatasize"
        else:
            # some gymnastics to propagate constants (if eval_input_buf
            # returns a static memory location)
            eval_input_buf = ensure_in_memory(data, context)

            input_buf = eval_seq(eval_input_buf)

            if input_buf is None:
                call_ir = ["with", "arg_buf", eval_input_buf]
                input_buf = IRnode.from_list("arg_buf")
            else:
                call_ir = ["seq", eval_input_buf]

            args_ofst = add_ofst(input_buf, 32)
            args_len = ["mload", input_buf]

        output_node = IRnode.from_list(
            context.new_internal_variable(BytesT(outsize)), typ=BytesT(outsize), location=MEMORY
        )

        bool_ty = BoolT()

        # build IR for call or delegatecall
        common_call_args = [
            args_ofst,
            args_len,
            # if there is no return value, the return offset can be 0
            add_ofst(output_node, 32) if outsize else 0,
            outsize,
        ]

        if delegate_call:
            call_op = ["delegatecall", gas, to, *common_call_args]
        elif static_call:
            call_op = ["staticcall", gas, to, *common_call_args]
        else:
            call_op = ["call", gas, to, value, *common_call_args]

        call_ir += [call_op]

        # build sequence IR
        if outsize:
            # return minimum of outsize and returndatasize
            size = ["select", ["lt", outsize, "returndatasize"], outsize, "returndatasize"]

            # store output size and return output location
            store_output_size = ["seq", ["mstore", output_node, size], output_node]

            bytes_ty = BytesT(outsize)

            if revert_on_failure:
                typ = bytes_ty
                ret_ir = ["seq", check_external_call(call_ir), store_output_size]
            else:
                typ = TupleT([bool_ty, bytes_ty])
                ret_ir = [
                    "multi",
                    # use IRnode.from_list to make sure the types are
                    # set properly on the "multi" members
                    IRnode.from_list(call_ir, typ=bool_ty),
                    IRnode.from_list(store_output_size, typ=bytes_ty, location=MEMORY),
                ]

        else:
            if revert_on_failure:
                typ = None
                ret_ir = check_external_call(call_ir)
            else:
                typ = bool_ty
                ret_ir = call_ir

        return IRnode.from_list(ret_ir, typ=typ, location=MEMORY)


class Send(BuiltinFunction):

    _id = "send"
    _inputs = [("to", AddressT()), ("value", UINT256_T)]
    # default gas stipend is 0
    _kwargs = {"gas": KwargSettings(UINT256_T, 0)}
    _return_type = None

    @process_inputs
    def build_IR(self, expr, args, kwargs, context):
        to, value = args
        gas = kwargs["gas"]
        context.check_is_not_constant("send ether", expr)
        return IRnode.from_list(["assert", ["call", gas, to, value, 0, 0, 0, 0]])


class SelfDestruct(BuiltinFunction):

    _id = "selfdestruct"
    _inputs = [("to", AddressT())]
    _return_type = None
    _is_terminus = True

    @process_inputs
    def build_IR(self, expr, args, kwargs, context):
        context.check_is_not_constant("selfdestruct", expr)
        return IRnode.from_list(
            ["seq", eval_once_check(_freshname("selfdestruct")), ["selfdestruct", args[0]]]
        )


class BlockHash(BuiltinFunction):

    _id = "blockhash"
    _inputs = [("block_num", UINT256_T)]
    _return_type = BYTES32_T

    @process_inputs
    def build_IR(self, expr, args, kwargs, contact):
        return IRnode.from_list(
            ["blockhash", clamp("lt", clamp("sge", args[0], ["sub", ["number"], 256]), "number")],
            typ=BYTES32_T,
        )


class RawRevert(BuiltinFunction):

    _id = "raw_revert"
    _inputs = [("data", BytesT.any())]

    def fetch_call_return(self, node):
        return None

    def infer_arg_types(self, node):
        self._validate_arg_types(node)
        data_type = get_possible_types_from_node(node.args[0]).pop()
        return [data_type]

    @process_inputs
    def build_IR(self, expr, args, kwargs, context):
        with ensure_in_memory(args[0], context).cache_when_complex("err_buf") as (b, buf):
            data = bytes_data_ptr(buf)
            len_ = get_bytearray_length(buf)
            return b.resolve(IRnode.from_list(["revert", data, len_]))


class RawLog(BuiltinFunction):

    _id = "raw_log"
    _inputs = [("topics", DArrayT(BYTES32_T, 4)), ("data", (BYTES32_T, BytesT.any()))]

    def fetch_call_return(self, node):
        self.infer_arg_types(node)

    def infer_arg_types(self, node):
        self._validate_arg_types(node)

        if not isinstance(node.args[0], vy_ast.List) or len(node.args[0].elements) > 4:
            raise InvalidType("Expecting a list of 0-4 topics as first argument", node.args[0])

        # return a concrete type for `data`
        data_type = get_possible_types_from_node(node.args[1]).pop()

        return [self._inputs[0][1], data_type]

    @process_inputs
    def build_IR(self, expr, args, kwargs, context):
        topics_length = len(expr.args[0].elements)
        topics = args[0].args

        # sanity check topics is a literal list
        assert args[0].value in ("~empty", "multi")

        data = args[1]

        if data.typ == BYTES32_T:
            placeholder = context.new_internal_variable(BYTES32_T)
            return IRnode.from_list(
                [
                    "seq",
                    # TODO use make_setter
                    ["mstore", placeholder, unwrap_location(data)],
                    ["log" + str(topics_length), placeholder, 32] + topics,
                ]
            )

        input_buf = ensure_in_memory(data, context)

        return IRnode.from_list(
            [
                "with",
                "_sub",
                input_buf,
                ["log" + str(topics_length), ["add", "_sub", 32], ["mload", "_sub"], *topics],
            ]
        )


class BitwiseAnd(BuiltinFunction):

    _id = "bitwise_and"
    _inputs = [("x", UINT256_T), ("y", UINT256_T)]
    _return_type = UINT256_T
    _warned = False

    def evaluate(self, node):
        if not self.__class__._warned:
            vyper_warn("`bitwise_and()` is deprecated! Please use the & operator instead.")
            self.__class__._warned = True

        validate_call_args(node, 2)
        for arg in node.args:
            if not isinstance(arg, vy_ast.Num):
                raise UnfoldableNode
            if arg.value < 0 or arg.value >= 2 ** 256:
                raise InvalidLiteral("Value out of range for uint256", arg)

        value = node.args[0].value & node.args[1].value
        return vy_ast.Int.from_node(node, value=value)

    @process_inputs
    def build_IR(self, expr, args, kwargs, context):
        return IRnode.from_list(["and", args[0], args[1]], typ=UINT256_T)


class BitwiseOr(BuiltinFunction):

    _id = "bitwise_or"
    _inputs = [("x", UINT256_T), ("y", UINT256_T)]
    _return_type = UINT256_T
    _warned = False

    def evaluate(self, node):
        if not self.__class__._warned:
            vyper_warn("`bitwise_or()` is deprecated! Please use the | operator instead.")
            self.__class__._warned = True

        validate_call_args(node, 2)
        for arg in node.args:
            if not isinstance(arg, vy_ast.Num):
                raise UnfoldableNode
            if arg.value < 0 or arg.value >= 2 ** 256:
                raise InvalidLiteral("Value out of range for uint256", arg)

        value = node.args[0].value | node.args[1].value
        return vy_ast.Int.from_node(node, value=value)

    @process_inputs
    def build_IR(self, expr, args, kwargs, context):
        return IRnode.from_list(["or", args[0], args[1]], typ=UINT256_T)


class BitwiseXor(BuiltinFunction):

    _id = "bitwise_xor"
    _inputs = [("x", UINT256_T), ("y", UINT256_T)]
    _return_type = UINT256_T
    _warned = False

    def evaluate(self, node):
        if not self.__class__._warned:
            vyper_warn("`bitwise_xor()` is deprecated! Please use the ^ operator instead.")
            self.__class__._warned = True

        validate_call_args(node, 2)
        for arg in node.args:
            if not isinstance(arg, vy_ast.Num):
                raise UnfoldableNode
            if arg.value < 0 or arg.value >= 2 ** 256:
                raise InvalidLiteral("Value out of range for uint256", arg)

        value = node.args[0].value ^ node.args[1].value
        return vy_ast.Int.from_node(node, value=value)

    @process_inputs
    def build_IR(self, expr, args, kwargs, context):
        return IRnode.from_list(["xor", args[0], args[1]], typ=UINT256_T)


class BitwiseNot(BuiltinFunction):

    _id = "bitwise_not"
    _inputs = [("x", UINT256_T)]
    _return_type = UINT256_T
    _warned = False

    def evaluate(self, node):
        if not self.__class__._warned:
            vyper_warn("`bitwise_not()` is deprecated! Please use the ^ operator instead.")
            self.__class__._warned = True

        validate_call_args(node, 1)
        if not isinstance(node.args[0], vy_ast.Num):
            raise UnfoldableNode

        value = node.args[0].value
        if value < 0 or value >= 2 ** 256:
            raise InvalidLiteral("Value out of range for uint256", node.args[0])

        value = (2 ** 256 - 1) - value
        return vy_ast.Int.from_node(node, value=value)

    @process_inputs
    def build_IR(self, expr, args, kwargs, context):
        return IRnode.from_list(["not", args[0]], typ=UINT256_T)


class Shift(BuiltinFunction):

    _id = "shift"
    _inputs = [("x", (UINT256_T, INT256_T)), ("_shift", IntegerT.any())]
    _return_type = UINT256_T

    def evaluate(self, node):
        validate_call_args(node, 2)
        if [i for i in node.args if not isinstance(i, vy_ast.Num)]:
            raise UnfoldableNode
        value, shift = [i.value for i in node.args]
        if value < 0 or value >= 2 ** 256:
            raise InvalidLiteral("Value out of range for uint256", node.args[0])
        if shift < -256 or shift > 256:
            # this validation is performed to prevent the compiler from hanging
            # rather than for correctness because the post-folded constant would
            # have been validated anyway
            raise InvalidLiteral("Shift must be between -256 and 256", node.args[1])

        if shift < 0:
            value = value >> -shift
        else:
            value = (value << shift) % (2 ** 256)
        return vy_ast.Int.from_node(node, value=value)

    def fetch_call_return(self, node):
        # return type is the type of the first argument
        return self.infer_arg_types(node)[0]

    def infer_arg_types(self, node):
        self._validate_arg_types(node)
        # return a concrete type instead of SignedIntegerAbstractType
        arg_ty = get_possible_types_from_node(node.args[0])[0]
        shift_ty = get_possible_types_from_node(node.args[1])[0]
        return [arg_ty, shift_ty]

    @process_inputs
    def build_IR(self, expr, args, kwargs, context):
        # "gshr" -- generalized right shift
        argty = args[0].typ
        GSHR = sar if argty.is_signed else shr

        with args[0].cache_when_complex("to_shift") as (b1, arg), args[1].cache_when_complex(
            "bits"
        ) as (b2, bits):
            neg_bits = ["sub", 0, bits]
            ret = ["if", ["slt", bits, 0], GSHR(neg_bits, arg), shl(bits, arg)]
            return b1.resolve(b2.resolve(IRnode.from_list(ret, typ=argty)))


class _AddMulMod(BuiltinFunction):

    _inputs = [("a", UINT256_T), ("b", UINT256_T), ("c", UINT256_T)]
    _return_type = UINT256_T

    def evaluate(self, node):
        validate_call_args(node, 3)
        if isinstance(node.args[2], vy_ast.Num) and node.args[2].value == 0:
            raise ZeroDivisionException("Modulo by 0", node.args[2])
        for arg in node.args:
            if not isinstance(arg, vy_ast.Num):
                raise UnfoldableNode
            if arg.value < 0 or arg.value >= 2 ** 256:
                raise InvalidLiteral("Value out of range for uint256", arg)

        value = self._eval_fn(node.args[0].value, node.args[1].value) % node.args[2].value
        return vy_ast.Int.from_node(node, value=value)

    @process_inputs
    def build_IR(self, expr, args, kwargs, context):
<<<<<<< HEAD
        c = args[2]

        with c.cache_when_complex("c") as (b1, c):
            ret = IRnode.from_list(
                ["seq", ["assert", c], [self._opcode, args[0], args[1], c]], typ=BaseType("uint256")
            )
            return b1.resolve(ret)
=======
        return IRnode.from_list(
            ["seq", ["assert", args[2]], [self._opcode, args[0], args[1], args[2]]], typ=UINT256_T
        )
>>>>>>> 2d414708


class AddMod(_AddMulMod):
    _id = "uint256_addmod"
    _eval_fn = operator.add
    _opcode = "addmod"


class MulMod(_AddMulMod):
    _id = "uint256_mulmod"
    _eval_fn = operator.mul
    _opcode = "mulmod"


class PowMod256(BuiltinFunction):
    _id = "pow_mod256"
    _inputs = [("a", UINT256_T), ("b", UINT256_T)]
    _return_type = UINT256_T

    def evaluate(self, node):
        validate_call_args(node, 2)
        if next((i for i in node.args if not isinstance(i, vy_ast.Int)), None):
            raise UnfoldableNode

        left, right = node.args
        if left.value < 0 or right.value < 0:
            raise UnfoldableNode

        value = pow(left.value, right.value, 2 ** 256)
        return vy_ast.Int.from_node(node, value=value)

    def build_IR(self, expr, context):
        left = Expr.parse_value_expr(expr.args[0], context)
        right = Expr.parse_value_expr(expr.args[1], context)
        return IRnode.from_list(["exp", left, right], typ=left.typ)


class Abs(BuiltinFunction):
    _id = "abs"
    _inputs = [("value", INT256_T)]
    _return_type = INT256_T

    def evaluate(self, node):
        validate_call_args(node, 1)
        if not isinstance(node.args[0], vy_ast.Int):
            raise UnfoldableNode

        value = node.args[0].value
        if not SizeLimits.MIN_INT256 <= value <= SizeLimits.MAX_INT256:
            raise OverflowException("Literal is outside of allowable range for int256")
        value = abs(value)
        if not SizeLimits.MIN_INT256 <= value <= SizeLimits.MAX_INT256:
            raise OverflowException("Absolute literal value is outside allowable range for int256")

        return vy_ast.Int.from_node(node, value=value)

    def build_IR(self, expr, context):
        value = Expr.parse_value_expr(expr.args[0], context)
        sub = [
            "with",
            "orig",
            value,
            [
                "if",
                ["slt", "orig", 0],
                # clamp orig != -2**255 (because it maps to itself under negation)
                ["seq", ["assert", ["ne", "orig", ["sub", 0, "orig"]]], ["sub", 0, "orig"]],
                "orig",
            ],
        ]
        return IRnode.from_list(sub, typ=INT256_T)


# CREATE* functions

# create helper functions
# generates CREATE op sequence + zero check for result
def _create_ir(value, buf, length, salt=None, checked=True):
    args = [value, buf, length]
    create_op = "create"
    if salt is not None:
        create_op = "create2"
        args.append(salt)

    ret = IRnode.from_list(
        ["seq", eval_once_check(_freshname("create_builtin")), [create_op, *args]]
    )

    if not checked:
        return ret

    return clamp_nonzero(ret)


# calculate the gas used by create for a given number of bytes
def _create_addl_gas_estimate(size, should_use_create2):
    ret = 200 * size
    if should_use_create2:
        ret += SHA3_PER_WORD * ceil32(size) // 32
    return ret


def eip1167_bytecode():
    # NOTE cyclic import?
    from vyper.ir.compile_ir import assembly_to_evm

    loader_asm = [
        "PUSH1",
        0x2D,
        "RETURNDATASIZE",
        "DUP2",
        "PUSH1",
        0x09,
        "RETURNDATASIZE",
        "CODECOPY",
        "RETURN",
    ]
    forwarder_pre_asm = [
        "CALLDATASIZE",
        "RETURNDATASIZE",
        "RETURNDATASIZE",
        "CALLDATACOPY",
        "RETURNDATASIZE",
        "RETURNDATASIZE",
        "RETURNDATASIZE",
        "CALLDATASIZE",
        "RETURNDATASIZE",
        "PUSH20",  # [address to delegate to]
    ]
    forwarder_post_asm = [
        "GAS",
        "DELEGATECALL",
        "RETURNDATASIZE",
        "DUP3",
        "DUP1",
        "RETURNDATACOPY",
        "SWAP1",
        "RETURNDATASIZE",
        "SWAP2",
        "PUSH1",
        0x2B,  # jumpdest of whole program.
        "JUMPI",
        "REVERT",
        "JUMPDEST",
        "RETURN",
    ]
    return (
        assembly_to_evm(loader_asm)[0],
        assembly_to_evm(forwarder_pre_asm)[0],
        assembly_to_evm(forwarder_post_asm)[0],
    )


# "standard" initcode for code which can be larger than 256 bytes.
# returns the code starting from 0x0b with len `codesize`.
# NOTE: it assumes codesize <= 2**24.
def _create_preamble(codesize):

    from vyper.ir.compile_ir import assembly_to_evm

    evm_len = 0x0B  # 11 bytes
    asm = [
        # use PUSH3 to be able to deal with larger contracts
        "PUSH3",
        # blank space for codesize
        0x00,
        0x00,
        0x00,
        "RETURNDATASIZE",
        "DUP2",
        "PUSH1",
        evm_len,
        "RETURNDATASIZE",
        "CODECOPY",
        "RETURN",
    ]
    evm = assembly_to_evm(asm)[0]
    assert len(evm) == evm_len, evm

    shl_bits = (evm_len - 4) * 8  # codesize needs to go right after the PUSH3
    # mask codesize into the aforementioned "blank space"
    return ["or", bytes_to_int(evm), shl(shl_bits, codesize)], evm_len


class _CreateBase(BuiltinFunction):
    _kwargs = {
        "value": KwargSettings(UINT256_T, zero_value),
        "salt": KwargSettings(BYTES32_T, empty_value),
    }
    _return_type = AddressT()

    @process_inputs
    def build_IR(self, expr, args, kwargs, context):
        # errmsg something like "Cannot use {self._id} in pure fn"
        context.check_is_not_constant("use {self._id}", expr)

        should_use_create2 = "salt" in [kwarg.arg for kwarg in expr.keywords]
        if not should_use_create2:
            kwargs["salt"] = None

        ir_builder = self._build_create_IR(expr, args, context, **kwargs)

        add_gas_estimate = self._add_gas_estimate(args, should_use_create2)

        return IRnode.from_list(
            ir_builder, typ=AddressT(), annotation=self._id, add_gas_estimate=add_gas_estimate
        )


class CreateMinimalProxyTo(_CreateBase):
    # create an EIP1167 "minimal proxy" to the target contract

    _id = "create_minimal_proxy_to"
    _inputs = [("target", AddressT())]

    def _add_gas_estimate(self, args, should_use_create2):
        a, b, c = eip1167_bytecode()
        bytecode_len = 20 + len(b) + len(c)
        return _create_addl_gas_estimate(bytecode_len, should_use_create2)

    def _build_create_IR(self, expr, args, context, value, salt):

        target_address = args[0]

        buf = context.new_internal_variable(BytesT(96))

        loader_evm, forwarder_pre_evm, forwarder_post_evm = eip1167_bytecode()
        # Adjust to 32-byte boundaries
        preamble_length = len(loader_evm) + len(forwarder_pre_evm)
        forwarder_preamble = bytes_to_int(
            loader_evm + forwarder_pre_evm + b"\x00" * (32 - preamble_length)
        )
        forwarder_post = bytes_to_int(forwarder_post_evm + b"\x00" * (32 - len(forwarder_post_evm)))

        # left-align the target
        if target_address.is_literal:
            # note: should move to optimizer once we have
            # codesize optimization pipeline
            aligned_target = args[0].value << 96
        else:
            aligned_target = shl(96, target_address)

        buf_len = preamble_length + 20 + len(forwarder_post_evm)

        return [
            "seq",
            ["mstore", buf, forwarder_preamble],
            ["mstore", ["add", buf, preamble_length], aligned_target],
            ["mstore", ["add", buf, preamble_length + 20], forwarder_post],
            _create_ir(value, buf, buf_len, salt=salt),
        ]


class CreateForwarderTo(CreateMinimalProxyTo):
    _warned = False

    def build_IR(self, expr, context):
        if not self._warned:
            vyper_warn("`create_forwarder_to` is a deprecated alias of `create_minimal_proxy_to`!")
            self._warned = True

        return super().build_IR(expr, context)


class CreateCopyOf(_CreateBase):

    _id = "create_copy_of"
    _inputs = [("target", AddressT())]

    @property
    def _preamble_len(self):
        return 11

    def _add_gas_estimate(self, args, should_use_create2):
        # max possible runtime length + preamble length
        return _create_addl_gas_estimate(EIP_170_LIMIT + self._preamble_len, should_use_create2)

    def _build_create_IR(self, expr, args, context, value, salt):
        target = args[0]

        with target.cache_when_complex("create_target") as (b1, target):
            codesize = IRnode.from_list(["extcodesize", target])
            msize = IRnode.from_list(["msize"])
            with codesize.cache_when_complex("target_codesize") as (
                b2,
                codesize,
            ), msize.cache_when_complex("mem_ofst") as (b3, mem_ofst):
                ir = ["seq"]

                # make sure there is actually code at the target
                ir.append(["assert", codesize])

                # store the preamble at msize + 22 (zero padding)
                preamble, preamble_len = _create_preamble(codesize)
                assert preamble_len == self._preamble_len

                ir.append(["mstore", mem_ofst, preamble])

                # copy the target code into memory. current layout:
                # msize | 00...00 (22 0's) | preamble | bytecode
                ir.append(["extcodecopy", target, add_ofst(mem_ofst, 32), 0, codesize])

                buf = add_ofst(mem_ofst, 32 - preamble_len)
                buf_len = ["add", codesize, preamble_len]

                ir.append(_create_ir(value, buf, buf_len, salt))

                return b1.resolve(b2.resolve(b3.resolve(ir)))


class CreateFromBlueprint(_CreateBase):

    _id = "create_from_blueprint"
    _inputs = [("target", AddressT())]
    _kwargs = {
        "value": KwargSettings(UINT256_T, zero_value),
        "salt": KwargSettings(BYTES32_T, empty_value),
        "raw_args": KwargSettings(BoolT(), False, require_literal=True),
        "code_offset": KwargSettings(UINT256_T, zero_value),
    }
    _has_varargs = True

    def _add_gas_estimate(self, args, should_use_create2):
        ctor_args = ir_tuple_from_args(args[1:])
        # max possible size of init code
        maxlen = EIP_170_LIMIT + ctor_args.typ.abi_type.size_bound()
        return _create_addl_gas_estimate(maxlen, should_use_create2)

    def _build_create_IR(self, expr, args, context, value, salt, code_offset, raw_args):
        target = args[0]
        ctor_args = args[1:]

        ctor_args = [ensure_in_memory(arg, context) for arg in ctor_args]

        if raw_args:
            if len(ctor_args) != 1 or not isinstance(ctor_args[0].typ, BytesT):
                raise StructureException("raw_args must be used with exactly 1 bytes argument")

            argbuf = bytes_data_ptr(ctor_args[0])
            argslen = get_bytearray_length(ctor_args[0])
            bufsz = ctor_args[0].typ.maxlen
        else:
            # encode the varargs
            to_encode = ir_tuple_from_args(ctor_args)

            # pretend we allocated enough memory for the encoder
            # (we didn't, but we are clobbering unused memory so it's safe.)
            bufsz = to_encode.typ.abi_type.size_bound()
            argbuf = IRnode.from_list(
                context.new_internal_variable(get_type_for_exact_size(bufsz)), location=MEMORY
            )

            # return a complex expression which writes to memory and returns
            # the length of the encoded data
            argslen = abi_encode(argbuf, to_encode, context, bufsz=bufsz, returns_len=True)

        # NOTE: we need to invoke the abi encoder before evaluating MSIZE,
        # then copy the abi encoded buffer to past-the-end of the initcode
        # (since the abi encoder could write to fresh memory).
        # it would be good to not require the memory copy, but need
        # to evaluate memory safety.
        with target.cache_when_complex("create_target") as (b1, target), argslen.cache_when_complex(
            "encoded_args_len"
        ) as (b2, encoded_args_len), code_offset.cache_when_complex("code_ofst") as (b3, codeofst):
            codesize = IRnode.from_list(["sub", ["extcodesize", target], codeofst])
            # copy code to memory starting from msize. we are clobbering
            # unused memory so it's safe.
            msize = IRnode.from_list(["msize"], location=MEMORY)
            with codesize.cache_when_complex("target_codesize") as (
                b4,
                codesize,
            ), msize.cache_when_complex("mem_ofst") as (b5, mem_ofst):
                ir = ["seq"]

                # make sure there is code at the target, and that
                # code_ofst <= (extcodesize target).
                # (note if code_ofst > (extcodesize target), would be
                # OOG on the EXTCODECOPY)
                # (code_ofst == (extcodesize target) would be empty
                # initcode, which we disallow for hygiene reasons -
                # same as `create_copy_of` on an empty target).
                ir.append(["assert", ["sgt", codesize, 0]])

                # copy the target code into memory.
                # layout starting from mem_ofst:
                # 00...00 (22 0's) | preamble | bytecode
                ir.append(["extcodecopy", target, mem_ofst, codeofst, codesize])

                ir.append(copy_bytes(add_ofst(mem_ofst, codesize), argbuf, encoded_args_len, bufsz))

                # theoretically, dst = "msize", but just be safe.
                # if len(ctor_args) > 0:
                #    dst = add_ofst(mem_ofst, codesize)
                #    encoded_args_len = self._encode_args(dst, ctor_args, context)
                # else:
                #    encoded_args_len = 0

                length = ["add", codesize, encoded_args_len]

                ir.append(_create_ir(value, mem_ofst, length, salt))

                return b1.resolve(b2.resolve(b3.resolve(b4.resolve(b5.resolve(ir)))))


class _UnsafeMath(BuiltinFunction):

    # TODO add unsafe math for `decimal`s
    _inputs = [("a", IntegerT.any()), ("b", IntegerT.any())]

    def __repr__(self):
        return f"builtin function unsafe_{self.op}"

    def fetch_call_return(self, node):
        return_type = self.infer_arg_types(node).pop()
        return return_type

    def infer_arg_types(self, node):
        self._validate_arg_types(node)

        types_list = get_common_types(*node.args, filter_fn=lambda x: isinstance(x, IntegerT))
        if not types_list:
            raise TypeMismatch(f"unsafe_{self.op} called on dislike types", node)

        type_ = types_list.pop()
        return [type_, type_]

    @process_inputs
    def build_IR(self, expr, args, kwargs, context):
        (a, b) = args
        op = self.op

        assert a.typ == b.typ, "unreachable"

        otyp = a.typ

        if op == "div" and a.typ.is_signed:
            op = "sdiv"

        ret = [op, a, b]

        if a.typ.bits < 256:
            # wrap for ops which could under/overflow
            if a.typ.is_signed:
                # e.g. int128 -> (signextend 15 (add x y))
                ret = promote_signed_int(ret, a.typ.bits)
            else:
                # e.g. uint8 -> (mod (add x y) 256)
                # TODO mod_bound could be a really large literal
                ret = ["mod", ret, 2 ** a.typ.bits]

        return IRnode.from_list(ret, typ=otyp)

        # TODO handle decimal case


class UnsafeAdd(_UnsafeMath):
    op = "add"


class UnsafeSub(_UnsafeMath):
    op = "sub"


class UnsafeMul(_UnsafeMath):
    op = "mul"


class UnsafeDiv(_UnsafeMath):
    op = "div"


class _MinMax(BuiltinFunction):

    _inputs = [("a", (DecimalT(), IntegerT.any())), ("b", (DecimalT(), IntegerT.any()))]

    def evaluate(self, node):
        validate_call_args(node, 2)
        if not isinstance(node.args[0], type(node.args[1])):
            raise UnfoldableNode
        if not isinstance(node.args[0], (vy_ast.Decimal, vy_ast.Int)):
            raise UnfoldableNode

        left, right = (i.value for i in node.args)
        if isinstance(left, Decimal) and (
            min(left, right) < -(2 ** 127) or max(left, right) >= 2 ** 127
        ):
            raise InvalidType("Decimal value is outside of allowable range", node)
        if isinstance(left, int) and (min(left, right) < 0 and max(left, right) >= 2 ** 127):
            raise TypeMismatch("Cannot perform action between dislike numeric types", node)

        value = self._eval_fn(left, right)
        return type(node.args[0]).from_node(node, value=value)

    def fetch_call_return(self, node):
        return_type = self.infer_arg_types(node).pop()
        return return_type

    def infer_arg_types(self, node):
        self._validate_arg_types(node)

        types_list = get_common_types(
            *node.args, filter_fn=lambda x: isinstance(x, (IntegerT, DecimalT))
        )
        if not types_list:
            raise TypeMismatch("Cannot perform action between dislike numeric types", node)

        type_ = types_list.pop()
        return [type_, type_]

    @process_inputs
    def build_IR(self, expr, args, kwargs, context):
        op = self._opcode

        with args[0].cache_when_complex("_l") as (b1, left), args[1].cache_when_complex("_r") as (
            b2,
            right,
        ):

            if left.typ == right.typ:
                if left.typ != UINT256_T:
                    # if comparing like types that are not uint256, use SLT or SGT
                    op = f"s{op}"
                o = ["select", [op, left, right], left, right]
                otyp = left.typ

            else:
                raise TypeMismatch(f"Minmax types incompatible: {left.typ.typ} {right.typ.typ}")
            return IRnode.from_list(b1.resolve(b2.resolve(o)), typ=otyp)


class Min(_MinMax):
    _id = "min"
    _eval_fn = min
    _opcode = "lt"


class Max(_MinMax):
    _id = "max"
    _eval_fn = max
    _opcode = "gt"


class Uint2Str(BuiltinFunction):
    _id = "uint2str"
    _inputs = [("x", IntegerT.unsigneds())]

    def fetch_call_return(self, node):
        arg_t = self.infer_arg_types(node)[0]
        bits = arg_t.bits
        len_needed = math.ceil(bits * math.log(2) / math.log(10))
        return StringT(len_needed)

    def evaluate(self, node):
        validate_call_args(node, 1)
        if not isinstance(node.args[0], vy_ast.Int):
            raise UnfoldableNode

        value = str(node.args[0].value)
        return vy_ast.Str.from_node(node, value=value)

    def infer_arg_types(self, node):
        self._validate_arg_types(node)
        input_type = get_possible_types_from_node(node.args[0]).pop()
        return [input_type]

    @process_inputs
    def build_IR(self, expr, args, kwargs, context):
        return_t = self.fetch_call_return(expr)
        n_digits = return_t.maxlen

        with args[0].cache_when_complex("val") as (b1, val):

            buf = context.new_internal_variable(return_t)

            i = IRnode.from_list(context.fresh_varname("uint2str_i"), typ=UINT256_T)

            ret = ["repeat", i, 0, n_digits + 1, n_digits + 1]

            body = [
                "seq",
                [
                    "if",
                    ["eq", val, 0],
                    # clobber val, and return it as a pointer
                    [
                        "seq",
                        ["mstore", ["sub", buf + n_digits, i], i],
                        ["set", val, ["sub", buf + n_digits, i]],
                        "break",
                    ],
                    [
                        "seq",
                        ["mstore", ["sub", buf + n_digits, i], ["add", 48, ["mod", val, 10]]],
                        ["set", val, ["div", val, 10]],
                    ],
                ],
            ]
            ret.append(body)

            # "0" has hex representation 0x00..0130..00
            # if (val == 0) {
            #   return "0"
            # } else {
            #   do the loop
            # }
            ret = [
                "if",
                ["eq", val, 0],
                ["seq", ["mstore", buf + 1, ord("0")], ["mstore", buf, 1], buf],
                ["seq", ret, val],
            ]

            return b1.resolve(IRnode.from_list(ret, location=MEMORY, typ=return_t))


class Sqrt(BuiltinFunction):

    _id = "sqrt"
    _inputs = [("d", DecimalT())]
    _return_type = DecimalT()

    @process_inputs
    def build_IR(self, expr, args, kwargs, context):
        # TODO fix cyclic dependency with codegen/stmt.py
        from ._utils import generate_inline_function

        arg = args[0]
        # TODO: reify decimal and integer sqrt paths (see isqrt)
        sqrt_code = """
assert x >= 0.0
z: decimal = 0.0

if x == 0.0:
    z = 0.0
else:
    z = x / 2.0 + 0.5
    y: decimal = x

    for i in range(256):
        if z == y:
            break
        y = z
        z = (x / z + z) / 2.0
        """

        x_type = DecimalT()
        placeholder_copy = ["pass"]
        # Steal current position if variable is already allocated.
        if arg.value == "mload":
            new_var_pos = arg.args[0]
        # Other locations need to be copied.
        else:
            new_var_pos = context.new_internal_variable(x_type)
            placeholder_copy = ["mstore", new_var_pos, arg]
        # Create input variables.
        variables = {"x": VariableRecord(name="x", pos=new_var_pos, typ=x_type, mutable=False)}
        # Dictionary to update new (i.e. typecheck) namespace
        variables_2 = {"x": VarInfo(DecimalT())}
        # Generate inline IR.
        new_ctx, sqrt_ir = generate_inline_function(
            code=sqrt_code,
            variables=variables,
            variables_2=variables_2,
            memory_allocator=context.memory_allocator,
        )
        return IRnode.from_list(
            ["seq", placeholder_copy, sqrt_ir, new_ctx.vars["z"].pos],  # load x variable
            typ=DecimalT(),
            location=MEMORY,
        )


class ISqrt(BuiltinFunction):

    _id = "isqrt"
    _inputs = [("d", UINT256_T)]
    _return_type = UINT256_T

    @process_inputs
    def build_IR(self, expr, args, kwargs, context):
        # calculate isqrt using the babylonian method

        y, z = "y", "z"
        arg = args[0]
        with arg.cache_when_complex("x") as (b1, x):
            ret = [
                "seq",
                [
                    "if",
                    ["ge", y, 2 ** (128 + 8)],
                    ["seq", ["set", y, shr(128, y)], ["set", z, shl(64, z)]],
                ],
                [
                    "if",
                    ["ge", y, 2 ** (64 + 8)],
                    ["seq", ["set", y, shr(64, y)], ["set", z, shl(32, z)]],
                ],
                [
                    "if",
                    ["ge", y, 2 ** (32 + 8)],
                    ["seq", ["set", y, shr(32, y)], ["set", z, shl(16, z)]],
                ],
                [
                    "if",
                    ["ge", y, 2 ** (16 + 8)],
                    ["seq", ["set", y, shr(16, y)], ["set", z, shl(8, z)]],
                ],
            ]
            ret.append(["set", z, ["div", ["mul", z, ["add", y, 2 ** 16]], 2 ** 18]])

            for _ in range(7):
                ret.append(["set", z, ["div", ["add", ["div", x, z], z], 2]])

            # note: If ``x+1`` is a perfect square, then the Babylonian
            # algorithm oscillates between floor(sqrt(x)) and ceil(sqrt(x)) in
            # consecutive iterations. return the floor value always.

            ret.append(["with", "t", ["div", x, z], ["select", ["lt", z, "t"], z, "t"]])

            ret = ["with", y, x, ["with", z, 181, ret]]
            return b1.resolve(IRnode.from_list(ret, typ=UINT256_T))


class Empty(TypenameFoldedFunction):

    _id = "empty"

    @process_inputs
    def build_IR(self, expr, args, kwargs, context):
        output_type = args[0]
        return IRnode("~empty", typ=output_type)


class Breakpoint(BuiltinFunction):
    _id = "breakpoint"
    _inputs: list = []

    _warned = False

    def fetch_call_return(self, node):
        if not self._warned:
            vyper_warn("`breakpoint` should only be used for debugging!\n" + node._annotated_source)
            self._warned = True

        return None

    @process_inputs
    def build_IR(self, expr, args, kwargs, context):
        return IRnode.from_list("breakpoint", annotation="breakpoint()")


class Print(BuiltinFunction):
    _id = "print"
    _inputs: list = []
    _has_varargs = True
    _kwargs = {"hardhat_compat": KwargSettings(BoolT(), False, require_literal=True)}

    _warned = False

    def fetch_call_return(self, node):
        if not self._warned:
            vyper_warn("`print` should only be used for debugging!\n" + node._annotated_source)
            self._warned = True

        return None

    @process_inputs
    def build_IR(self, expr, args, kwargs, context):
        args_as_tuple = ir_tuple_from_args(args)
        args_abi_t = args_as_tuple.typ.abi_type

        # create a signature like "log(uint256)"
        sig = "log" + "(" + ",".join([arg.typ.abi_type.selector_name() for arg in args]) + ")"

        if kwargs["hardhat_compat"] is True:
            method_id = method_id_int(sig)
            buflen = 32 + args_abi_t.size_bound()

            # 32 bytes extra space for the method id
            buf = context.new_internal_variable(get_type_for_exact_size(buflen))

            ret = ["seq"]
            ret.append(["mstore", buf, method_id])
            encode = abi_encode(buf + 32, args_as_tuple, context, buflen, returns_len=True)

        else:
            method_id = method_id_int("log(string,bytes)")
            schema = args_abi_t.selector_name().encode("utf-8")
            if len(schema) > 32:
                raise CompilerPanic("print signature too long: {schema}")

            schema_t = StringT(len(schema))
            schema_buf = context.new_internal_variable(schema_t)
            ret = ["seq"]
            ret.append(["mstore", schema_buf, len(schema)])

            # TODO use Expr.make_bytelike, or better have a `bytestring` IRnode type
            ret.append(["mstore", schema_buf + 32, bytes_to_int(schema.ljust(32, b"\x00"))])

            payload_buflen = args_abi_t.size_bound()
            payload_t = BytesT(payload_buflen)

            # 32 bytes extra space for the method id
            payload_buf = context.new_internal_variable(payload_t)
            encode_payload = abi_encode(
                payload_buf + 32, args_as_tuple, context, payload_buflen, returns_len=True
            )

            ret.append(["mstore", payload_buf, encode_payload])
            args_as_tuple = ir_tuple_from_args(
                [
                    IRnode.from_list(schema_buf, typ=schema_t, location=MEMORY),
                    IRnode.from_list(payload_buf, typ=payload_t, location=MEMORY),
                ]
            )

            # add 32 for method id padding
            buflen = 32 + args_as_tuple.typ.abi_type.size_bound()
            buf = context.new_internal_variable(get_type_for_exact_size(buflen))
            ret.append(["mstore", buf, method_id])
            encode = abi_encode(buf + 32, args_as_tuple, context, buflen, returns_len=True)

        # debug address that tooling uses
        CONSOLE_ADDRESS = 0x000000000000000000636F6E736F6C652E6C6F67
        ret.append(["staticcall", "gas", CONSOLE_ADDRESS, buf + 28, ["add", 4, encode], 0, 0])

        return IRnode.from_list(ret, annotation="print:" + sig)


class ABIEncode(BuiltinFunction):
    _id = "_abi_encode"  # TODO prettier to rename this to abi.encode
    # signature: *, ensure_tuple=<literal_bool> -> Bytes[<calculated len>]
    # (check the signature manually since we have no utility methods
    # to handle varargs.)
    # explanation of ensure_tuple:
    # default is to force even a single value into a tuple,
    # e.g. _abi_encode(bytes) -> _abi_encode((bytes,))
    #      _abi_encode((bytes,)) -> _abi_encode(((bytes,),))
    # this follows the encoding convention for functions:
    # ://docs.soliditylang.org/en/v0.8.6/abi-spec.html#function-selector-and-argument-encoding
    # if this is turned off, then bytes will be encoded as bytes.

    _inputs: list = []
    _has_varargs = True

    _kwargs = {
        "ensure_tuple": KwargSettings(BoolT(), True, require_literal=True),
        "method_id": KwargSettings((BYTES4_T, BytesT(4)), None, require_literal=True),
    }

    def infer_kwarg_types(self, node):
        ret = {}
        for kwarg in node.keywords:
            kwarg_name = kwarg.arg
            validate_expected_type(kwarg.value, self._kwargs[kwarg_name].typ)
            ret[kwarg_name] = get_exact_type_from_node(kwarg.value)
        return ret

    def fetch_call_return(self, node):
        self._validate_arg_types(node)
        ensure_tuple = next(
            (arg.value.value for arg in node.keywords if arg.arg == "ensure_tuple"), True
        )
        assert isinstance(ensure_tuple, bool)
        has_method_id = "method_id" in [arg.arg for arg in node.keywords]

        # figure out the output type by converting
        # the types to ABI_Types and calling size_bound API
        arg_abi_types = []
        arg_types = self.infer_arg_types(node)
        for arg_t in arg_types:
            arg_abi_types.append(arg_t.abi_type)

        # special case, no tuple
        if len(arg_abi_types) == 1 and not ensure_tuple:
            arg_abi_t = arg_abi_types[0]
        else:
            arg_abi_t = ABI_Tuple(arg_abi_types)

        maxlen = arg_abi_t.size_bound()

        if has_method_id:
            # the output includes 4 bytes for the method_id.
            maxlen += 4

        ret = BytesT()
        ret.set_length(maxlen)
        return ret

    @staticmethod
    def _parse_method_id(method_id_literal):
        if method_id_literal is None:
            return None
        if isinstance(method_id_literal, bytes):
            assert len(method_id_literal) == 4
            return fourbytes_to_int(method_id_literal)
        if method_id_literal.startswith("0x"):
            method_id_literal = method_id_literal[2:]
        return fourbytes_to_int(bytes.fromhex(method_id_literal))

    @process_inputs
    def build_IR(self, expr, args, kwargs, context):
        ensure_tuple = kwargs["ensure_tuple"]
        method_id = self._parse_method_id(kwargs["method_id"])

        if len(args) < 1:
            raise StructureException("abi_encode expects at least one argument", expr)

        # figure out the required length for the output buffer
        if len(args) == 1 and not ensure_tuple:
            # special case, no tuple
            encode_input = args[0]
        else:
            encode_input = ir_tuple_from_args(args)

        input_abi_t = encode_input.typ.abi_type
        maxlen = input_abi_t.size_bound()
        if method_id is not None:
            maxlen += 4

        buf_t = BytesT(maxlen)
        assert self.fetch_call_return(expr).length == maxlen
        buf = context.new_internal_variable(buf_t)

        ret = ["seq"]
        if method_id is not None:
            # <32 bytes length> | <4 bytes method_id> | <everything else>
            # write the unaligned method_id first, then we will
            # overwrite the 28 bytes of zeros with the bytestring length
            ret += [["mstore", buf + 4, method_id]]
            # abi encode, and grab length as stack item
            length = abi_encode(buf + 36, encode_input, context, returns_len=True, bufsz=maxlen)
            # write the output length to where bytestring stores its length
            ret += [["mstore", buf, ["add", length, 4]]]

        else:
            # abi encode and grab length as stack item
            length = abi_encode(buf + 32, encode_input, context, returns_len=True, bufsz=maxlen)
            # write the output length to where bytestring stores its length
            ret += [["mstore", buf, length]]

        # return the buf location
        # TODO location is statically known, optimize this out
        ret += [buf]

        return IRnode.from_list(ret, location=MEMORY, typ=buf_t)


class ABIDecode(BuiltinFunction):
    _id = "_abi_decode"
    _inputs = [("data", BytesT.any()), ("output_type", "TYPE_DEFINITION")]
    _kwargs = {"unwrap_tuple": KwargSettings(BoolT(), True, require_literal=True)}

    def fetch_call_return(self, node):
        _, output_type = self.infer_arg_types(node)
        return output_type.typedef

    def infer_arg_types(self, node):
        validate_call_args(node, 2, ["unwrap_tuple"])

        data_type = get_exact_type_from_node(node.args[0])
        output_typedef = TYPE_T(type_from_annotation(node.args[1]))

        return [data_type, output_typedef]

    @process_inputs
    def build_IR(self, expr, args, kwargs, context):
        unwrap_tuple = kwargs["unwrap_tuple"]

        data = args[0]
        output_typ = args[1]
        wrapped_typ = output_typ

        if unwrap_tuple is True:
            wrapped_typ = calculate_type_for_external_return(output_typ)

        abi_size_bound = wrapped_typ.abi_type.size_bound()
        abi_min_size = wrapped_typ.abi_type.min_size()

        # Get the size of data
        input_max_len = data.typ.maxlen

        assert abi_min_size <= abi_size_bound, "bad abi type"
        if input_max_len < abi_size_bound:
            raise StructureException(
                (
                    "Mismatch between size of input and size of decoded types. "
                    f"length of ABI-encoded {wrapped_typ} must be equal to or greater "
                    f"than {abi_size_bound}"
                ),
                expr.args[0],
            )

        data = ensure_in_memory(data, context)
        with data.cache_when_complex("to_decode") as (b1, data):

            data_ptr = bytes_data_ptr(data)
            data_len = get_bytearray_length(data)

            # Normally, ABI-encoded data assumes the argument is a tuple
            # (See comments for `wrap_value_for_external_return`)
            # However, we do not want to use `wrap_value_for_external_return`
            # technique as used in external call codegen because in order to be
            # type-safe we would need an extra memory copy. To avoid a copy,
            # we manually add the ABI-dynamic offset so that it is
            # re-interpreted in-place.
            if (
                unwrap_tuple is True
                and needs_external_call_wrap(output_typ)
                and output_typ.abi_type.is_dynamic()
            ):
                data_ptr = add_ofst(data_ptr, 32)

            ret = ["seq"]

            if abi_min_size == abi_size_bound:
                ret.append(["assert", ["eq", abi_min_size, data_len]])
            else:
                # runtime assert: abi_min_size <= data_len <= abi_size_bound
                ret.append(clamp2(abi_min_size, data_len, abi_size_bound, signed=False))

            # return pointer to the buffer
            ret.append(data_ptr)

            return b1.resolve(
                IRnode.from_list(
                    ret,
                    typ=output_typ,
                    location=data.location,
                    encoding=Encoding.ABI,
                    annotation=f"abi_decode({output_typ})",
                )
            )


class _MinMaxValue(TypenameFoldedFunction):
    def evaluate(self, node):
        self._validate_arg_types(node)
        input_type = type_from_annotation(node.args[0])

        if not isinstance(input_type, (IntegerT, DecimalT)):
            raise InvalidType(f"Expected numeric type but got {input_type} instead", node)

        val = self._eval(input_type)

        if isinstance(input_type, DecimalT):
            return vy_ast.Decimal.from_node(node, value=val)

        if isinstance(input_type, IntegerT):
            return vy_ast.Int.from_node(node, value=val)


class MinValue(_MinMaxValue):
    _id = "min_value"

    def _eval(self, type_):
        return type_.ast_bounds[0]


class MaxValue(_MinMaxValue):
    _id = "max_value"

    def _eval(self, type_):
        return type_.ast_bounds[1]


class Epsilon(TypenameFoldedFunction):
    _id = "epsilon"

    def evaluate(self, node):
        self._validate_arg_types(node)
        input_type = type_from_annotation(node.args[0])

        if not input_type.compare_type(DecimalT()):
            raise InvalidType(f"Expected decimal type but got {input_type} instead", node)

        return vy_ast.Decimal.from_node(node, value=input_type.epsilon)


DISPATCH_TABLE = {
    "_abi_encode": ABIEncode(),
    "_abi_decode": ABIDecode(),
    "floor": Floor(),
    "ceil": Ceil(),
    "convert": Convert(),
    "slice": Slice(),
    "len": Len(),
    "concat": Concat(),
    "sha256": Sha256(),
    "method_id": MethodID(),
    "keccak256": Keccak256(),
    "ecrecover": ECRecover(),
    "ecadd": ECAdd(),
    "ecmul": ECMul(),
    "extract32": Extract32(),
    "as_wei_value": AsWeiValue(),
    "raw_call": RawCall(),
    "blockhash": BlockHash(),
    "bitwise_and": BitwiseAnd(),
    "bitwise_or": BitwiseOr(),
    "bitwise_xor": BitwiseXor(),
    "bitwise_not": BitwiseNot(),
    "uint256_addmod": AddMod(),
    "uint256_mulmod": MulMod(),
    "unsafe_add": UnsafeAdd(),
    "unsafe_sub": UnsafeSub(),
    "unsafe_mul": UnsafeMul(),
    "unsafe_div": UnsafeDiv(),
    "pow_mod256": PowMod256(),
    "uint2str": Uint2Str(),
    "isqrt": ISqrt(),
    "sqrt": Sqrt(),
    "shift": Shift(),
    "create_minimal_proxy_to": CreateMinimalProxyTo(),
    "create_forwarder_to": CreateForwarderTo(),
    "create_copy_of": CreateCopyOf(),
    "create_from_blueprint": CreateFromBlueprint(),
    "min": Min(),
    "max": Max(),
    "empty": Empty(),
    "abs": Abs(),
    "min_value": MinValue(),
    "max_value": MaxValue(),
    "epsilon": Epsilon(),
}

STMT_DISPATCH_TABLE = {
    "send": Send(),
    "print": Print(),
    "breakpoint": Breakpoint(),
    "selfdestruct": SelfDestruct(),
    "raw_call": RawCall(),
    "raw_log": RawLog(),
    "raw_revert": RawRevert(),
    "create_minimal_proxy_to": CreateMinimalProxyTo(),
    "create_forwarder_to": CreateForwarderTo(),
    "create_copy_of": CreateCopyOf(),
    "create_from_blueprint": CreateFromBlueprint(),
}

BUILTIN_FUNCTIONS = {**STMT_DISPATCH_TABLE, **DISPATCH_TABLE}.keys()


def get_builtin_functions():
    return {**STMT_DISPATCH_TABLE, **DISPATCH_TABLE}<|MERGE_RESOLUTION|>--- conflicted
+++ resolved
@@ -148,30 +148,18 @@
 
     @process_inputs
     def build_IR(self, expr, args, kwargs, context):
-<<<<<<< HEAD
         arg = args[0]
         with arg.cache_when_complex("arg") as (b1, arg):
             ret = IRnode.from_list(
                 [
                     "if",
-                    ["slt", arg, 0],
-                    ["sdiv", ["sub", arg, DECIMAL_DIVISOR - 1], DECIMAL_DIVISOR],
-                    ["sdiv", arg, DECIMAL_DIVISOR],
+                    ["slt", args[0], 0],
+                    ["sdiv", ["sub", args[0], DECIMAL_DIVISOR - 1], DECIMAL_DIVISOR],
+                    ["sdiv", args[0], DECIMAL_DIVISOR],
                 ],
-                typ=BaseType("int256"),
+                typ=INT256_T,
             )
             return b1.resolve(ret)
-=======
-        return IRnode.from_list(
-            [
-                "if",
-                ["slt", args[0], 0],
-                ["sdiv", ["sub", args[0], DECIMAL_DIVISOR - 1], DECIMAL_DIVISOR],
-                ["sdiv", args[0], DECIMAL_DIVISOR],
-            ],
-            typ=INT256_T,
-        )
->>>>>>> 2d414708
 
 
 class Ceil(BuiltinFunction):
@@ -191,30 +179,18 @@
 
     @process_inputs
     def build_IR(self, expr, args, kwargs, context):
-<<<<<<< HEAD
         arg = args[0]
         with arg.cache_when_complex("arg") as (b1, arg):
             ret = IRnode.from_list(
                 [
                     "if",
-                    ["slt", arg, 0],
-                    ["sdiv", arg, DECIMAL_DIVISOR],
-                    ["sdiv", ["add", arg, DECIMAL_DIVISOR - 1], DECIMAL_DIVISOR],
+                    ["slt", args[0], 0],
+                    ["sdiv", args[0], DECIMAL_DIVISOR],
+                    ["sdiv", ["add", args[0], DECIMAL_DIVISOR - 1], DECIMAL_DIVISOR],
                 ],
-                typ=BaseType("int256"),
+                typ=INT256_T,
             )
             return b1.resolve(ret)
-=======
-        return IRnode.from_list(
-            [
-                "if",
-                ["slt", args[0], 0],
-                ["sdiv", args[0], DECIMAL_DIVISOR],
-                ["sdiv", ["add", args[0], DECIMAL_DIVISOR - 1], DECIMAL_DIVISOR],
-            ],
-            typ=INT256_T,
-        )
->>>>>>> 2d414708
 
 
 class Convert(BuiltinFunction):
@@ -1077,23 +1053,12 @@
         value = args[0]
 
         denom_divisor = self.get_denomination(expr)
-<<<<<<< HEAD
-
         with value.cache_when_complex("value") as (b1, value):
-            if value.typ.typ == "uint256" or value.typ.typ == "uint8":
+            if value.typ in (UINT256_T, UINT8_T):
                 sub = [
                     "with",
                     "ans",
                     ["mul", value, denom_divisor],
-=======
-        if value.typ in (UINT256_T, UINT8_T):
-            sub = [
-                "with",
-                "ans",
-                ["mul", value, denom_divisor],
-                [
-                    "seq",
->>>>>>> 2d414708
                     [
                         "seq",
                         [
@@ -1102,41 +1067,21 @@
                         ],
                         "ans",
                     ],
-<<<<<<< HEAD
                 ]
-            elif value.typ.typ == "int128":
+            elif value.typ == INT128_T:
                 # signed types do not require bounds checks because the
                 # largest possible converted value will not overflow 2**256
                 sub = ["seq", ["assert", ["sgt", value, -1]], ["mul", value, denom_divisor]]
-            elif value.typ.typ == "decimal":
+            elif value.typ == DecimalT():
                 sub = [
                     "seq",
                     ["assert", ["sgt", value, -1]],
                     ["div", ["mul", value, denom_divisor], DECIMAL_DIVISOR],
                 ]
             else:
-                raise CompilerPanic(f"Unexpected type: {value.typ.typ}")
-
-            return IRnode.from_list(b1.resolve(sub), typ=BaseType("uint256"))
-=======
-                    "ans",
-                ],
-            ]
-        elif value.typ == INT128_T:
-            # signed types do not require bounds checks because the
-            # largest possible converted value will not overflow 2**256
-            sub = ["seq", ["assert", ["sgt", value, -1]], ["mul", value, denom_divisor]]
-        elif value.typ == DecimalT():
-            sub = [
-                "seq",
-                ["assert", ["sgt", value, -1]],
-                ["div", ["mul", value, denom_divisor], DECIMAL_DIVISOR],
-            ]
-        else:
-            raise CompilerPanic(f"Unexpected type: {value.typ}")
-
-        return IRnode.from_list(sub, typ=UINT256_T)
->>>>>>> 2d414708
+                raise CompilerPanic(f"Unexpected type: {value.typ}")
+
+            return IRnode.from_list(b1.resolve(sub), typ=UINT256_T)
 
 
 zero_value = IRnode.from_list(0, typ=UINT256_T)
@@ -1587,19 +1532,13 @@
 
     @process_inputs
     def build_IR(self, expr, args, kwargs, context):
-<<<<<<< HEAD
         c = args[2]
 
         with c.cache_when_complex("c") as (b1, c):
             ret = IRnode.from_list(
-                ["seq", ["assert", c], [self._opcode, args[0], args[1], c]], typ=BaseType("uint256")
+                ["seq", ["assert", c], [self._opcode, args[0], args[1], c]], typ=UINT256_T
             )
             return b1.resolve(ret)
-=======
-        return IRnode.from_list(
-            ["seq", ["assert", args[2]], [self._opcode, args[0], args[1], args[2]]], typ=UINT256_T
-        )
->>>>>>> 2d414708
 
 
 class AddMod(_AddMulMod):
