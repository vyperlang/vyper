--- conflicted
+++ resolved
@@ -41,113 +41,6 @@
 }
 
 
-<<<<<<< HEAD
-def compile_codes(
-    contract_sources: ContractCodes,
-    output_formats: Union[OutputDict, OutputFormats, None] = None,
-    exc_handler: Union[Callable, None] = None,
-    interface_codes: Union[InterfaceDict, InterfaceImports, None] = None,
-    initial_id: int = 0,
-    settings: Settings = None,
-    storage_layouts: Optional[dict[ContractPath, Optional[StorageLayout]]] = None,
-    show_gas_estimates: bool = False,
-    no_bytecode_metadata: bool = False,
-    experimental_codegen: bool = False,
-) -> OrderedDict:
-    """
-    Generate compiler output(s) from one or more contract source codes.
-
-    Arguments
-    ---------
-    contract_sources: Dict[str, str]
-        Vyper source codes to be compiled. Formatted as `{"contract name": "source code"}`
-    output_formats: List, optional
-        List of compiler outputs to generate. Possible options are all the keys
-        in `OUTPUT_FORMATS`. If not given, the deployment bytecode is generated.
-    exc_handler: Callable, optional
-        Callable used to handle exceptions if the compilation fails. Should accept
-        two arguments - the name of the contract, and the exception that was raised
-    initial_id: int, optional
-        The lowest source ID value to be used when generating the source map.
-    settings: Settings, optional
-        Compiler settings
-    show_gas_estimates: bool, optional
-        Show gas estimates for abi and ir output modes
-    interface_codes: Dict, optional
-        Interfaces that may be imported by the contracts during compilation.
-
-        * May be a singular dictionary shared across all sources to be compiled,
-          i.e. `{'interface name': "definition"}`
-        * or may be organized according to contracts that are being compiled, i.e.
-          `{'contract name': {'interface name': "definition"}`
-
-        * Interface definitions are formatted as: `{'type': "json/vyper", 'code': "interface code"}`
-        * JSON interfaces are given as lists, vyper interfaces as strings
-    no_bytecode_metadata: bool, optional
-        Do not add metadata to bytecode. Defaults to False
-    experimental_codegen: bool, optional
-        Use experimental codegen. Defaults to False
-
-    Returns
-    -------
-    Dict
-        Compiler output as `{'contract name': {'output key': "output data"}}`
-    """
-    settings = settings or Settings()
-
-    if output_formats is None:
-        output_formats = ("bytecode",)
-    if isinstance(output_formats, Sequence):
-        output_formats = dict((k, output_formats) for k in contract_sources.keys())
-
-    out: OrderedDict = OrderedDict()
-    for source_id, contract_name in enumerate(sorted(contract_sources), start=initial_id):
-        source_code = contract_sources[contract_name]
-        interfaces: Any = interface_codes
-        storage_layout_override = None
-        if storage_layouts and contract_name in storage_layouts:
-            storage_layout_override = storage_layouts[contract_name]
-
-        if (
-            isinstance(interfaces, dict)
-            and contract_name in interfaces
-            and isinstance(interfaces[contract_name], dict)
-        ):
-            interfaces = interfaces[contract_name]
-
-        # make IR output the same between runs
-        codegen.reset_names()
-
-        with anchor_evm_version(settings.evm_version):
-            compiler_data = CompilerData(
-                source_code,
-                contract_name,
-                interfaces,
-                source_id,
-                settings,
-                storage_layout_override,
-                show_gas_estimates,
-                no_bytecode_metadata,
-                experimental_codegen,
-            )
-            for output_format in output_formats[contract_name]:
-                if output_format not in OUTPUT_FORMATS:
-                    raise ValueError(f"Unsupported format type {repr(output_format)}")
-                try:
-                    out.setdefault(contract_name, {})
-                    formatter = OUTPUT_FORMATS[output_format]
-                    out[contract_name][output_format] = formatter(compiler_data)
-                except Exception as exc:
-                    if exc_handler is not None:
-                        exc_handler(contract_name, exc)
-                    else:
-                        raise exc
-
-    return out
-
-
-=======
->>>>>>> 4dd47e30
 UNKNOWN_CONTRACT_NAME = "<unknown>"
 
 
