--- conflicted
+++ resolved
@@ -48,10 +48,7 @@
     evm_version: Optional[str] = None
     experimental_codegen: Optional[bool] = None
     debug: Optional[bool] = None
-<<<<<<< HEAD
-=======
     enable_decimals: Optional[bool] = None
->>>>>>> cb940684
 
     # CMC 2024-04-10 consider hiding the `enable_decimals` member altogether
     def get_enable_decimals(self) -> bool:
@@ -59,10 +56,6 @@
             return DEFAULT_ENABLE_DECIMALS
         return self.enable_decimals
 
-<<<<<<< HEAD
-_settings = None
-=======
->>>>>>> cb940684
 
 # CMC 2024-04-10 do we need it to be Optional?
 _settings = None
@@ -77,27 +70,6 @@
 
     global _settings
     _settings = new_settings
-
-<<<<<<< HEAD
-def get_global_settings() -> Optional[Settings]:
-    return _settings
-
-
-def set_global_settings(new_settings: Optional[Settings]) -> None:
-    assert isinstance(new_settings, Settings) or new_settings is None
-    # TODO evil circular import
-    from vyper.evm.opcodes import DEFAULT_EVM_VERSION, EVM_VERSIONS, set_global_evm_version
-
-    global _settings
-    _settings = new_settings
-
-    # set the global evm version so that version_check picks it up.
-    # this is a bit spooky, but it's generally always what we want
-    # when set_global_settings is called.
-    evm_version = DEFAULT_EVM_VERSION
-    if new_settings is not None and new_settings.evm_version is not None:
-        evm_version = new_settings.evm_version
-    set_global_evm_version(EVM_VERSIONS[evm_version])
 
 
 # could maybe refactor this, but it is easier for now than threading settings
@@ -115,29 +87,8 @@
         yield
     finally:
         set_global_settings(tmp)
-=======
->>>>>>> cb940684
 
-# could maybe refactor this, but it is easier for now than threading settings
-# around everywhere.
-@contextlib.contextmanager
-def anchor_settings(new_settings: Settings) -> Generator:
-    """
-    Set the globally available settings for the duration of this context manager
-    """
-    assert new_settings is not None
-    global _settings
-    try:
-        tmp = get_global_settings()
-        set_global_settings(new_settings)
-        yield
-    finally:
-        set_global_settings(tmp)
 
-<<<<<<< HEAD
-=======
-
->>>>>>> cb940684
 def _opt_codesize():
     return _settings.optimize == OptimizationLevel.CODESIZE
 
