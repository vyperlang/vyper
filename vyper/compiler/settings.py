<<<<<<< HEAD
import dataclasses
=======
import contextlib
>>>>>>> f6c0c89e
import os
from dataclasses import dataclass
from enum import Enum
from typing import Generator, Optional

VYPER_COLOR_OUTPUT = os.environ.get("VYPER_COLOR_OUTPUT", "0") == "1"
VYPER_ERROR_CONTEXT_LINES = int(os.environ.get("VYPER_ERROR_CONTEXT_LINES", "1"))
VYPER_ERROR_LINE_NUMBERS = os.environ.get("VYPER_ERROR_LINE_NUMBERS", "1") == "1"

VYPER_TRACEBACK_LIMIT: Optional[int]

_tb_limit_str = os.environ.get("VYPER_TRACEBACK_LIMIT")
if _tb_limit_str is not None:
    VYPER_TRACEBACK_LIMIT = int(_tb_limit_str)
else:
    VYPER_TRACEBACK_LIMIT = None


# TODO: use StringEnum (requires refactoring vyper.utils to avoid import cycle)
class OptimizationLevel(Enum):
    NONE = 1
    GAS = 2
    CODESIZE = 3

    @classmethod
    def from_string(cls, val):
        match val:
            case "none":
                return cls.NONE
            case "gas":
                return cls.GAS
            case "codesize":
                return cls.CODESIZE
        raise ValueError(f"unrecognized optimization level: {val}")

    @classmethod
    def default(cls):
        return cls.GAS

    def __str__(self):
        return self._name_.lower()


DEFAULT_ENABLE_DECIMALS = False


@dataclass
class Settings:
    compiler_version: Optional[str] = None
    optimize: Optional[OptimizationLevel] = None
    evm_version: Optional[str] = None
    experimental_codegen: Optional[bool] = None
    debug: Optional[bool] = None
    enable_decimals: Optional[bool] = None

<<<<<<< HEAD
    def as_cli(self):
        ret = []
        if self.optimize is not None:
            ret.append(" --optimize " + str(self.optimize))
        if self.experimental_codegen is True:
            ret.append(" --experimental-codegen")
        if self.evm_version is not None:
            ret.append(" --evm-version " + self.evm_version)

        return " ".join(ret)

    def as_dict(self):
        ret = dataclasses.asdict(self)
        # compiler_version is not a compiler input, it can only come from
        # source code pragma.
        ret.pop("compiler_version", None)
        ret = {k: v for (k, v) in ret.items() if v is not None}
        if "optimize" in ret:
            ret["optimize"] = str(ret["optimize"])
        return ret

    @classmethod
    def from_dict(cls, data):
        return cls(**data)

=======
    # CMC 2024-04-10 consider hiding the `enable_decimals` member altogether
    def get_enable_decimals(self) -> bool:
        if self.enable_decimals is None:
            return DEFAULT_ENABLE_DECIMALS
        return self.enable_decimals
>>>>>>> f6c0c89e


# CMC 2024-04-10 do we need it to be Optional?
_settings = None


def get_global_settings() -> Optional[Settings]:
    return _settings


def set_global_settings(new_settings: Optional[Settings]) -> None:
    assert isinstance(new_settings, Settings) or new_settings is None

    global _settings
    _settings = new_settings


# could maybe refactor this, but it is easier for now than threading settings
# around everywhere.
@contextlib.contextmanager
def anchor_settings(new_settings: Settings) -> Generator:
    """
    Set the globally available settings for the duration of this context manager
    """
    assert new_settings is not None
    global _settings
    try:
        tmp = get_global_settings()
        set_global_settings(new_settings)
        yield
    finally:
        set_global_settings(tmp)


def _opt_codesize():
    return _settings.optimize == OptimizationLevel.CODESIZE


def _opt_gas():
    return _settings.optimize == OptimizationLevel.GAS


def _opt_none():
    return _settings.optimize == OptimizationLevel.NONE


def _is_debug_mode():
    return get_global_settings().debug<|MERGE_RESOLUTION|>--- conflicted
+++ resolved
@@ -1,8 +1,5 @@
-<<<<<<< HEAD
 import dataclasses
-=======
 import contextlib
->>>>>>> f6c0c89e
 import os
 from dataclasses import dataclass
 from enum import Enum
@@ -58,7 +55,12 @@
     debug: Optional[bool] = None
     enable_decimals: Optional[bool] = None
 
-<<<<<<< HEAD
+    # CMC 2024-04-10 consider hiding the `enable_decimals` member altogether
+    def get_enable_decimals(self) -> bool:
+        if self.enable_decimals is None:
+            return DEFAULT_ENABLE_DECIMALS
+        return self.enable_decimals
+
     def as_cli(self):
         ret = []
         if self.optimize is not None:
@@ -83,14 +85,6 @@
     @classmethod
     def from_dict(cls, data):
         return cls(**data)
-
-=======
-    # CMC 2024-04-10 consider hiding the `enable_decimals` member altogether
-    def get_enable_decimals(self) -> bool:
-        if self.enable_decimals is None:
-            return DEFAULT_ENABLE_DECIMALS
-        return self.enable_decimals
->>>>>>> f6c0c89e
 
 
 # CMC 2024-04-10 do we need it to be Optional?
