--- conflicted
+++ resolved
@@ -15,14 +15,11 @@
 from vyper.ir import compile_ir, optimizer
 from vyper.semantics import set_data_positions, validate_semantics
 from vyper.semantics.types.function import ContractFunctionT
-<<<<<<< HEAD
-from vyper.typing import InterfaceImports, StorageLayout
+from vyper.typing import StorageLayout
 from vyper.venom import generate_assembly_experimental, generate_ir
-=======
 from vyper.typing import StorageLayout
 
 DEFAULT_CONTRACT_NAME = PurePath("VyperContract.vy")
->>>>>>> 4dd47e30
 
 
 class CompilerData:
@@ -87,23 +84,15 @@
         experimental_codegen: bool, optional
             Use experimental codegen. Defaults to False
         """
-<<<<<<< HEAD
         # to force experimental codegen, uncomment:
         experimental_codegen = True
-        self.contract_name = contract_name
-=======
         self.contract_path = contract_path
->>>>>>> 4dd47e30
         self.source_code = source_code
         self.source_id = source_id
         self.storage_layout_override = storage_layout
         self.show_gas_estimates = show_gas_estimates
         self.no_bytecode_metadata = no_bytecode_metadata
-<<<<<<< HEAD
         self.experimental_codegen = experimental_codegen
-=======
-
->>>>>>> 4dd47e30
         self.settings = settings or Settings()
         self.input_bundle = input_bundle or FilesystemInputBundle([Path(".")])
 
