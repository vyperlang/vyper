--- conflicted
+++ resolved
@@ -12,12 +12,8 @@
 from vyper.compiler.settings import OptimizationLevel, Settings
 from vyper.exceptions import StructureException
 from vyper.ir import compile_ir, optimizer
-<<<<<<< HEAD
-from vyper.semantics import set_data_positions, validate_semantics
+from vyper.semantics import analyze_module, set_data_positions, validate_compilation_target
 from vyper.semantics.analysis.data_positions import generate_layout_export
-=======
-from vyper.semantics import analyze_module, set_data_positions, validate_compilation_target
->>>>>>> b4429cf8
 from vyper.semantics.types.function import ContractFunctionT
 from vyper.semantics.types.module import ModuleT
 from vyper.typing import StorageLayout
@@ -173,15 +169,10 @@
 
     @cached_property
     def storage_layout(self) -> StorageLayout:
-<<<<<<< HEAD
-        module_ast = self.annotated_vyper_module
+        module_ast = self.compilation_target
         set_data_positions(module_ast, self.storage_layout_override)
 
         return generate_layout_export(module_ast)
-=======
-        module_ast = self.compilation_target
-        return set_data_positions(module_ast, self.storage_layout_override)
->>>>>>> b4429cf8
 
     @property
     def global_ctx(self) -> ModuleT:
