--- conflicted
+++ resolved
@@ -280,11 +280,7 @@
     symbol_tables = set_data_positions(vyper_module, storage_layout_overrides)
 
     vyper_module_folded = copy.deepcopy(vyper_module)
-<<<<<<< HEAD
-    vy_ast.folding.fold(vyper_module_folded)
-=======
     # vy_ast.folding.fold(vyper_module_folded)
->>>>>>> fe925d69
 
     return vyper_module_folded, symbol_tables
 
