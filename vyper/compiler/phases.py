import copy
import warnings
from functools import cached_property
from pathlib import Path, PurePath
from typing import Optional, Tuple

from vyper import ast as vy_ast
from vyper.codegen import module
from vyper.codegen.core import anchor_opt_level
from vyper.codegen.ir_node import IRnode
from vyper.compiler.input_bundle import FileInput, FilesystemInputBundle, InputBundle
from vyper.compiler.settings import OptimizationLevel, Settings
from vyper.exceptions import StructureException
from vyper.ir import compile_ir, optimizer
from vyper.semantics import set_data_positions, validate_semantics
from vyper.semantics.types.function import ContractFunctionT
from vyper.semantics.types.module import ModuleT
from vyper.typing import StorageLayout
from vyper.venom import generate_assembly_experimental, generate_ir

DEFAULT_CONTRACT_PATH = PurePath("VyperContract.vy")


def _merge_one(lhs, rhs, helpstr):
    if lhs is not None and rhs is not None and lhs != rhs:
        raise StructureException(
            f"compiler settings indicate {helpstr} {lhs}, " f"but source pragma indicates {rhs}."
        )
    return lhs if rhs is None else rhs


# TODO: does this belong as a method under Settings?
def _merge_settings(cli: Settings, pragma: Settings):
    ret = Settings()
    ret.evm_version = _merge_one(cli.evm_version, pragma.evm_version, "evm version")
    ret.optimize = _merge_one(cli.optimize, pragma.optimize, "optimize")
    ret.experimental_codegen = _merge_one(
        cli.experimental_codegen, pragma.experimental_codegen, "experimental codegen"
    )

    return ret


class CompilerData:
    """
    Object for fetching and storing compiler data for a Vyper contract.

    This object acts as a wrapper over the pure compiler functions, triggering
    compilation phases as needed and providing the data for use when generating
    the final compiler outputs.

    Attributes
    ----------
    vyper_module : vy_ast.Module
        Top-level Vyper AST node
    vyper_module_annotated : vy_ast.Module
        Annotated but unfolded Vyper AST
    vyper_module_folded : vy_ast.Module
<<<<<<< HEAD
        Annotated and folded Vyper AST
    global_ctx : GlobalContext
=======
        Folded Vyper AST
    global_ctx : ModuleT
>>>>>>> 3116e88c
        Sorted, contextualized representation of the Vyper AST
    ir_nodes : IRnode
        IR used to generate deployment bytecode
    ir_runtime : IRnode
        IR used to generate runtime bytecode
    assembly : list
        Assembly instructions for deployment bytecode
    assembly_runtime : list
        Assembly instructions for runtime bytecode
    bytecode : bytes
        Deployment bytecode
    bytecode_runtime : bytes
        Runtime bytecode
    """

    def __init__(
        self,
        file_input: FileInput | str,
        input_bundle: InputBundle = None,
        settings: Settings = None,
        storage_layout: StorageLayout = None,
        show_gas_estimates: bool = False,
        no_bytecode_metadata: bool = False,
    ) -> None:
        """
        Initialization method.

        Arguments
        ---------
        file_input: FileInput | str
            A FileInput or string representing the input to the compiler.
            FileInput is preferred, but `str` is accepted as a convenience
            method (and also for backwards compatibility reasons)
        settings: Settings
            Set optimization mode.
        show_gas_estimates: bool, optional
            Show gas estimates for abi and ir output modes
        no_bytecode_metadata: bool, optional
            Do not add metadata to bytecode. Defaults to False
        """
        # to force experimental codegen, uncomment:
        # settings.experimental_codegen = True

        if isinstance(file_input, str):
            file_input = FileInput(
                source_code=file_input,
                source_id=-1,
                path=DEFAULT_CONTRACT_PATH,
                resolved_path=DEFAULT_CONTRACT_PATH,
            )
        self.file_input = file_input
        self.storage_layout_override = storage_layout
        self.show_gas_estimates = show_gas_estimates
        self.no_bytecode_metadata = no_bytecode_metadata
        self.settings = settings or Settings()
        self.input_bundle = input_bundle or FilesystemInputBundle([Path(".")])

        _ = self._generate_ast  # force settings to be calculated

    @cached_property
    def source_code(self):
        return self.file_input.source_code

    @cached_property
    def source_id(self):
        return self.file_input.source_id

    @cached_property
    def contract_path(self):
        return self.file_input.path

    @cached_property
    def _generate_ast(self):
        settings, ast = vy_ast.parse_to_ast_with_settings(
            self.source_code,
            self.source_id,
            module_path=str(self.contract_path),
            resolved_path=str(self.file_input.resolved_path),
        )

        self.settings = _merge_settings(self.settings, settings)
        if self.settings.optimize is None:
            self.settings.optimize = OptimizationLevel.default()

        if self.settings.experimental_codegen is None:
            self.settings.experimental_codegen = False

        # note self.settings.compiler_version is erased here as it is
        # not used after pre-parsing
        return ast

    @cached_property
    def vyper_module(self):
        return self._generate_ast

    @cached_property
<<<<<<< HEAD
    def vyper_module_annotated(self) -> vy_ast.Module:
        return generate_annotated_ast(self.contract_path, self.vyper_module, self.input_bundle)
=======
    def vyper_module_unfolded(self) -> vy_ast.Module:
        # This phase is intended to generate an AST for tooling use, and is not
        # used in the compilation process.

        return generate_unfolded_ast(self.vyper_module, self.input_bundle)
>>>>>>> 3116e88c

    @cached_property
    def _folded_module(self):
        return generate_folded_ast(
<<<<<<< HEAD
            self.contract_path,
            self.vyper_module_annotated,
            self.input_bundle,
            self.storage_layout_override,
=======
            self.vyper_module, self.input_bundle, self.storage_layout_override
>>>>>>> 3116e88c
        )

    @property
    def vyper_module_folded(self) -> vy_ast.Module:
        module, storage_layout = self._folded_module
        return module

    @property
    def storage_layout(self) -> StorageLayout:
        module, storage_layout = self._folded_module
        return storage_layout

    @property
    def global_ctx(self) -> ModuleT:
        return self.vyper_module_folded._metadata["type"]

    @cached_property
    def _ir_output(self):
        # fetch both deployment and runtime IR
        nodes = generate_ir_nodes(
            self.global_ctx, self.settings.optimize, self.settings.experimental_codegen
        )
        if self.settings.experimental_codegen:
            return [generate_ir(nodes[0]), generate_ir(nodes[1])]
        else:
            return nodes

    @property
    def ir_nodes(self) -> IRnode:
        ir, ir_runtime = self._ir_output
        return ir

    @property
    def ir_runtime(self) -> IRnode:
        ir, ir_runtime = self._ir_output
        return ir_runtime

    @property
    def function_signatures(self) -> dict[str, ContractFunctionT]:
        # some metadata gets calculated during codegen, so
        # ensure codegen is run:
        _ = self._ir_output

        fs = self.vyper_module_folded.get_children(vy_ast.FunctionDef)
        return {f.name: f._metadata["func_type"] for f in fs}

    @cached_property
    def assembly(self) -> list:
        if self.settings.experimental_codegen:
            return generate_assembly_experimental(
                self.ir_nodes, self.settings.optimize  # type: ignore
            )
        else:
            return generate_assembly(self.ir_nodes, self.settings.optimize)

    @cached_property
    def assembly_runtime(self) -> list:
        if self.settings.experimental_codegen:
            return generate_assembly_experimental(
                self.ir_runtime, self.settings.optimize  # type: ignore
            )
        else:
            return generate_assembly(self.ir_runtime, self.settings.optimize)

    @cached_property
    def bytecode(self) -> bytes:
        insert_compiler_metadata = not self.no_bytecode_metadata
        return generate_bytecode(self.assembly, insert_compiler_metadata=insert_compiler_metadata)

    @cached_property
    def bytecode_runtime(self) -> bytes:
        return generate_bytecode(self.assembly_runtime, insert_compiler_metadata=False)

    @cached_property
    def blueprint_bytecode(self) -> bytes:
        blueprint_preamble = b"\xFE\x71\x00"  # ERC5202 preamble
        blueprint_bytecode = blueprint_preamble + self.bytecode

        # the length of the deployed code in bytes
        len_bytes = len(blueprint_bytecode).to_bytes(2, "big")
        deploy_bytecode = b"\x61" + len_bytes + b"\x3d\x81\x60\x0a\x3d\x39\xf3"

        return deploy_bytecode + blueprint_bytecode


# destructive -- mutates module in place!
<<<<<<< HEAD
def generate_annotated_ast(
    contract_path: Path | PurePath, vyper_module: vy_ast.Module, input_bundle: InputBundle
) -> vy_ast.Module:
=======
def generate_unfolded_ast(vyper_module: vy_ast.Module, input_bundle: InputBundle) -> vy_ast.Module:
>>>>>>> 3116e88c
    vy_ast.validation.validate_literal_nodes(vyper_module)

    with input_bundle.search_path(Path(vyper_module.resolved_path).parent):
        # note: validate_semantics does type inference on the AST
        validate_semantics(vyper_module, input_bundle)

    return vyper_module


def generate_folded_ast(
    vyper_module: vy_ast.Module,
    input_bundle: InputBundle,
    storage_layout_overrides: StorageLayout = None,
) -> Tuple[vy_ast.Module, StorageLayout]:
    """
    Perform constant folding operations on the Vyper AST.

    Arguments
    ---------
    vyper_module : vy_ast.Module
        Top-level Vyper AST node

    Returns
    -------
    vy_ast.Module
        Annotated Vyper AST
    StorageLayout
        Layout of variables in storage
    """
    symbol_tables = set_data_positions(vyper_module, storage_layout_overrides)

    vyper_module_folded = copy.deepcopy(vyper_module)
    vy_ast.folding.fold(vyper_module_folded)

<<<<<<< HEAD
    vy_ast.expansion.remove_unused_statements(vyper_module_folded)
=======
    with input_bundle.search_path(Path(vyper_module.resolved_path).parent):
        validate_semantics(vyper_module_folded, input_bundle)

    symbol_tables = set_data_positions(vyper_module_folded, storage_layout_overrides)
>>>>>>> 3116e88c

    return vyper_module_folded, symbol_tables


def generate_ir_nodes(
    global_ctx: ModuleT, optimize: OptimizationLevel, experimental_codegen: bool
) -> tuple[IRnode, IRnode]:
    """
    Generate the intermediate representation (IR) from the contextualized AST.

    This phase also includes IR-level optimizations.

    This function returns three values: deployment bytecode, runtime bytecode
    and the function signatures of the contract

    Arguments
    ---------
    global_ctx: ModuleT
        Contextualized Vyper AST

    Returns
    -------
    (IRnode, IRnode)
        IR to generate deployment bytecode
        IR to generate runtime bytecode
    """
    with anchor_opt_level(optimize):
        ir_nodes, ir_runtime = module.generate_ir_for_module(global_ctx)
    if optimize != OptimizationLevel.NONE:
        ir_nodes = optimizer.optimize(ir_nodes)
        ir_runtime = optimizer.optimize(ir_runtime)
    return ir_nodes, ir_runtime


def generate_assembly(ir_nodes: IRnode, optimize: Optional[OptimizationLevel] = None) -> list:
    """
    Generate assembly instructions from IR.

    Arguments
    ---------
    ir_nodes : str
        Top-level IR nodes. Can be deployment or runtime IR.

    Returns
    -------
    list
        List of assembly instructions.
    """
    optimize = optimize or OptimizationLevel.default()
    assembly = compile_ir.compile_to_assembly(ir_nodes, optimize=optimize)

    if _find_nested_opcode(assembly, "DEBUG"):
        warnings.warn(
            "This code contains DEBUG opcodes! The DEBUG opcode will only work in "
            "a supported EVM! It will FAIL on all other nodes!"
        )
    return assembly


def _find_nested_opcode(assembly, key):
    if key in assembly:
        return True
    else:
        sublists = [sub for sub in assembly if isinstance(sub, list)]
        return any(_find_nested_opcode(x, key) for x in sublists)


def generate_bytecode(assembly: list, insert_compiler_metadata: bool) -> bytes:
    """
    Generate bytecode from assembly instructions.

    Arguments
    ---------
    assembly : list
        Assembly instructions. Can be deployment or runtime assembly.

    Returns
    -------
    bytes
        Final compiled bytecode.
    """
    return compile_ir.assembly_to_evm(assembly, insert_compiler_metadata=insert_compiler_metadata)[
        0
    ]<|MERGE_RESOLUTION|>--- conflicted
+++ resolved
@@ -56,13 +56,8 @@
     vyper_module_annotated : vy_ast.Module
         Annotated but unfolded Vyper AST
     vyper_module_folded : vy_ast.Module
-<<<<<<< HEAD
         Annotated and folded Vyper AST
-    global_ctx : GlobalContext
-=======
-        Folded Vyper AST
     global_ctx : ModuleT
->>>>>>> 3116e88c
         Sorted, contextualized representation of the Vyper AST
     ir_nodes : IRnode
         IR used to generate deployment bytecode
@@ -159,28 +154,13 @@
         return self._generate_ast
 
     @cached_property
-<<<<<<< HEAD
     def vyper_module_annotated(self) -> vy_ast.Module:
-        return generate_annotated_ast(self.contract_path, self.vyper_module, self.input_bundle)
-=======
-    def vyper_module_unfolded(self) -> vy_ast.Module:
-        # This phase is intended to generate an AST for tooling use, and is not
-        # used in the compilation process.
-
-        return generate_unfolded_ast(self.vyper_module, self.input_bundle)
->>>>>>> 3116e88c
+        return generate_annotated_ast(self.vyper_module, self.input_bundle)
 
     @cached_property
     def _folded_module(self):
         return generate_folded_ast(
-<<<<<<< HEAD
-            self.contract_path,
-            self.vyper_module_annotated,
-            self.input_bundle,
-            self.storage_layout_override,
-=======
-            self.vyper_module, self.input_bundle, self.storage_layout_override
->>>>>>> 3116e88c
+            self.vyper_module_annotated, self.input_bundle, self.storage_layout_override
         )
 
     @property
@@ -267,13 +247,7 @@
 
 
 # destructive -- mutates module in place!
-<<<<<<< HEAD
-def generate_annotated_ast(
-    contract_path: Path | PurePath, vyper_module: vy_ast.Module, input_bundle: InputBundle
-) -> vy_ast.Module:
-=======
-def generate_unfolded_ast(vyper_module: vy_ast.Module, input_bundle: InputBundle) -> vy_ast.Module:
->>>>>>> 3116e88c
+def generate_annotated_ast(vyper_module: vy_ast.Module, input_bundle: InputBundle) -> vy_ast.Module:
     vy_ast.validation.validate_literal_nodes(vyper_module)
 
     with input_bundle.search_path(Path(vyper_module.resolved_path).parent):
@@ -308,14 +282,8 @@
     vyper_module_folded = copy.deepcopy(vyper_module)
     vy_ast.folding.fold(vyper_module_folded)
 
-<<<<<<< HEAD
-    vy_ast.expansion.remove_unused_statements(vyper_module_folded)
-=======
-    with input_bundle.search_path(Path(vyper_module.resolved_path).parent):
-        validate_semantics(vyper_module_folded, input_bundle)
-
-    symbol_tables = set_data_positions(vyper_module_folded, storage_layout_overrides)
->>>>>>> 3116e88c
+    # with input_bundle.search_path(Path(vyper_module.resolved_path).parent):
+    #    validate_semantics(vyper_module_folded, input_bundle)
 
     return vyper_module_folded, symbol_tables
 
