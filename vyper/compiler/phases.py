import copy
import warnings
from functools import cached_property
<<<<<<< HEAD
from typing import Any, Optional, Tuple
=======
from pathlib import Path, PurePath
from typing import Optional
>>>>>>> 0c82d0bb

from vyper import ast as vy_ast
from vyper.codegen import module
from vyper.codegen.core import anchor_opt_level
from vyper.codegen.ir_node import IRnode
from vyper.compiler.input_bundle import FileInput, FilesystemInputBundle, InputBundle
from vyper.compiler.settings import OptimizationLevel, Settings
from vyper.exceptions import StructureException
from vyper.ir import compile_ir, optimizer
from vyper.semantics import set_data_positions, validate_semantics
from vyper.semantics.types.function import ContractFunctionT
from vyper.semantics.types.module import ModuleT
from vyper.typing import StorageLayout
from vyper.venom import generate_assembly_experimental, generate_ir

DEFAULT_CONTRACT_PATH = PurePath("VyperContract.vy")


def _merge_one(lhs, rhs, helpstr):
    if lhs is not None and rhs is not None and lhs != rhs:
        raise StructureException(
            f"compiler settings indicate {helpstr} {lhs}, " f"but source pragma indicates {rhs}."
        )
    return lhs if rhs is None else rhs


# TODO: does this belong as a method under Settings?
def _merge_settings(cli: Settings, pragma: Settings):
    ret = Settings()
    ret.evm_version = _merge_one(cli.evm_version, pragma.evm_version, "evm version")
    ret.optimize = _merge_one(cli.optimize, pragma.optimize, "optimize")
    ret.experimental_codegen = _merge_one(
        cli.experimental_codegen, pragma.experimental_codegen, "experimental codegen"
    )

    return ret


class CompilerData:
    """
    Object for fetching and storing compiler data for a Vyper contract.

    This object acts as a wrapper over the pure compiler functions, triggering
    compilation phases as needed and providing the data for use when generating
    the final compiler outputs.

    Attributes
    ----------
    vyper_module : vy_ast.Module
        Top-level Vyper AST node
    annotated_vyper_module: vy_ast.Module
        Annotated+analysed Vyper AST
    global_ctx : ModuleT
        Sorted, contextualized representation of the Vyper AST
    ir_nodes : IRnode
        IR used to generate deployment bytecode
    ir_runtime : IRnode
        IR used to generate runtime bytecode
    assembly : list
        Assembly instructions for deployment bytecode
    assembly_runtime : list
        Assembly instructions for runtime bytecode
    bytecode : bytes
        Deployment bytecode
    bytecode_runtime : bytes
        Runtime bytecode
    """

    def __init__(
        self,
        file_input: FileInput | str,
        input_bundle: InputBundle = None,
        settings: Settings = None,
        storage_layout: StorageLayout = None,
        show_gas_estimates: bool = False,
        no_bytecode_metadata: bool = False,
    ) -> None:
        """
        Initialization method.

        Arguments
        ---------
        file_input: FileInput | str
            A FileInput or string representing the input to the compiler.
            FileInput is preferred, but `str` is accepted as a convenience
            method (and also for backwards compatibility reasons)
        settings: Settings
            Set optimization mode.
        show_gas_estimates: bool, optional
            Show gas estimates for abi and ir output modes
        no_bytecode_metadata: bool, optional
            Do not add metadata to bytecode. Defaults to False
        """
        # to force experimental codegen, uncomment:
        # settings.experimental_codegen = True

        if isinstance(file_input, str):
            file_input = FileInput(
                source_code=file_input,
                source_id=-1,
                path=DEFAULT_CONTRACT_PATH,
                resolved_path=DEFAULT_CONTRACT_PATH,
            )
        self.file_input = file_input
        self.storage_layout_override = storage_layout
        self.show_gas_estimates = show_gas_estimates
        self.no_bytecode_metadata = no_bytecode_metadata
        self.settings = settings or Settings()
        self.input_bundle = input_bundle or FilesystemInputBundle([Path(".")])

        _ = self._generate_ast  # force settings to be calculated

    @cached_property
    def source_code(self):
        return self.file_input.source_code

    @cached_property
    def source_id(self):
        return self.file_input.source_id

    @cached_property
    def contract_path(self):
        return self.file_input.path

    @cached_property
    def _generate_ast(self):
<<<<<<< HEAD
        settings, ast, loop_var_annotations = generate_ast(self.source_code, self.source_id, self.contract_name)
        # validate the compiler settings
        # XXX: this is a bit ugly, clean up later
        if settings.evm_version is not None:
            if (
                self.settings.evm_version is not None
                and self.settings.evm_version != settings.evm_version
            ):
                raise StructureException(
                    f"compiler settings indicate evm version {self.settings.evm_version}, "
                    f"but source pragma indicates {settings.evm_version}."
                )

            self.settings.evm_version = settings.evm_version

        if settings.optimize is not None:
            if self.settings.optimize is not None and self.settings.optimize != settings.optimize:
                raise StructureException(
                    f"compiler options indicate optimization mode {self.settings.optimize}, "
                    f"but source pragma indicates {settings.optimize}."
                )
            self.settings.optimize = settings.optimize

        # ensure defaults
        if self.settings.optimize is None:
            self.settings.optimize = OptimizationLevel.default()

        return ast, loop_var_annotations
=======
        settings, ast = vy_ast.parse_to_ast_with_settings(
            self.source_code,
            self.source_id,
            module_path=str(self.contract_path),
            resolved_path=str(self.file_input.resolved_path),
        )

        self.settings = _merge_settings(self.settings, settings)
        if self.settings.optimize is None:
            self.settings.optimize = OptimizationLevel.default()

        if self.settings.experimental_codegen is None:
            self.settings.experimental_codegen = False

        # note self.settings.compiler_version is erased here as it is
        # not used after pre-parsing
        return ast
>>>>>>> 0c82d0bb

    @cached_property
    def vyper_module(self):
        return self._generate_ast

    @cached_property
<<<<<<< HEAD
    def vyper_module_unfolded(self) -> vy_ast.Module:
        # This phase is intended to generate an AST for tooling use, and is not
        # used in the compilation process.

        return generate_unfolded_ast(self.vyper_module[0], self.interface_codes)

    @cached_property
    def _folded_module(self):
        return generate_folded_ast(
            self.vyper_module[0], self.vyper_module[1], self.interface_codes, self.storage_layout_override
=======
    def _annotated_module(self):
        return generate_annotated_ast(
            self.vyper_module, self.input_bundle, self.storage_layout_override
>>>>>>> 0c82d0bb
        )

    @property
    def annotated_vyper_module(self) -> vy_ast.Module:
        module, storage_layout = self._annotated_module
        return module

    @property
    def storage_layout(self) -> StorageLayout:
        module, storage_layout = self._annotated_module
        return storage_layout

    @property
    def global_ctx(self) -> ModuleT:
        return self.annotated_vyper_module._metadata["type"]

    @cached_property
    def _ir_output(self):
        # fetch both deployment and runtime IR
        return generate_ir_nodes(
            self.global_ctx, self.settings.optimize, self.settings.experimental_codegen
        )

    @property
    def ir_nodes(self) -> IRnode:
        ir, ir_runtime = self._ir_output
        return ir

    @property
    def ir_runtime(self) -> IRnode:
        ir, ir_runtime = self._ir_output
        return ir_runtime

    @property
    def function_signatures(self) -> dict[str, ContractFunctionT]:
        # some metadata gets calculated during codegen, so
        # ensure codegen is run:
        _ = self._ir_output

        fs = self.annotated_vyper_module.get_children(vy_ast.FunctionDef)
        return {f.name: f._metadata["func_type"] for f in fs}

    @cached_property
    def venom_functions(self):
        return generate_ir(self.ir_nodes, self.settings.optimize)

    @cached_property
    def assembly(self) -> list:
        if self.settings.experimental_codegen:
            deploy_code, runtime_code = self.venom_functions
            assert self.settings.optimize is not None  # mypy hint
            return generate_assembly_experimental(
                runtime_code, deploy_code=deploy_code, optimize=self.settings.optimize
            )
        else:
            return generate_assembly(self.ir_nodes, self.settings.optimize)

    @cached_property
    def assembly_runtime(self) -> list:
        if self.settings.experimental_codegen:
            _, runtime_code = self.venom_functions
            assert self.settings.optimize is not None  # mypy hint
            return generate_assembly_experimental(runtime_code, optimize=self.settings.optimize)
        else:
            return generate_assembly(self.ir_runtime, self.settings.optimize)

    @cached_property
    def bytecode(self) -> bytes:
        insert_compiler_metadata = not self.no_bytecode_metadata
        return generate_bytecode(self.assembly, insert_compiler_metadata=insert_compiler_metadata)

    @cached_property
    def bytecode_runtime(self) -> bytes:
        return generate_bytecode(self.assembly_runtime, insert_compiler_metadata=False)

    @cached_property
    def blueprint_bytecode(self) -> bytes:
        blueprint_preamble = b"\xFE\x71\x00"  # ERC5202 preamble
        blueprint_bytecode = blueprint_preamble + self.bytecode

        # the length of the deployed code in bytes
        len_bytes = len(blueprint_bytecode).to_bytes(2, "big")
        deploy_bytecode = b"\x61" + len_bytes + b"\x3d\x81\x60\x0a\x3d\x39\xf3"

        return deploy_bytecode + blueprint_bytecode


def generate_annotated_ast(
    vyper_module: vy_ast.Module,
<<<<<<< HEAD
    loop_var_annotations: dict[int, dict[str, Any]],
    interface_codes: Optional[InterfaceImports],
=======
    input_bundle: InputBundle,
>>>>>>> 0c82d0bb
    storage_layout_overrides: StorageLayout = None,
) -> tuple[vy_ast.Module, StorageLayout]:
    """
    Validates and annotates the Vyper AST.

    Arguments
    ---------
    vyper_module : vy_ast.Module
        Top-level Vyper AST node

    Returns
    -------
    vy_ast.Module
        Annotated Vyper AST
    StorageLayout
        Layout of variables in storage
    """
    vyper_module = copy.deepcopy(vyper_module)
    with input_bundle.search_path(Path(vyper_module.resolved_path).parent):
        # note: validate_semantics does type inference on the AST
        validate_semantics(vyper_module, input_bundle)

<<<<<<< HEAD
    vyper_module_folded = copy.deepcopy(vyper_module)
    vy_ast.folding.fold(vyper_module_folded)
    validate_semantics(vyper_module_folded, loop_var_annotations, interface_codes)
    symbol_tables = set_data_positions(vyper_module_folded, storage_layout_overrides)
=======
    symbol_tables = set_data_positions(vyper_module, storage_layout_overrides)
>>>>>>> 0c82d0bb

    return vyper_module, symbol_tables


def generate_ir_nodes(
    global_ctx: ModuleT, optimize: OptimizationLevel, experimental_codegen: bool
) -> tuple[IRnode, IRnode]:
    """
    Generate the intermediate representation (IR) from the contextualized AST.

    This phase also includes IR-level optimizations.

    This function returns three values: deployment bytecode, runtime bytecode
    and the function signatures of the contract

    Arguments
    ---------
    global_ctx: ModuleT
        Contextualized Vyper AST

    Returns
    -------
    (IRnode, IRnode)
        IR to generate deployment bytecode
        IR to generate runtime bytecode
    """
    with anchor_opt_level(optimize):
        ir_nodes, ir_runtime = module.generate_ir_for_module(global_ctx)
    if optimize != OptimizationLevel.NONE:
        ir_nodes = optimizer.optimize(ir_nodes)
        ir_runtime = optimizer.optimize(ir_runtime)
    return ir_nodes, ir_runtime


def generate_assembly(ir_nodes: IRnode, optimize: Optional[OptimizationLevel] = None) -> list:
    """
    Generate assembly instructions from IR.

    Arguments
    ---------
    ir_nodes : str
        Top-level IR nodes. Can be deployment or runtime IR.

    Returns
    -------
    list
        List of assembly instructions.
    """
    optimize = optimize or OptimizationLevel.default()
    assembly = compile_ir.compile_to_assembly(ir_nodes, optimize=optimize)

    if _find_nested_opcode(assembly, "DEBUG"):
        warnings.warn(
            "This code contains DEBUG opcodes! The DEBUG opcode will only work in "
            "a supported EVM! It will FAIL on all other nodes!",
            stacklevel=2,
        )
    return assembly


def _find_nested_opcode(assembly, key):
    if key in assembly:
        return True
    else:
        sublists = [sub for sub in assembly if isinstance(sub, list)]
        return any(_find_nested_opcode(x, key) for x in sublists)


def generate_bytecode(assembly: list, insert_compiler_metadata: bool) -> bytes:
    """
    Generate bytecode from assembly instructions.

    Arguments
    ---------
    assembly : list
        Assembly instructions. Can be deployment or runtime assembly.

    Returns
    -------
    bytes
        Final compiled bytecode.
    """
    return compile_ir.assembly_to_evm(assembly, insert_compiler_metadata=insert_compiler_metadata)[
        0
    ]<|MERGE_RESOLUTION|>--- conflicted
+++ resolved
@@ -1,12 +1,8 @@
 import copy
 import warnings
 from functools import cached_property
-<<<<<<< HEAD
-from typing import Any, Optional, Tuple
-=======
 from pathlib import Path, PurePath
-from typing import Optional
->>>>>>> 0c82d0bb
+from typing import Any, Optional
 
 from vyper import ast as vy_ast
 from vyper.codegen import module
@@ -133,37 +129,7 @@
 
     @cached_property
     def _generate_ast(self):
-<<<<<<< HEAD
-        settings, ast, loop_var_annotations = generate_ast(self.source_code, self.source_id, self.contract_name)
-        # validate the compiler settings
-        # XXX: this is a bit ugly, clean up later
-        if settings.evm_version is not None:
-            if (
-                self.settings.evm_version is not None
-                and self.settings.evm_version != settings.evm_version
-            ):
-                raise StructureException(
-                    f"compiler settings indicate evm version {self.settings.evm_version}, "
-                    f"but source pragma indicates {settings.evm_version}."
-                )
-
-            self.settings.evm_version = settings.evm_version
-
-        if settings.optimize is not None:
-            if self.settings.optimize is not None and self.settings.optimize != settings.optimize:
-                raise StructureException(
-                    f"compiler options indicate optimization mode {self.settings.optimize}, "
-                    f"but source pragma indicates {settings.optimize}."
-                )
-            self.settings.optimize = settings.optimize
-
-        # ensure defaults
-        if self.settings.optimize is None:
-            self.settings.optimize = OptimizationLevel.default()
-
-        return ast, loop_var_annotations
-=======
-        settings, ast = vy_ast.parse_to_ast_with_settings(
+        settings, ast, loop_var_annotations = vy_ast.parse_to_ast_with_settings(
             self.source_code,
             self.source_id,
             module_path=str(self.contract_path),
@@ -179,30 +145,17 @@
 
         # note self.settings.compiler_version is erased here as it is
         # not used after pre-parsing
-        return ast
->>>>>>> 0c82d0bb
+        return ast, loop_var_annotations
 
     @cached_property
     def vyper_module(self):
         return self._generate_ast
 
     @cached_property
-<<<<<<< HEAD
-    def vyper_module_unfolded(self) -> vy_ast.Module:
-        # This phase is intended to generate an AST for tooling use, and is not
-        # used in the compilation process.
-
-        return generate_unfolded_ast(self.vyper_module[0], self.interface_codes)
-
-    @cached_property
-    def _folded_module(self):
-        return generate_folded_ast(
-            self.vyper_module[0], self.vyper_module[1], self.interface_codes, self.storage_layout_override
-=======
     def _annotated_module(self):
+        ast, loop_var_annotations = self.vyper_module
         return generate_annotated_ast(
-            self.vyper_module, self.input_bundle, self.storage_layout_override
->>>>>>> 0c82d0bb
+            ast, loop_var_annotations, self.input_bundle, self.storage_layout_override
         )
 
     @property
@@ -292,12 +245,8 @@
 
 def generate_annotated_ast(
     vyper_module: vy_ast.Module,
-<<<<<<< HEAD
     loop_var_annotations: dict[int, dict[str, Any]],
-    interface_codes: Optional[InterfaceImports],
-=======
     input_bundle: InputBundle,
->>>>>>> 0c82d0bb
     storage_layout_overrides: StorageLayout = None,
 ) -> tuple[vy_ast.Module, StorageLayout]:
     """
@@ -318,16 +267,9 @@
     vyper_module = copy.deepcopy(vyper_module)
     with input_bundle.search_path(Path(vyper_module.resolved_path).parent):
         # note: validate_semantics does type inference on the AST
-        validate_semantics(vyper_module, input_bundle)
-
-<<<<<<< HEAD
-    vyper_module_folded = copy.deepcopy(vyper_module)
-    vy_ast.folding.fold(vyper_module_folded)
-    validate_semantics(vyper_module_folded, loop_var_annotations, interface_codes)
-    symbol_tables = set_data_positions(vyper_module_folded, storage_layout_overrides)
-=======
+        validate_semantics(vyper_module, loop_var_annotations, input_bundle)
+
     symbol_tables = set_data_positions(vyper_module, storage_layout_overrides)
->>>>>>> 0c82d0bb
 
     return vyper_module, symbol_tables
 
