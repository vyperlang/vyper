--- conflicted
+++ resolved
@@ -77,13 +77,7 @@
             Do not add metadata to bytecode. Defaults to False
         """
         # to force experimental codegen, uncomment:
-<<<<<<< HEAD
         # settings.experimental_codegen = True
-        self.contract_path = contract_path
-        self.source_code = source_code
-        self.source_id = source_id
-=======
-        # experimental_codegen = True
 
         if isinstance(file_input, str):
             file_input = FileInput(
@@ -93,7 +87,6 @@
                 resolved_path=DEFAULT_CONTRACT_PATH,
             )
         self.file_input = file_input
->>>>>>> b0ea5b6f
         self.storage_layout_override = storage_layout
         self.show_gas_estimates = show_gas_estimates
         self.no_bytecode_metadata = no_bytecode_metadata
