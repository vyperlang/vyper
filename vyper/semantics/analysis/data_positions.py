from collections import defaultdict
from typing import Generic, TypeVar

from vyper import ast as vy_ast
from vyper.evm.opcodes import version_check
from vyper.exceptions import CompilerPanic, StorageLayoutException
from vyper.semantics.analysis.base import VarOffset
from vyper.semantics.data_locations import DataLocation
from vyper.typing import StorageLayout


def set_data_positions(
    vyper_module: vy_ast.Module, storage_layout_overrides: StorageLayout = None
) -> None:
    """
    Parse the annotated Vyper AST, determine data positions for all variables,
    and annotate the AST nodes with the position data.

    Arguments
    ---------
    vyper_module : vy_ast.Module
        Top-level Vyper AST node that has already been annotated with type data.
    """
    if storage_layout_overrides is not None:
        # allocate code layout with no overrides
        _allocate_layout_r(vyper_module, immutables_only=True)
        set_storage_slots_with_overrides(vyper_module, storage_layout_overrides)
    else:
        _allocate_layout_r(vyper_module)


_T = TypeVar("_T")
_K = TypeVar("_K")


class InsertableOnceDict(Generic[_T, _K], dict[_T, _K]):
    def __setitem__(self, k, v):
        if k in self:
            raise ValueError(f"{k} is already in dict!")
        super().__setitem__(k, v)


# some name that the user cannot assign to a variable
GLOBAL_NONREENTRANT_KEY = "$.nonreentrant_key"


class SimpleAllocator:
    def __init__(self, max_slot: int = 2**256, starting_slot: int = 0):
        # Allocate storage slots from 0
        # note storage is word-addressable, not byte-addressable
        self._starting_slot = starting_slot
        self._slot = starting_slot
        self._max_slot = max_slot

    def allocate_slot(self, n, var_name, node=None):
        ret = self._slot
        if self._slot + n >= self._max_slot:
            raise StorageLayoutException(
                f"Invalid storage slot, tried to allocate"
                f" slots {self._slot} through {self._slot + n}",
                node,
            )
        self._slot += n
        return ret

    def allocate_global_nonreentrancy_slot(self):
        slot = self.allocate_slot(1, GLOBAL_NONREENTRANT_KEY)
        assert slot == self._starting_slot
        return slot


class Allocators:
    storage_allocator: SimpleAllocator
    transient_storage_allocator: SimpleAllocator
    immutables_allocator: SimpleAllocator

    _global_nonreentrancy_key_slot: int

    def __init__(self):
        self.storage_allocator = SimpleAllocator(max_slot=2**256)
        self.transient_storage_allocator = SimpleAllocator(max_slot=2**256)
        self.immutables_allocator = SimpleAllocator(max_slot=0x6000)

    def get_allocator(self, location: DataLocation):
        if location == DataLocation.STORAGE:
            return self.storage_allocator
        if location == DataLocation.TRANSIENT:
            return self.transient_storage_allocator
        if location == DataLocation.CODE:
            return self.immutables_allocator

        raise CompilerPanic("unreachable")  # pragma: nocover

    def allocate_global_nonreentrancy_slot(self):
        location = get_reentrancy_key_location()

        allocator = self.get_allocator(location)
        slot = allocator.allocate_global_nonreentrancy_slot()
        self._global_nonreentrancy_key_slot = slot

    def get_global_nonreentrant_key_slot(self):
        return self._global_nonreentrancy_key_slot


class OverridingStorageAllocator:
    """
    Keep track of which storage slots have been used. If there is a collision of
    storage slots, this will raise an error and fail to compile
    """

    def __init__(self):
        self.occupied_slots: dict[int, str] = {}

    def reserve_slot_range(self, first_slot: int, n_slots: int, var_name: str) -> None:
        """
        Reserves `n_slots` storage slots, starting at slot `first_slot`
        This will raise an error if a storage slot has already been allocated.
        It is responsibility of calling function to ensure first_slot is an int
        """
        list_to_check = [x + first_slot for x in range(n_slots)]
        self._reserve_slots(list_to_check, var_name)

    def _reserve_slots(self, slots: list[int], var_name: str) -> None:
        for slot in slots:
            self._reserve_slot(slot, var_name)

    def _reserve_slot(self, slot: int, var_name: str) -> None:
        if slot < 0 or slot >= 2**256:
            raise StorageLayoutException(
                f"Invalid storage slot for var {var_name}, out of bounds: {slot}"
            )
        if slot in self.occupied_slots:
            collided_var = self.occupied_slots[slot]
            raise StorageLayoutException(
                f"Storage collision! Tried to assign '{var_name}' to slot {slot} but it has "
                f"already been reserved by '{collided_var}'"
            )
        self.occupied_slots[slot] = var_name


def set_storage_slots_with_overrides(
    vyper_module: vy_ast.Module, storage_layout_overrides: StorageLayout
) -> StorageLayout:
    """
    Set storage layout given a layout override file.
    Returns the layout as a dict of variable name -> variable info
    (Doesn't handle modules, or transient storage)
    """
    ret: InsertableOnceDict[str, dict] = InsertableOnceDict()
    reserved_slots = OverridingStorageAllocator()

    # Search through function definitions to find non-reentrant functions
    for node in vyper_module.get_children(vy_ast.FunctionDef):
        type_ = node._metadata["func_type"]

        # Ignore functions without non-reentrant
        if not type_.nonreentrant:
            continue

        variable_name = GLOBAL_NONREENTRANT_KEY

        # Expect to find this variable within the storage layout override
        if variable_name in storage_layout_overrides:
            reentrant_slot = storage_layout_overrides[variable_name]["slot"]
            # Ensure that this slot has not been used, and prevents other storage variables
            # from using the same slot
            reserved_slots.reserve_slot_range(reentrant_slot, 1, variable_name)

            type_.set_reentrancy_key_position(VarOffset(reentrant_slot))
        else:
            raise StorageLayoutException(
                f"Could not find storage_slot for {variable_name}. "
                "Have you used the correct storage layout file?",
                node,
            )

    # Iterate through variables
    for node in vyper_module.get_children(vy_ast.VariableDecl):
        # Ignore immutable parameters
        if node.get("annotation.func.id") == "immutable":
            continue

        varinfo = node.target._metadata["varinfo"]

        # Expect to find this variable within the storage layout overrides
        if node.target.id in storage_layout_overrides:
            var_slot = storage_layout_overrides[node.target.id]["slot"]
            storage_length = varinfo.typ.storage_size_in_words
            # Ensure that all required storage slots are reserved, and prevents other variables
            # from using these slots
            reserved_slots.reserve_slot_range(var_slot, storage_length, node.target.id)
            varinfo.set_position(VarOffset(var_slot))

        else:
            raise StorageLayoutException(
                f"Could not find storage_slot for {node.target.id}. "
                "Have you used the correct storage layout file?",
                node,
            )

    return ret


def _get_allocatable(vyper_module: vy_ast.Module) -> list[vy_ast.VyperNode]:
    allocable = (vy_ast.InitializesDecl, vy_ast.VariableDecl)
    return [node for node in vyper_module.body if isinstance(node, allocable)]


def get_reentrancy_key_location() -> DataLocation:
    if version_check(begin="cancun"):
        return DataLocation.TRANSIENT
    return DataLocation.STORAGE


_LAYOUT_KEYS = {
    DataLocation.CODE: "code_layout",
    DataLocation.TRANSIENT: "transient_storage_layout",
    DataLocation.STORAGE: "storage_layout",
}


def _allocate_nonreentrant_keys(vyper_module, allocators):
    SLOT = allocators.get_global_nonreentrant_key_slot()

    for node in vyper_module.get_children(vy_ast.FunctionDef):
        type_ = node._metadata["func_type"]
        if not type_.nonreentrant:
            continue

        # a nonreentrant key can appear many times in a module but it
        # only takes one slot. after the first time we see it, do not
        # increment the storage slot.
        type_.set_reentrancy_key_position(VarOffset(SLOT))


def _allocate_layout_r(
    vyper_module: vy_ast.Module, allocators: Allocators = None, immutables_only=False
):
    """
    Parse module-level Vyper AST to calculate the layout of storage variables.
    Returns the layout as a dict of variable name -> variable info
    """
    if allocators is None:
        allocators = Allocators()
        # always allocate nonreentrancy slot, so that adding or removing
        # reentrancy protection from a contract does not change its layout
        allocators.allocate_global_nonreentrancy_slot()

    # tag functions with the global nonreentrant key
    if not immutables_only:
        _allocate_nonreentrant_keys(vyper_module, allocators)

    for node in _get_allocatable(vyper_module):
        if isinstance(node, vy_ast.InitializesDecl):
            module_info = node._metadata["initializes_info"].module_info
            _allocate_layout_r(module_info.module_node, allocators)
            continue

        assert isinstance(node, vy_ast.VariableDecl)
<<<<<<< HEAD
        varinfo = node.target._metadata["varinfo"]

        # skip things we don't need to allocate, like constants
        if not varinfo.is_module_variable():
=======
        # skip non-state variables
        varinfo = node.target._metadata["varinfo"]
        if not varinfo.is_state_variable():
>>>>>>> 91ef0dd1
            continue

        if immutables_only and not varinfo.is_immutable:
            continue

        allocator = allocators.get_allocator(varinfo.location)
        size = varinfo.get_size()

        # CMC 2021-07-23 note that HashMaps get assigned a slot here
        # using the same allocator (even though there is not really
        # any risk of physical overlap)
        offset = allocator.allocate_slot(size, node.target.id, node)
        varinfo.set_position(VarOffset(offset))


# get the layout for export
def generate_layout_export(vyper_module: vy_ast.Module):
    return _generate_layout_export_r(vyper_module, is_global=True)


def _generate_layout_export_r(vyper_module, is_global=True):
    ret: defaultdict[str, InsertableOnceDict[str, dict]] = defaultdict(InsertableOnceDict)

    for node in _get_allocatable(vyper_module):
        if isinstance(node, vy_ast.InitializesDecl):
            module_info = node._metadata["initializes_info"].module_info
            module_layout = _generate_layout_export_r(module_info.module_node, is_global=False)
            module_alias = module_info.alias
            for layout_key in module_layout.keys():
                assert layout_key in _LAYOUT_KEYS.values()
                ret[layout_key][module_alias] = module_layout[layout_key]
            continue

        assert isinstance(node, vy_ast.VariableDecl)
        varinfo = node.target._metadata["varinfo"]
        if not varinfo.is_module_variable():
            continue

        location = varinfo.location
        layout_key = _LAYOUT_KEYS[location]
        type_ = varinfo.typ
        size = varinfo.get_size()
        offset = varinfo.position.position

        # this could have better typing but leave it untyped until
        # we understand the use case better
        if location == DataLocation.CODE:
            item = {"type": str(type_), "length": size, "offset": offset}
        elif location in (DataLocation.STORAGE, DataLocation.TRANSIENT):
            item = {"type": str(type_), "n_slots": size, "slot": offset}
        else:  # pragma: nocover
            raise CompilerPanic("unreachable")
        ret[layout_key][node.target.id] = item

    return ret<|MERGE_RESOLUTION|>--- conflicted
+++ resolved
@@ -257,16 +257,10 @@
             continue
 
         assert isinstance(node, vy_ast.VariableDecl)
-<<<<<<< HEAD
         varinfo = node.target._metadata["varinfo"]
 
         # skip things we don't need to allocate, like constants
         if not varinfo.is_module_variable():
-=======
-        # skip non-state variables
-        varinfo = node.target._metadata["varinfo"]
-        if not varinfo.is_state_variable():
->>>>>>> 91ef0dd1
             continue
 
         if immutables_only and not varinfo.is_immutable:
@@ -302,7 +296,8 @@
 
         assert isinstance(node, vy_ast.VariableDecl)
         varinfo = node.target._metadata["varinfo"]
-        if not varinfo.is_module_variable():
+        # skip non-state variables
+        if not varinfo.is_state_variable():
             continue
 
         location = varinfo.location
