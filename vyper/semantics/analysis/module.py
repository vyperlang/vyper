--- conflicted
+++ resolved
@@ -751,13 +751,8 @@
 
             module_ast = self._ast_from_file(file)
 
-<<<<<<< HEAD
             with override_global_namespace(Namespace.vyper_namespace()):
-                module_t = validate_module_semantics_r(
-=======
-            with override_global_namespace(Namespace()):
                 module_t = _analyze_module_r(
->>>>>>> 7d466a67
                     module_ast,
                     self.input_bundle,
                     import_graph=self._import_graph,
@@ -776,13 +771,8 @@
             assert isinstance(file, FileInput)  # mypy hint
             module_ast = self._ast_from_file(file)
 
-<<<<<<< HEAD
             with override_global_namespace(Namespace.vyper_namespace()):
-                validate_module_semantics_r(
-=======
-            with override_global_namespace(Namespace()):
                 _analyze_module_r(
->>>>>>> 7d466a67
                     module_ast,
                     self.input_bundle,
                     import_graph=self._import_graph,
@@ -890,13 +880,6 @@
     # TODO: it might be good to cache this computation
     interface_ast = _parse_and_fold_ast(file)
 
-<<<<<<< HEAD
     with override_global_namespace(Namespace.vyper_namespace()):
-        module_t = validate_module_semantics_r(
-            interface_ast, input_bundle, ImportGraph(), is_interface=True
-        )
-=======
-    with override_global_namespace(Namespace()):
         module_t = _analyze_module_r(interface_ast, input_bundle, ImportGraph(), is_interface=True)
->>>>>>> 7d466a67
     return module_t.interface