--- conflicted
+++ resolved
@@ -1,8 +1,4 @@
-<<<<<<< HEAD
 import contextlib
-import os
-=======
->>>>>>> c02d2d8c
 from pathlib import Path, PurePath
 from typing import Any, Optional
 
