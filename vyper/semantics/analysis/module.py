import os
from pathlib import Path, PurePath
from typing import Any, Optional

import vyper.builtins.interfaces
from vyper import ast as vy_ast
from vyper.compiler.input_bundle import ABIInput, FileInput, FilesystemInputBundle, InputBundle
from vyper.evm.opcodes import version_check
from vyper.exceptions import (
    BorrowException,
    CallViolation,
    DuplicateImport,
    ExceptionList,
    ImmutableViolation,
    InitializerException,
    InvalidLiteral,
    InvalidType,
    ModuleNotFound,
    StateAccessViolation,
    StructureException,
    UndeclaredDefinition,
    VyperException,
    tag_exceptions,
)
from vyper.semantics.analysis.base import (
    ExportsInfo,
    ImportInfo,
    InitializesInfo,
    Modifiability,
    ModuleInfo,
    ModuleOwnership,
    UsesInfo,
    VarInfo,
)
from vyper.semantics.analysis.common import VyperNodeVisitorBase
from vyper.semantics.analysis.constant_folding import constant_fold
from vyper.semantics.analysis.getters import generate_public_variable_getters
from vyper.semantics.analysis.import_graph import ImportGraph
from vyper.semantics.analysis.local import ExprVisitor, check_module_uses, validate_functions
from vyper.semantics.analysis.utils import (
    check_modifiability,
    get_exact_type_from_node,
    get_expr_info,
)
from vyper.semantics.data_locations import DataLocation
from vyper.semantics.namespace import Namespace, get_namespace, override_global_namespace
from vyper.semantics.types import EventT, FlagT, InterfaceT, StructT
from vyper.semantics.types.function import ContractFunctionT
from vyper.semantics.types.module import ModuleT
from vyper.semantics.types.utils import type_from_annotation
from vyper.utils import OrderedSet


def analyze_module(
    module_ast: vy_ast.Module,
    input_bundle: InputBundle,
    import_graph: ImportGraph = None,
    is_interface: bool = False,
) -> ModuleT:
    """
    Analyze a Vyper module AST node, recursively analyze all its imports,
    add all module-level objects to the namespace, type-check/validate
    semantics and annotate with type and analysis info
    """
    if import_graph is None:
        import_graph = ImportGraph()

    return _analyze_module_r(module_ast, input_bundle, import_graph, is_interface)


def _analyze_module_r(
    module_ast: vy_ast.Module,
    input_bundle: InputBundle,
    import_graph: ImportGraph,
    is_interface: bool = False,
):
    if "type" in module_ast._metadata:
        # we don't need to analyse again, skip out
        assert isinstance(module_ast._metadata["type"], ModuleT)
        return module_ast._metadata["type"]

    # validate semantics and annotate AST with type/semantics information
    namespace = get_namespace()

    with namespace.enter_scope(), import_graph.enter_path(module_ast):
        analyzer = ModuleAnalyzer(module_ast, input_bundle, namespace, import_graph, is_interface)
        analyzer.analyze_module_body()

        _analyze_call_graph(module_ast)
        generate_public_variable_getters(module_ast)

        ret = ModuleT(module_ast)
        module_ast._metadata["type"] = ret

        # if this is an interface, the function is already validated
        # in `ContractFunction.from_vyi()`
        if not is_interface:
            validate_functions(module_ast)
            analyzer.validate_initialized_modules()
            analyzer.validate_used_modules()

    return ret


def _analyze_call_graph(module_ast: vy_ast.Module):
    # get list of internal function calls made by each function
    # CMC 2024-02-03 note: this could be cleaner in analysis/local.py
    function_defs = module_ast.get_children(vy_ast.FunctionDef)

    for func in function_defs:
        fn_t = func._metadata["func_type"]
        assert len(fn_t.called_functions) == 0
        fn_t.called_functions = OrderedSet()

        function_calls = func.get_descendants(vy_ast.Call)

        for call in function_calls:
            try:
                call_t = get_exact_type_from_node(call.func)
            except VyperException:
                # there is a problem getting the call type. this might be
                # an issue, but it will be handled properly later. right now
                # we just want to be able to construct the call graph.
                continue

            if isinstance(call_t, ContractFunctionT) and (
                call_t.is_internal or call_t.is_constructor
            ):
                fn_t.called_functions.add(call_t)

    for func in function_defs:
        fn_t = func._metadata["func_type"]

        # compute reachable set and validate the call graph
        _compute_reachable_set(fn_t)


# compute reachable set and validate the call graph (detect cycles)
def _compute_reachable_set(fn_t: ContractFunctionT, path: list[ContractFunctionT] = None) -> None:
    path = path or []

    path.append(fn_t)
    root = path[0]

    for g in fn_t.called_functions:
        if g in fn_t.reachable_internal_functions:
            # already seen
            continue

        if g == root:
            message = " -> ".join([f.name for f in path])
            raise CallViolation(f"Contract contains cyclic function call: {message}")

        _compute_reachable_set(g, path=path)

        g_reachable = g.reachable_internal_functions
        assert fn_t not in g_reachable  # sanity check
        fn_t.reachable_internal_functions.update(g_reachable)

        fn_t.reachable_internal_functions.add(g)

    path.pop()


class ModuleAnalyzer(VyperNodeVisitorBase):
    scope_name = "module"

    def __init__(
        self,
        module_node: vy_ast.Module,
        input_bundle: InputBundle,
        namespace: Namespace,
        import_graph: ImportGraph,
        is_interface: bool = False,
    ) -> None:
        self.ast = module_node
        self.input_bundle = input_bundle
        self.namespace = namespace
        self._import_graph = import_graph
        self.is_interface = is_interface

        # keep track of imported modules to prevent duplicate imports
        self._imported_modules: dict[PurePath, vy_ast.VyperNode] = {}

        # keep track of exported functions to prevent duplicate exports
        self._exposed_functions: dict[ContractFunctionT, vy_ast.VyperNode] = {}

        self._events: list[EventT] = []

        self.module_t: Optional[ModuleT] = None

        # ast cache, hitchhike onto the input_bundle object
        if not hasattr(self.input_bundle._cache, "_ast_of"):
            self.input_bundle._cache._ast_of: dict[int, vy_ast.Module] = {}  # type: ignore

    def analyze_module_body(self):
        # generate a `ModuleT` from the top-level node
        # note: also validates unique method ids

        assert "type" not in self.ast._metadata

        self._to_visit = self.ast.body.copy()

        # handle imports; mutates `self._imported_modules`
        self._visit_nodes_linear((vy_ast.Import, vy_ast.ImportFrom))

        # we can resolve constants as soon as imports are handled.
        constant_fold(self.ast)

        # handle ownership decls, mutate ModuleInfo.ownership
        self._visit_nodes_linear((vy_ast.UsesDecl, vy_ast.InitializesDecl))

        # handle some node types using a dependency resolution routine
        # which loops, swallowing exceptions until all nodes are processed
        type_decls = (vy_ast.FlagDef, vy_ast.StructDef, vy_ast.InterfaceDef, vy_ast.EventDef)
        self._visit_nodes_looping(type_decls)

        # handle functions
        # run before exports for exception handling priority
        self._visit_nodes_looping((vy_ast.VariableDecl, vy_ast.FunctionDef))

        # mutates _exposed_functions
        self._visit_nodes_linear(vy_ast.ExportsDecl)

        # handle implements last, after all functions are handled
        self._visit_nodes_linear(vy_ast.ImplementsDecl)

        # we are done! any remaining nodes should raise errors; visit
        # them to trip the exception.
        for n in self._to_visit:
            self.visit(n)

        # attach namespace to the module for downstream use.
        _ns = Namespace()
        # note that we don't just copy the namespace because
        # there are constructor issues.
        _ns.update({k: self.namespace[k] for k in self.namespace._scopes[-1]})  # type: ignore
        self.ast._metadata["namespace"] = _ns

    def _visit_nodes_linear(self, node_type):
        for node in self._to_visit.copy():
            if not isinstance(node, node_type):
                continue
            self.visit(node)
            self._to_visit.remove(node)

    # visit nodes which may have dependencies on each other
    def _visit_nodes_looping(self, node_type):
        nodes = [n for n in self._to_visit if isinstance(n, node_type)]

        # keep trying to process all the nodes until we finish or can
        # no longer progress. this makes it so we don't need to
        # calculate a dependency tree between top-level items.
        # note that the nodes processed here should not mutate ModuleAnalyzer
        # state, otherwise ModuleAnalyzer state can end up invalid!
        while len(nodes) > 0:
            count = len(nodes)
            err_list = ExceptionList()
            for node in nodes.copy():
                try:
                    self.visit(node)
                    nodes.remove(node)
                    self._to_visit.remove(node)
                except (InvalidLiteral, InvalidType) as e:
                    # these exceptions cannot be caused by another statement
                    # not yet being parsed, so we raise them immediately
                    raise e from None
                except VyperException as e:
                    err_list.append(e)

            # Only raise if no nodes were successfully processed. This allows
            # module level logic to parse regardless of the ordering of code
            # elements.
            if count == len(nodes):
                err_list.raise_if_not_empty()

    def validate_used_modules(self):
        # check all `uses:` modules are actually used
        should_use = {}

        module_t = self.ast._metadata["type"]
        uses_decls = module_t.uses_decls
        for decl in uses_decls:
            info = decl._metadata["uses_info"]
            for m in info.used_modules:
                should_use[m.module_t] = (m, info)

        initialized_modules = {t.module_info.module_t: t for t in module_t.initialized_modules}

        all_used_modules = OrderedSet()

        for f in module_t.functions.values():
            for u in f.get_used_modules():
                all_used_modules.add(u.module_t)

        for decl in module_t.exports_decls:
            info = decl._metadata["exports_info"]
            all_used_modules.update([u.module_t for u in info.used_modules])

        for used_module in all_used_modules:
            if used_module in initialized_modules:
                continue

            if used_module in should_use:
                del should_use[used_module]

        if len(should_use) > 0:
            err_list = ExceptionList()
            for used_module_info, uses_info in should_use.values():
                msg = f"`{used_module_info.alias}` is declared as used, but "
                msg += f"it is not actually used in {module_t}!"
                hint = f"delete `uses: {used_module_info.alias}`"
                err_list.append(BorrowException(msg, uses_info.node, hint=hint))

            err_list.raise_if_not_empty()

    def validate_initialized_modules(self):
        # check all `initializes:` modules have `__init__()` called exactly once
        module_t = self.ast._metadata["type"]
        should_initialize = {t.module_info.module_t: t for t in module_t.initialized_modules}
        # don't call `__init__()` for modules which don't have
        # `__init__()` function
        for m in should_initialize.copy():
            for f in m.functions.values():
                if f.is_constructor:
                    break
            else:
                del should_initialize[m]

        init_calls = []
        for f in self.ast.get_children(vy_ast.FunctionDef):
            if f._metadata["func_type"].is_constructor:
                init_calls = f.get_descendants(vy_ast.Call)
                break

        seen_initializers = {}
        for call_node in init_calls:
            expr_info = call_node.func._expr_info
            if expr_info is None:
                # this can happen for range() calls; CMC 2024-02-05 try to
                # refactor so that range() is properly tagged.
                continue

            call_t = call_node.func._expr_info.typ

            if not isinstance(call_t, ContractFunctionT):
                continue

            if not call_t.is_constructor:
                continue

            # XXX: check this works as expected for nested attributes
            initialized_module = call_node.func.value._expr_info.module_info

            if initialized_module.module_t in seen_initializers:
                seen_location = seen_initializers[initialized_module.module_t]
                msg = f"tried to initialize `{initialized_module.alias}`, "
                msg += "but its __init__() function was already called!"
                raise InitializerException(msg, call_node.func, seen_location)

            if initialized_module.module_t not in should_initialize:
                msg = f"tried to initialize `{initialized_module.alias}`, "
                msg += "but it is not in initializer list!"
                hint = f"add `initializes: {initialized_module.alias}` "
                hint += "as a top-level statement to your contract"
                raise InitializerException(msg, call_node.func, hint=hint)

            del should_initialize[initialized_module.module_t]
            seen_initializers[initialized_module.module_t] = call_node.func

        if len(should_initialize) > 0:
            err_list = ExceptionList()
            for s in should_initialize.values():
                msg = "not initialized!"
                hint = f"add `{s.module_info.alias}.__init__()` to "
                hint += "your `__init__()` function"
                err_list.append(InitializerException(msg, s.node, hint=hint))

            err_list.raise_if_not_empty()

    def _ast_from_file(self, file: FileInput) -> vy_ast.Module:
        # cache ast if we have seen it before.
        # this gives us the additional property of object equality on
        # two ASTs produced from the same source
        ast_of = self.input_bundle._cache._ast_of
        if file.source_id not in ast_of:
            ast_of[file.source_id] = _parse_and_fold_ast(file)

        return ast_of[file.source_id]

    def visit_ImplementsDecl(self, node):
        type_ = type_from_annotation(node.annotation)

        if not isinstance(type_, InterfaceT):
            msg = "Not an interface!"
            hint = None
            if isinstance(type_, ModuleT):
                path = type_._module.path
                msg += " (Since vyper v0.4.0, interface files are required"
                msg += " to have a .vyi suffix.)"
                hint = f"try renaming `{path}` to `{path}i`"
            raise StructureException(msg, node.annotation, hint=hint)

        # grab exposed functions
        funcs = self._exposed_functions
        type_.validate_implements(node, funcs)

        node._metadata["interface_type"] = type_

    def visit_UsesDecl(self, node):
        # TODO: check duplicate uses declarations, e.g.
        # uses: x
        # ...
        # uses: x
        items = vy_ast.as_tuple(node.annotation)

        used_modules = []

        for item in items:
            module_info = get_expr_info(item).module_info
            if module_info is None:
                raise StructureException("not a valid module!", item)

            # note: try to refactor - not a huge fan of mutating the
            # ModuleInfo after it's constructed
            module_info.set_ownership(ModuleOwnership.USES, item)

            used_modules.append(module_info)

        node._metadata["uses_info"] = UsesInfo(used_modules, node)

    def visit_InitializesDecl(self, node):
        module_ref = node.annotation
        dependencies_ast = ()
        if isinstance(module_ref, vy_ast.Subscript):
            dependencies_ast = vy_ast.as_tuple(module_ref.slice)
            module_ref = module_ref.value

        # postcondition of InitializesDecl.validates()
        assert isinstance(module_ref, (vy_ast.Name, vy_ast.Attribute))

        module_info = get_expr_info(module_ref).module_info
        if module_info is None:
            raise StructureException("Not a module!", module_ref)

        used_modules = {i.module_t: i for i in module_info.module_t.used_modules}

        dependencies = []
        for named_expr in dependencies_ast:
            assert isinstance(named_expr, vy_ast.NamedExpr)

            rhs_module = get_expr_info(named_expr.value).module_info

            with module_info.module_node.namespace():
                # lhs of the named_expr is evaluated in the namespace of the
                # initialized module!
                try:
                    lhs_module = get_expr_info(named_expr.target).module_info
                except VyperException as e:
                    # try to report a common problem - user names the module in
                    # the current namespace instead of the initialized module
                    # namespace.

                    # search for the module in the initialized module
                    found_module = module_info.module_t.find_module_info(rhs_module.module_t)
                    if found_module is not None:
                        msg = f"unknown module `{named_expr.target.id}`"
                        hint = f"did you mean `{found_module.alias} := {rhs_module.alias}`?"
                        raise UndeclaredDefinition(msg, named_expr.target, hint=hint)

                    raise e from None

            if lhs_module.module_t != rhs_module.module_t:
                raise StructureException(
                    f"{lhs_module.alias} is not {rhs_module.alias}!", named_expr
                )
            dependencies.append(lhs_module)

            if lhs_module.module_t not in used_modules:
                raise InitializerException(
                    f"`{module_info.alias}` is initialized with `{lhs_module.alias}`, "
                    f"but `{module_info.alias}` does not use `{lhs_module.alias}`!",
                    named_expr,
                )

            del used_modules[lhs_module.module_t]

        if len(used_modules) > 0:
            item = next(iter(used_modules.values()))  # just pick one
            msg = f"`{module_info.alias}` uses `{item.alias}`, but it is not "
            msg += f"initialized with `{item.alias}`"
            hint = f"add `{item.alias}` to its initializer list"
            raise InitializerException(msg, node, hint=hint)

        # note: try to refactor. not a huge fan of mutating the
        # ModuleInfo after it's constructed
        module_info.set_ownership(ModuleOwnership.INITIALIZES, node)
        node._metadata["initializes_info"] = InitializesInfo(module_info, dependencies, node)

    def visit_ExportsDecl(self, node):
        items = vy_ast.as_tuple(node.annotation)
        funcs = []
        used_modules = OrderedSet()

        for item in items:
            # set is_callable=True to give better error messages for imported
            # types, e.g. exports: some_module.MyEvent
            info = get_expr_info(item, is_callable=True)
            if info.var_info is not None:
                decl_node = info.var_info.decl_node
                if not info.var_info.is_public:
                    raise StructureException("not a public variable!", decl_node, item)
                func_t = decl_node._expanded_getter._metadata["func_type"]

            else:
                # regular function
                func_t = info.typ
                decl_node = func_t.decl_node

            if not isinstance(func_t, ContractFunctionT):
                raise StructureException("not a function!", decl_node, item)
            if not func_t.is_external:
                raise StructureException("can't export non-external functions!", decl_node, item)

            self._add_exposed_function(func_t, item, relax=False)
            with tag_exceptions(item):  # tag with specific item
                self._self_t.typ.add_member(func_t.name, func_t)

            funcs.append(func_t)

            # check module uses
            var_accesses = func_t.get_variable_accesses()
            if any(s.variable.is_module_variable() for s in var_accesses):
                module_info = check_module_uses(item)
                assert module_info is not None  # guaranteed by above checks
                used_modules.add(module_info)

        node._metadata["exports_info"] = ExportsInfo(funcs, used_modules)

    @property
    def _self_t(self):
        return self.namespace["self"]

    def _add_exposed_function(self, func_t, node, relax=True):
        # call this before self._self_t.typ.add_member() for exception raising
        # priority
        if (prev_decl := self._exposed_functions.get(func_t)) is not None:
            raise StructureException("already exported!", node, prev_decl=prev_decl)

        self._exposed_functions[func_t] = node

    def visit_VariableDecl(self, node):
        # postcondition of VariableDecl.validate
        assert isinstance(node.target, vy_ast.Name)
        name = node.target.id

        if node.is_public:
            # generate function type and add to metadata
            # we need this when building the public getter
            func_t = ContractFunctionT.getter_from_VariableDecl(node)
            node._metadata["getter_type"] = func_t
            self._add_exposed_function(func_t, node)

        # TODO: move this check to local analysis
        if node.is_immutable:
            # mutability is checked automatically preventing assignment
            # outside of the constructor, here we just check a value is assigned,
            # not necessarily where
            assignments = self.ast.get_descendants(
                vy_ast.Assign, filters={"target.id": node.target.id}
            )
            if not assignments:
                # Special error message for common wrong usages via `self.<immutable name>`
                wrong_self_attribute = self.ast.get_descendants(
                    vy_ast.Attribute, {"value.id": "self", "attr": node.target.id}
                )
                message = (
                    "Immutable variables must be accessed without 'self'"
                    if len(wrong_self_attribute) > 0
                    else "Immutable definition requires an assignment in the constructor"
                )
                raise ImmutableViolation(message, node)

        data_loc = (
            DataLocation.CODE
            if node.is_immutable
            else DataLocation.UNSET
            if node.is_constant
            else DataLocation.TRANSIENT
            if node.is_transient
            else DataLocation.STORAGE
        )

        modifiability = (
            Modifiability.RUNTIME_CONSTANT
            if node.is_immutable
            else Modifiability.CONSTANT
            if node.is_constant
            else Modifiability.MODIFIABLE
        )

        type_ = type_from_annotation(node.annotation, data_loc)

        if node.is_transient and not version_check(begin="cancun"):
            raise StructureException("`transient` is not available pre-cancun", node.annotation)

        var_info = VarInfo(
            type_,
            decl_node=node,
            location=data_loc,
            modifiability=modifiability,
            is_public=node.is_public,
        )
        node.target._metadata["varinfo"] = var_info  # TODO maybe put this in the global namespace
        node._metadata["type"] = type_

        def _finalize():
            # add the variable name to `self` namespace if the variable is either
            # 1. a public constant or immutable; or
            # 2. a storage variable, whether private or public
            if (node.is_constant or node.is_immutable) and not node.is_public:
                return

            self._self_t.typ.add_member(name, var_info)
            node.target._metadata["type"] = type_

        def _validate_self_namespace():
            # block globals if storage variable already exists
            self._self_t.typ._check_add_member(name)
            self.namespace[name] = var_info

        if node.is_constant:
            assert node.value is not None  # checked in VariableDecl.validate()
<<<<<<< HEAD

            ExprVisitor().visit(node.value, type_)  # performs type validation
=======
            ExprVisitor().visit(node.value, type_)  # performs validate_expected_type
>>>>>>> cf37ec27

            if not check_modifiability(node.value, Modifiability.CONSTANT):
                raise StateAccessViolation("Value must be a literal", node.value)

            _validate_self_namespace()

            return _finalize()

        assert node.value is None  # checked in VariableDecl.validate()
        if node.is_immutable:
            _validate_self_namespace()
            return _finalize()

        self.namespace.validate_assignment(name)

        return _finalize()

    def visit_FlagDef(self, node):
        obj = FlagT.from_FlagDef(node)
        self.namespace[node.name] = obj

    def visit_EventDef(self, node):
        obj = EventT.from_EventDef(node)
        node._metadata["event_type"] = obj
        self.namespace[node.name] = obj
        self._events.append(obj)

    def visit_FunctionDef(self, node):
        if self.is_interface:
            func_t = ContractFunctionT.from_vyi(node)
            if not func_t.is_external:
                # TODO test me!
                raise StructureException(
                    "Internal functions in `.vyi` files are not allowed!", node
                )
        else:
            func_t = ContractFunctionT.from_FunctionDef(node)

        self._self_t.typ.add_member(func_t.name, func_t)
        node._metadata["func_type"] = func_t
        self._add_exposed_function(func_t, node)

    def visit_Import(self, node):
        # import x.y[name] as y[alias]

        alias = node.alias

        if alias is None:
            alias = node.name

        # don't handle things like `import x.y`
        if "." in alias:
            msg = "import requires an accompanying `as` statement"
            suggested_alias = node.name[node.name.rfind(".") :]
            hint = f"try `import {node.name} as {suggested_alias}`"
            raise StructureException(msg, node, hint=hint)

        self._add_import(node, 0, node.name, alias)

    def visit_ImportFrom(self, node):
        # from m.n[module] import x[name] as y[alias]
        alias = node.alias or node.name

        module = node.module or ""
        if module:
            module += "."

        qualified_module_name = module + node.name
        self._add_import(node, node.level, qualified_module_name, alias)

    def visit_InterfaceDef(self, node):
        interface_t = InterfaceT.from_InterfaceDef(node)
        node._metadata["interface_type"] = interface_t
        self.namespace[node.name] = interface_t

    def visit_StructDef(self, node):
        struct_t = StructT.from_StructDef(node)
        node._metadata["struct_type"] = struct_t
        self.namespace[node.name] = struct_t

    def _add_import(
        self, node: vy_ast.VyperNode, level: int, qualified_module_name: str, alias: str
    ) -> None:
        module_info = self._load_import(node, level, qualified_module_name, alias)
        node._metadata["import_info"] = ImportInfo(
            module_info, alias, qualified_module_name, self.input_bundle, node
        )
        self.namespace[alias] = module_info

    # load an InterfaceT or ModuleInfo from an import.
    # raises FileNotFoundError
    def _load_import(self, node: vy_ast.VyperNode, level: int, module_str: str, alias: str) -> Any:
        # the directory this (currently being analyzed) module is in
        self_search_path = Path(self.ast.resolved_path).parent

        with self.input_bundle.poke_search_path(self_search_path):
            return self._load_import_helper(node, level, module_str, alias)

    def _load_import_helper(
        self, node: vy_ast.VyperNode, level: int, module_str: str, alias: str
    ) -> Any:
        if _is_builtin(module_str):
            return _load_builtin_import(level, module_str)

        path = _import_to_path(level, module_str)

        # this could conceivably be in the ImportGraph but no need at this point
        if path in self._imported_modules:
            previous_import_stmt = self._imported_modules[path]
            raise DuplicateImport(f"{alias} imported more than once!", previous_import_stmt, node)

        self._imported_modules[path] = node

        err = None

        try:
            path_vy = path.with_suffix(".vy")
            file = self.input_bundle.load_file(path_vy)
            assert isinstance(file, FileInput)  # mypy hint

            module_ast = self._ast_from_file(file)

            with override_global_namespace(Namespace()):
                module_t = _analyze_module_r(
                    module_ast,
                    self.input_bundle,
                    import_graph=self._import_graph,
                    is_interface=False,
                )

                return ModuleInfo(module_t, alias)

        except FileNotFoundError as e:
            # escape `e` from the block scope, it can make things
            # easier to debug.
            err = e

        try:
            file = self.input_bundle.load_file(path.with_suffix(".vyi"))
            assert isinstance(file, FileInput)  # mypy hint
            module_ast = self._ast_from_file(file)

            with override_global_namespace(Namespace()):
                _analyze_module_r(
                    module_ast,
                    self.input_bundle,
                    import_graph=self._import_graph,
                    is_interface=True,
                )
                module_t = module_ast._metadata["type"]

                return module_t.interface

        except FileNotFoundError:
            pass

        try:
            file = self.input_bundle.load_file(path.with_suffix(".json"))
            assert isinstance(file, ABIInput)  # mypy hint
            return InterfaceT.from_json_abi(str(file.path), file.abi)
        except FileNotFoundError:
            pass

        hint = None
        if module_str.startswith("vyper.interfaces"):
            hint = "try renaming `vyper.interfaces` to `ethereum.ercs`"

        # copy search_paths, makes debugging a bit easier
        search_paths = self.input_bundle.search_paths.copy()  # noqa: F841
        raise ModuleNotFound(module_str, hint=hint) from err


def _parse_and_fold_ast(file: FileInput) -> vy_ast.Module:
    module_path = file.resolved_path  # for error messages
    try:
        # try to get a relative path, to simplify the error message
        cwd = Path(".")
        if module_path.is_absolute():
            cwd = cwd.resolve()
        module_path = module_path.relative_to(cwd)
    except ValueError:
        # we couldn't get a relative path (cf. docs for Path.relative_to),
        # use the resolved path given to us by the InputBundle
        pass

    ret = vy_ast.parse_to_ast(
        file.source_code,
        source_id=file.source_id,
        module_path=str(module_path),
        resolved_path=str(file.resolved_path),
    )
    return ret


# convert an import to a path (without suffix)
def _import_to_path(level: int, module_str: str) -> PurePath:
    base_path = ""
    if level > 1:
        base_path = "../" * (level - 1)
    elif level == 1:
        base_path = "./"
    return PurePath(f"{base_path}{module_str.replace('.','/')}/")


# can add more, e.g. "vyper.builtins.interfaces", etc.
BUILTIN_PREFIXES = ["ethereum.ercs"]


def _is_builtin(module_str):
    return any(module_str.startswith(prefix) for prefix in BUILTIN_PREFIXES)


def _load_builtin_import(level: int, module_str: str) -> InterfaceT:
    if not _is_builtin(module_str):
        raise ModuleNotFound(module_str)

    builtins_path = vyper.builtins.interfaces.__path__[0]
    # hygiene: convert to relpath to avoid leaking user directory info
    # (note Path.relative_to cannot handle absolute to relative path
    # conversion, so we must use the `os` module).
    builtins_path = os.path.relpath(builtins_path)

    search_path = Path(builtins_path).parent.parent.parent
    # generate an input bundle just because it knows how to build paths.
    input_bundle = FilesystemInputBundle([search_path])

    # remap builtins directory --
    # ethereum/ercs => vyper/builtins/interfaces
    remapped_module = module_str
    if remapped_module.startswith("ethereum.ercs"):
        remapped_module = remapped_module.removeprefix("ethereum.ercs")
        remapped_module = vyper.builtins.interfaces.__package__ + remapped_module

    path = _import_to_path(level, remapped_module).with_suffix(".vyi")

    try:
        file = input_bundle.load_file(path)
        assert isinstance(file, FileInput)  # mypy hint
    except FileNotFoundError as e:
        hint = None
        components = module_str.split(".")
        # common issue for upgrading codebases from v0.3.x to v0.4.x -
        # hint: rename ERC20 to IERC20
        if components[-1].startswith("ERC"):
            module_prefix = components[-1]
            hint = f"try renaming `{module_prefix}` to `I{module_prefix}`"
        raise ModuleNotFound(module_str, hint=hint) from e

    # TODO: it might be good to cache this computation
    interface_ast = _parse_and_fold_ast(file)

    with override_global_namespace(Namespace()):
        module_t = _analyze_module_r(interface_ast, input_bundle, ImportGraph(), is_interface=True)
    return module_t.interface<|MERGE_RESOLUTION|>--- conflicted
+++ resolved
@@ -631,12 +631,8 @@
 
         if node.is_constant:
             assert node.value is not None  # checked in VariableDecl.validate()
-<<<<<<< HEAD
 
             ExprVisitor().visit(node.value, type_)  # performs type validation
-=======
-            ExprVisitor().visit(node.value, type_)  # performs validate_expected_type
->>>>>>> cf37ec27
 
             if not check_modifiability(node.value, Modifiability.CONSTANT):
                 raise StateAccessViolation("Value must be a literal", node.value)
