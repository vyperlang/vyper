import os
from pathlib import Path, PurePath
from typing import Any, Optional

import vyper.builtins.interfaces
from vyper import ast as vy_ast
from vyper.compiler.input_bundle import (
    ABIInput,
    CompilerInput,
    FileInput,
    FilesystemInputBundle,
    InputBundle,
)
from vyper.evm.opcodes import version_check
from vyper.exceptions import (
    BorrowException,
    CallViolation,
    DuplicateImport,
    EvmVersionException,
    ExceptionList,
    ImmutableViolation,
    InitializerException,
    InvalidLiteral,
    InvalidType,
    ModuleNotFound,
    StateAccessViolation,
    StructureException,
    UndeclaredDefinition,
    VyperException,
    tag_exceptions,
)
from vyper.semantics.analysis.base import (
    ExportsInfo,
    ImportInfo,
    InitializesInfo,
    Modifiability,
    ModuleInfo,
    ModuleOwnership,
    UsesInfo,
    VarInfo,
)
from vyper.semantics.analysis.common import VyperNodeVisitorBase
from vyper.semantics.analysis.constant_folding import constant_fold
from vyper.semantics.analysis.getters import generate_public_variable_getters
from vyper.semantics.analysis.import_graph import ImportGraph
from vyper.semantics.analysis.local import ExprVisitor, analyze_functions, check_module_uses
from vyper.semantics.analysis.utils import (
    check_modifiability,
    get_exact_type_from_node,
    get_expr_info,
)
from vyper.semantics.data_locations import DataLocation
from vyper.semantics.namespace import Namespace, get_namespace, override_global_namespace
from vyper.semantics.types import EventT, FlagT, InterfaceT, StructT
from vyper.semantics.types.function import ContractFunctionT
from vyper.semantics.types.module import ModuleT
from vyper.semantics.types.utils import type_from_annotation
from vyper.utils import OrderedSet


def analyze_module(
    module_ast: vy_ast.Module,
    input_bundle: InputBundle,
    import_graph: ImportGraph = None,
    is_interface: bool = False,
) -> ModuleT:
    """
    Analyze a Vyper module AST node, recursively analyze all its imports,
    add all module-level objects to the namespace, type-check/validate
    semantics and annotate with type and analysis info
    """
    if import_graph is None:
        import_graph = ImportGraph()

    return _analyze_module_r(module_ast, input_bundle, import_graph, is_interface)


def _analyze_module_r(
    module_ast: vy_ast.Module,
    input_bundle: InputBundle,
    import_graph: ImportGraph,
    is_interface: bool = False,
):
    if "type" in module_ast._metadata:
        # we don't need to analyse again, skip out
        assert isinstance(module_ast._metadata["type"], ModuleT)
        return module_ast._metadata["type"]

    # validate semantics and annotate AST with type/semantics information
    namespace = get_namespace()

    with namespace.enter_scope(), import_graph.enter_path(module_ast):
        analyzer = ModuleAnalyzer(module_ast, input_bundle, namespace, import_graph, is_interface)
        analyzer.analyze_module_body()

        _analyze_call_graph(module_ast)
        generate_public_variable_getters(module_ast)

        ret = ModuleT(module_ast)
        module_ast._metadata["type"] = ret

        # if this is an interface, the function is already validated
        # in `ContractFunction.from_vyi()`
        if not is_interface:
            analyze_functions(module_ast)
            analyzer.validate_initialized_modules()
            analyzer.validate_used_modules()

    return ret


def _analyze_call_graph(module_ast: vy_ast.Module):
    # get list of internal function calls made by each function
    # CMC 2024-02-03 note: this could be cleaner in analysis/local.py
    function_defs = module_ast.get_children(vy_ast.FunctionDef)

    for func in function_defs:
        fn_t = func._metadata["func_type"]
        assert len(fn_t.called_functions) == 0
        fn_t.called_functions = OrderedSet()

        function_calls = func.get_descendants(vy_ast.Call)

        for call in function_calls:
            try:
                call_t = get_exact_type_from_node(call.func)
            except VyperException:
                # there is a problem getting the call type. this might be
                # an issue, but it will be handled properly later. right now
                # we just want to be able to construct the call graph.
                continue

            if isinstance(call_t, ContractFunctionT) and (
                call_t.is_internal or call_t.is_constructor
            ):
                fn_t.called_functions.add(call_t)

    for func in function_defs:
        fn_t = func._metadata["func_type"]

        # compute reachable set and validate the call graph
        _compute_reachable_set(fn_t)


# compute reachable set and validate the call graph (detect cycles)
def _compute_reachable_set(fn_t: ContractFunctionT, path: list[ContractFunctionT] = None) -> None:
    path = path or []

    path.append(fn_t)
    root = path[0]

    for g in fn_t.called_functions:
        if g in fn_t.reachable_internal_functions:
            # already seen
            continue

        if g == root:
            message = " -> ".join([f.name for f in path])
            raise CallViolation(f"Contract contains cyclic function call: {message}")

        _compute_reachable_set(g, path=path)

        g_reachable = g.reachable_internal_functions
        assert fn_t not in g_reachable  # sanity check
        fn_t.reachable_internal_functions.update(g_reachable)

        fn_t.reachable_internal_functions.add(g)

    path.pop()


class ModuleAnalyzer(VyperNodeVisitorBase):
    scope_name = "module"

    def __init__(
        self,
        module_node: vy_ast.Module,
        input_bundle: InputBundle,
        namespace: Namespace,
        import_graph: ImportGraph,
        is_interface: bool = False,
    ) -> None:
        self.ast = module_node
        self.input_bundle = input_bundle
        self.namespace = namespace
        self._import_graph = import_graph
        self.is_interface = is_interface

        # keep track of imported modules to prevent duplicate imports
        self._imported_modules: dict[PurePath, vy_ast.VyperNode] = {}

        # keep track of exported functions to prevent duplicate exports
        self._exposed_functions: dict[ContractFunctionT, vy_ast.VyperNode] = {}

        self._events: list[EventT] = []

        self.module_t: Optional[ModuleT] = None

        # ast cache, hitchhike onto the input_bundle object
        if not hasattr(self.input_bundle._cache, "_ast_of"):
            self.input_bundle._cache._ast_of: dict[int, vy_ast.Module] = {}  # type: ignore

    def analyze_module_body(self):
        # generate a `ModuleT` from the top-level node
        # note: also validates unique method ids

        assert "type" not in self.ast._metadata

        self._to_visit = self.ast.body.copy()

        # handle imports; mutates `self._imported_modules`
        self._visit_nodes_linear((vy_ast.Import, vy_ast.ImportFrom))

        # we can resolve constants as soon as imports are handled.
        constant_fold(self.ast)

        # handle ownership decls, mutate ModuleInfo.ownership
        self._visit_nodes_linear((vy_ast.UsesDecl, vy_ast.InitializesDecl))

        # handle some node types using a dependency resolution routine
        # which loops, swallowing exceptions until all nodes are processed
        type_decls = (vy_ast.FlagDef, vy_ast.StructDef, vy_ast.InterfaceDef, vy_ast.EventDef)
        self._visit_nodes_looping(type_decls)

        # handle functions
        # run before exports for exception handling priority
        self._visit_nodes_looping((vy_ast.VariableDecl, vy_ast.FunctionDef))

        # mutates _exposed_functions
        self._visit_nodes_linear(vy_ast.ExportsDecl)

        # handle implements last, after all functions are handled
        self._visit_nodes_linear(vy_ast.ImplementsDecl)

        # we are done! any remaining nodes should raise errors; visit
        # them to trip the exception.
        for n in self._to_visit:
            self.visit(n)

        # attach namespace to the module for downstream use.
        _ns = Namespace()
        # note that we don't just copy the namespace because
        # there are constructor issues.
        _ns.update({k: self.namespace[k] for k in self.namespace._scopes[-1]})  # type: ignore
        self.ast._metadata["namespace"] = _ns

    def _visit_nodes_linear(self, node_type):
        for node in self._to_visit.copy():
            if not isinstance(node, node_type):
                continue
            self.visit(node)
            self._to_visit.remove(node)

    # visit nodes which may have dependencies on each other
    def _visit_nodes_looping(self, node_type):
        nodes = [n for n in self._to_visit if isinstance(n, node_type)]

        # keep trying to process all the nodes until we finish or can
        # no longer progress. this makes it so we don't need to
        # calculate a dependency tree between top-level items.
        # note that the nodes processed here should not mutate ModuleAnalyzer
        # state, otherwise ModuleAnalyzer state can end up invalid!
        while len(nodes) > 0:
            count = len(nodes)
            err_list = ExceptionList()
            for node in nodes.copy():
                try:
                    self.visit(node)
                    nodes.remove(node)
                    self._to_visit.remove(node)
                except (InvalidLiteral, InvalidType) as e:
                    # these exceptions cannot be caused by another statement
                    # not yet being parsed, so we raise them immediately
                    raise e from None
                except VyperException as e:
                    err_list.append(e)

            # Only raise if no nodes were successfully processed. This allows
            # module level logic to parse regardless of the ordering of code
            # elements.
            if count == len(nodes):
                err_list.raise_if_not_empty()

    def validate_used_modules(self):
        # check all `uses:` modules are actually used
        should_use = {}

        module_t = self.ast._metadata["type"]
        uses_decls = module_t.uses_decls
        for decl in uses_decls:
            info = decl._metadata["uses_info"]
            for m in info.used_modules:
                should_use[m.module_t] = (m, info)

        initialized_modules = {t.module_info.module_t: t for t in module_t.initialized_modules}

        all_used_modules = OrderedSet()

        for f in module_t.functions.values():
            for u in f.get_used_modules():
                all_used_modules.add(u.module_t)

        for decl in module_t.exports_decls:
            info = decl._metadata["exports_info"]
            all_used_modules.update([u.module_t for u in info.used_modules])

        for used_module in all_used_modules:
            if used_module in initialized_modules:
                continue

            if used_module in should_use:
                del should_use[used_module]

        if len(should_use) > 0:
            err_list = ExceptionList()
            for used_module_info, uses_info in should_use.values():
                msg = f"`{used_module_info.alias}` is declared as used, but "
                msg += f"its state is not actually used in {module_t}!"
                hint = f"delete `uses: {used_module_info.alias}`"
                err_list.append(BorrowException(msg, uses_info.node, hint=hint))

            err_list.raise_if_not_empty()

    def validate_initialized_modules(self):
        # check all `initializes:` modules have `__init__()` called exactly once
        module_t = self.ast._metadata["type"]
        should_initialize = {t.module_info.module_t: t for t in module_t.initialized_modules}
        # don't call `__init__()` for modules which don't have
        # `__init__()` function
        for m in should_initialize.copy():
            for f in m.functions.values():
                if f.is_constructor:
                    break
            else:
                del should_initialize[m]

        init_calls = []
        for f in self.ast.get_children(vy_ast.FunctionDef):
            if f._metadata["func_type"].is_constructor:
                init_calls = f.get_descendants(vy_ast.Call)
                break

        seen_initializers = {}
        for call_node in init_calls:
            expr_info = call_node.func._expr_info
            if expr_info is None:
                # this can happen for range() calls; CMC 2024-02-05 try to
                # refactor so that range() is properly tagged.
                continue

            call_t = call_node.func._expr_info.typ

            if not isinstance(call_t, ContractFunctionT):
                continue

            if not call_t.is_constructor:
                continue

            # XXX: check this works as expected for nested attributes
            initialized_module = call_node.func.value._expr_info.module_info

            if initialized_module.module_t in seen_initializers:
                seen_location = seen_initializers[initialized_module.module_t]
                msg = f"tried to initialize `{initialized_module.alias}`, "
                msg += "but its __init__() function was already called!"
                raise InitializerException(msg, call_node.func, seen_location)

            if initialized_module.module_t not in should_initialize:
                msg = f"tried to initialize `{initialized_module.alias}`, "
                msg += "but it is not in initializer list!"
                hint = f"add `initializes: {initialized_module.alias}` "
                hint += "as a top-level statement to your contract"
                raise InitializerException(msg, call_node.func, hint=hint)

            del should_initialize[initialized_module.module_t]
            seen_initializers[initialized_module.module_t] = call_node.func

        if len(should_initialize) > 0:
            err_list = ExceptionList()
            for s in should_initialize.values():
                msg = "not initialized!"
                hint = f"add `{s.module_info.alias}.__init__()` to "
                hint += "your `__init__()` function"

                # grab the init function AST node for error message
                # (it could be None, it's ok since it's just for diagnostics)
                init_func_node = None
                if module_t.init_function:
                    init_func_node = module_t.init_function.decl_node
                err_list.append(InitializerException(msg, init_func_node, s.node, hint=hint))

            err_list.raise_if_not_empty()

    def _ast_from_file(self, file: FileInput) -> vy_ast.Module:
        # cache ast if we have seen it before.
        # this gives us the additional property of object equality on
        # two ASTs produced from the same source
        ast_of = self.input_bundle._cache._ast_of
        if file.source_id not in ast_of:
            ast_of[file.source_id] = _parse_and_fold_ast(file)

        return ast_of[file.source_id]

    def visit_ImplementsDecl(self, node):
        type_ = type_from_annotation(node.annotation)

        if not isinstance(type_, InterfaceT):
            msg = "Not an interface!"
            hint = None
            if isinstance(type_, ModuleT):
                path = type_._module.path
                msg += " (Since vyper v0.4.0, interface files are required"
                msg += " to have a .vyi suffix.)"
                hint = f"try renaming `{path}` to `{path}i`"
            raise StructureException(msg, node.annotation, hint=hint)

        # grab exposed functions
        funcs = self._exposed_functions
        type_.validate_implements(node, funcs)

        node._metadata["interface_type"] = type_

    def visit_UsesDecl(self, node):
        # TODO: check duplicate uses declarations, e.g.
        # uses: x
        # ...
        # uses: x
        items = vy_ast.as_tuple(node.annotation)

        used_modules = []

        for item in items:
            module_info = get_expr_info(item).module_info
            if module_info is None:
                raise StructureException("not a valid module!", item)

            # note: try to refactor - not a huge fan of mutating the
            # ModuleInfo after it's constructed
            module_info.set_ownership(ModuleOwnership.USES, item)

            used_modules.append(module_info)

        node._metadata["uses_info"] = UsesInfo(used_modules, node)

    def visit_InitializesDecl(self, node):
        annotation = node.annotation

        dependencies_ast = ()
        module_ref = annotation
        if isinstance(module_ref, vy_ast.Subscript):
            dependencies_ast = vy_ast.as_tuple(module_ref.slice)
            module_ref = module_ref.value

        # postcondition of InitializesDecl.validates()
        assert isinstance(module_ref, (vy_ast.Name, vy_ast.Attribute))

        module_info = get_expr_info(module_ref).module_info
        if module_info is None:
            raise StructureException("Not a module!", module_ref)

        used_modules = {i.module_t: i for i in module_info.module_t.used_modules}

        dependencies = []
        for named_expr in dependencies_ast:
            assert isinstance(named_expr, vy_ast.NamedExpr)

            rhs_module = get_expr_info(named_expr.value).module_info

            with module_info.module_node.namespace():
                # lhs of the named_expr is evaluated in the namespace of the
                # initialized module!
                try:
                    lhs_module = get_expr_info(named_expr.target).module_info
                except VyperException as e:
                    # try to report a common problem - user names the module in
                    # the current namespace instead of the initialized module
                    # namespace.

                    # search for the module in the initialized module
                    found_module = module_info.module_t.find_module_info(rhs_module.module_t)
                    if found_module is not None:
                        msg = f"unknown module `{named_expr.target.id}`"
                        hint = f"did you mean `{found_module.alias} := {rhs_module.alias}`?"
                        raise UndeclaredDefinition(msg, named_expr.target, hint=hint)

                    raise e from None

            if lhs_module.module_t != rhs_module.module_t:
                raise StructureException(
                    f"{lhs_module.alias} is not {rhs_module.alias}!", named_expr
                )
            dependencies.append(lhs_module)

            if lhs_module.module_t not in used_modules:
                raise InitializerException(
                    f"`{module_info.alias}` is initialized with `{lhs_module.alias}`, "
                    f"but `{module_info.alias}` does not use `{lhs_module.alias}`!",
                    named_expr,
                )

            del used_modules[lhs_module.module_t]

        if len(used_modules) > 0:
            item = next(iter(used_modules.values()))  # just pick one
            msg = f"`{module_info.alias}` uses `{item.alias}`, but it is not "
            msg += f"initialized with `{item.alias}`"

            lhs = item.alias
            rhs = None
            # find the alias of the uninitialized module in this contract
            # to fill out the error message with.
            for k, v in self.namespace.items():
                if isinstance(v, ModuleInfo) and v.module_t == item.module_t:
                    rhs = k
                    break

            if rhs is None:
                hint = f"try importing {item.alias} first"
            elif not isinstance(annotation, vy_ast.Subscript):
                # it's `initializes: foo` instead of `initializes: foo[...]`
                hint = f"did you mean {module_ref.id}[{lhs} := {rhs}]?"
            else:
                hint = f"add `{lhs} := {rhs}` to its initializer list"
            raise InitializerException(msg, node, hint=hint)

        # note: try to refactor. not a huge fan of mutating the
        # ModuleInfo after it's constructed
        module_info.set_ownership(ModuleOwnership.INITIALIZES, node)
        node._metadata["initializes_info"] = InitializesInfo(module_info, dependencies, node)

    def visit_ExportsDecl(self, node):
        items = vy_ast.as_tuple(node.annotation)
        exported_funcs = []
        used_modules = OrderedSet()

        for item in items:
            # set is_callable=True to give better error messages for imported
            # types, e.g. exports: some_module.MyEvent
            info = get_expr_info(item, is_callable=True)

            if info.var_info is not None:
                decl = info.var_info.decl_node
                if not info.var_info.is_public:
                    raise StructureException("not a public variable!", decl, item)
                funcs = [decl._expanded_getter._metadata["func_type"]]
            elif isinstance(info.typ, ContractFunctionT):
                # regular function
                funcs = [info.typ]
            elif isinstance(info.typ, InterfaceT):
                if not isinstance(item, vy_ast.Attribute):
                    raise StructureException(
                        "invalid export",
                        hint="exports should look like <module>.<function | interface>",
                    )

                module_info = get_expr_info(item.value).module_info
                if module_info is None:
                    raise StructureException("not a valid module!", item.value)

                module_exposed_fns = {fn.name: fn for fn in module_info.typ.exposed_functions}
                funcs = [
                    module_exposed_fns[f.name] for f in info.typ.functions.values() if f.is_external
                ]
            else:
                raise StructureException(
                    f"not a function or interface: `{info.typ}`", info.typ.decl_node, item
                )

            for func_t in funcs:
                if not func_t.is_external:
                    raise StructureException(
                        "can't export non-external functions!", func_t.decl_node, item
                    )

                self._add_exposed_function(func_t, item, relax=False)
                with tag_exceptions(item):  # tag exceptions with specific item
                    self._self_t.typ.add_member(func_t.name, func_t)

<<<<<<< HEAD
                exported_funcs.append(func_t)

                # check module uses
                var_accesses = func_t.get_variable_accesses()
                if any(s.variable.is_state_variable() for s in var_accesses):
=======
                funcs.append(func_t)

                # check module uses
                if func_t.uses_state():
>>>>>>> cb940684
                    module_info = check_module_uses(item)
                    assert module_info is not None  # guaranteed by above checks
                    used_modules.add(module_info)

        node._metadata["exports_info"] = ExportsInfo(exported_funcs, used_modules)

    @property
    def _self_t(self):
        return self.namespace["self"]

    def _add_exposed_function(self, func_t, node, relax=True):
        # call this before self._self_t.typ.add_member() for exception raising
        # priority
        if not relax and (prev_decl := self._exposed_functions.get(func_t)) is not None:
            raise StructureException("already exported!", node, prev_decl=prev_decl)

        self._exposed_functions[func_t] = node

    def visit_VariableDecl(self, node):
        # postcondition of VariableDecl.validate
        assert isinstance(node.target, vy_ast.Name)
        name = node.target.id

        if node.is_public:
            # generate function type and add to metadata
            # we need this when building the public getter
            func_t = ContractFunctionT.getter_from_VariableDecl(node)
            node._metadata["getter_type"] = func_t
            self._add_exposed_function(func_t, node)

        # TODO: move this check to local analysis
        if node.is_immutable:
            # mutability is checked automatically preventing assignment
            # outside of the constructor, here we just check a value is assigned,
            # not necessarily where
            assignments = self.ast.get_descendants(
                vy_ast.Assign, filters={"target.id": node.target.id}
            )
            if not assignments:
                # Special error message for common wrong usages via `self.<immutable name>`
                wrong_self_attribute = self.ast.get_descendants(
                    vy_ast.Attribute, {"value.id": "self", "attr": node.target.id}
                )
                message = (
                    "Immutable variables must be accessed without 'self'"
                    if len(wrong_self_attribute) > 0
                    else "Immutable definition requires an assignment in the constructor"
                )
                raise ImmutableViolation(message, node)

        data_loc = (
            DataLocation.CODE
            if node.is_immutable
            else DataLocation.UNSET
            if node.is_constant
            else DataLocation.TRANSIENT
            if node.is_transient
            else DataLocation.STORAGE
        )

        modifiability = (
            Modifiability.RUNTIME_CONSTANT
            if node.is_immutable
            else Modifiability.CONSTANT
            if node.is_constant
            else Modifiability.MODIFIABLE
        )

        type_ = type_from_annotation(node.annotation, data_loc)

        if node.is_transient and not version_check(begin="cancun"):
            raise EvmVersionException("`transient` is not available pre-cancun", node.annotation)

        var_info = VarInfo(
            type_,
            decl_node=node,
            location=data_loc,
            modifiability=modifiability,
            is_public=node.is_public,
        )
        node.target._metadata["varinfo"] = var_info  # TODO maybe put this in the global namespace
        node._metadata["type"] = type_

        def _finalize():
            # add the variable name to `self` namespace if the variable is either
            # 1. a public constant or immutable; or
            # 2. a storage variable, whether private or public
            if (node.is_constant or node.is_immutable) and not node.is_public:
                return

            self._self_t.typ.add_member(name, var_info)
            node.target._metadata["type"] = type_

        def _validate_self_namespace():
            # block globals if storage variable already exists
            self._self_t.typ._check_add_member(name)
            self.namespace[name] = var_info

        if node.is_constant:
            assert node.value is not None  # checked in VariableDecl.validate()
            ExprVisitor().visit(node.value, type_)  # performs validate_expected_type

            if not check_modifiability(node.value, Modifiability.CONSTANT):
                raise StateAccessViolation("Value must be a literal", node.value)

            _validate_self_namespace()

            return _finalize()

        assert node.value is None  # checked in VariableDecl.validate()
        if node.is_immutable:
            _validate_self_namespace()
            return _finalize()

        self.namespace.validate_assignment(name)

        return _finalize()

    def visit_FlagDef(self, node):
        obj = FlagT.from_FlagDef(node)
        node._metadata["flag_type"] = obj
        self.namespace[node.name] = obj

    def visit_EventDef(self, node):
        obj = EventT.from_EventDef(node)
        node._metadata["event_type"] = obj
        self.namespace[node.name] = obj
        self._events.append(obj)

    def visit_FunctionDef(self, node):
        if self.is_interface:
            func_t = ContractFunctionT.from_vyi(node)
            if not func_t.is_external:
                # TODO test me!
                raise StructureException(
                    "Internal functions in `.vyi` files are not allowed!", node
                )
        else:
            func_t = ContractFunctionT.from_FunctionDef(node)

        self._self_t.typ.add_member(func_t.name, func_t)
        node._metadata["func_type"] = func_t
        self._add_exposed_function(func_t, node)

    def visit_Import(self, node):
        # import x.y[name] as y[alias]

        alias = node.alias

        if alias is None:
            alias = node.name

        # don't handle things like `import x.y`
        if "." in alias:
            msg = "import requires an accompanying `as` statement"
            suggested_alias = node.name[node.name.rfind(".") :]
            hint = f"try `import {node.name} as {suggested_alias}`"
            raise StructureException(msg, node, hint=hint)

        self._add_import(node, 0, node.name, alias)

    def visit_ImportFrom(self, node):
        # from m.n[module] import x[name] as y[alias]
        alias = node.alias or node.name

        module = node.module or ""
        if module:
            module += "."

        qualified_module_name = module + node.name
        self._add_import(node, node.level, qualified_module_name, alias)

    def visit_InterfaceDef(self, node):
        interface_t = InterfaceT.from_InterfaceDef(node)
        node._metadata["interface_type"] = interface_t
        self.namespace[node.name] = interface_t

    def visit_StructDef(self, node):
        struct_t = StructT.from_StructDef(node)
        node._metadata["struct_type"] = struct_t
        self.namespace[node.name] = struct_t

    def _add_import(
        self, node: vy_ast.VyperNode, level: int, qualified_module_name: str, alias: str
    ) -> None:
        compiler_input, module_info = self._load_import(node, level, qualified_module_name, alias)
        node._metadata["import_info"] = ImportInfo(
            module_info, alias, qualified_module_name, compiler_input, node
        )
        self.namespace[alias] = module_info

    # load an InterfaceT or ModuleInfo from an import.
    # raises FileNotFoundError
    def _load_import(self, node: vy_ast.VyperNode, level: int, module_str: str, alias: str) -> Any:
        # the directory this (currently being analyzed) module is in
        self_search_path = Path(self.ast.resolved_path).parent

        with self.input_bundle.poke_search_path(self_search_path):
            return self._load_import_helper(node, level, module_str, alias)

    def _load_import_helper(
        self, node: vy_ast.VyperNode, level: int, module_str: str, alias: str
    ) -> tuple[CompilerInput, Any]:
        if _is_builtin(module_str):
            return _load_builtin_import(level, module_str)

        path = _import_to_path(level, module_str)

        # this could conceivably be in the ImportGraph but no need at this point
        if path in self._imported_modules:
            previous_import_stmt = self._imported_modules[path]
            raise DuplicateImport(f"{alias} imported more than once!", previous_import_stmt, node)

        self._imported_modules[path] = node

        err = None

        try:
            path_vy = path.with_suffix(".vy")
            file = self.input_bundle.load_file(path_vy)
            assert isinstance(file, FileInput)  # mypy hint

            module_ast = self._ast_from_file(file)

            with override_global_namespace(Namespace()):
                module_t = _analyze_module_r(
                    module_ast,
                    self.input_bundle,
                    import_graph=self._import_graph,
                    is_interface=False,
                )

                return file, ModuleInfo(module_t, alias)

        except FileNotFoundError as e:
            # escape `e` from the block scope, it can make things
            # easier to debug.
            err = e

        try:
            file = self.input_bundle.load_file(path.with_suffix(".vyi"))
            assert isinstance(file, FileInput)  # mypy hint
            module_ast = self._ast_from_file(file)

            with override_global_namespace(Namespace()):
                _analyze_module_r(
                    module_ast,
                    self.input_bundle,
                    import_graph=self._import_graph,
                    is_interface=True,
                )
                module_t = module_ast._metadata["type"]

                return file, module_t.interface

        except FileNotFoundError:
            pass

        try:
            file = self.input_bundle.load_file(path.with_suffix(".json"))
            assert isinstance(file, ABIInput)  # mypy hint
            return file, InterfaceT.from_json_abi(str(file.path), file.abi)
        except FileNotFoundError:
            pass

        hint = None
        if module_str.startswith("vyper.interfaces"):
            hint = "try renaming `vyper.interfaces` to `ethereum.ercs`"

        # copy search_paths, makes debugging a bit easier
        search_paths = self.input_bundle.search_paths.copy()  # noqa: F841
        raise ModuleNotFound(module_str, hint=hint) from err


def _parse_and_fold_ast(file: FileInput) -> vy_ast.Module:
    module_path = file.resolved_path  # for error messages
    try:
        # try to get a relative path, to simplify the error message
        cwd = Path(".")
        if module_path.is_absolute():
            cwd = cwd.resolve()
        module_path = module_path.relative_to(cwd)
    except ValueError:
        # we couldn't get a relative path (cf. docs for Path.relative_to),
        # use the resolved path given to us by the InputBundle
        pass

    ret = vy_ast.parse_to_ast(
        file.source_code,
        source_id=file.source_id,
        module_path=str(module_path),
        resolved_path=str(file.resolved_path),
    )
    return ret


# convert an import to a path (without suffix)
def _import_to_path(level: int, module_str: str) -> PurePath:
    base_path = ""
    if level > 1:
        base_path = "../" * (level - 1)
    elif level == 1:
        base_path = "./"
    return PurePath(f"{base_path}{module_str.replace('.','/')}/")


# can add more, e.g. "vyper.builtins.interfaces", etc.
BUILTIN_PREFIXES = ["ethereum.ercs"]


def _is_builtin(module_str):
    return any(module_str.startswith(prefix) for prefix in BUILTIN_PREFIXES)


def _load_builtin_import(level: int, module_str: str) -> tuple[CompilerInput, InterfaceT]:
    if not _is_builtin(module_str):
        raise ModuleNotFound(module_str)

    builtins_path = vyper.builtins.interfaces.__path__[0]
    # hygiene: convert to relpath to avoid leaking user directory info
    # (note Path.relative_to cannot handle absolute to relative path
    # conversion, so we must use the `os` module).
    builtins_path = os.path.relpath(builtins_path)

    search_path = Path(builtins_path).parent.parent.parent
    # generate an input bundle just because it knows how to build paths.
    input_bundle = FilesystemInputBundle([search_path])

    # remap builtins directory --
    # ethereum/ercs => vyper/builtins/interfaces
    remapped_module = module_str
    if remapped_module.startswith("ethereum.ercs"):
        remapped_module = remapped_module.removeprefix("ethereum.ercs")
        remapped_module = vyper.builtins.interfaces.__package__ + remapped_module

    path = _import_to_path(level, remapped_module).with_suffix(".vyi")

    try:
        file = input_bundle.load_file(path)
        assert isinstance(file, FileInput)  # mypy hint
    except FileNotFoundError as e:
        hint = None
        components = module_str.split(".")
        # common issue for upgrading codebases from v0.3.x to v0.4.x -
        # hint: rename ERC20 to IERC20
        if components[-1].startswith("ERC"):
            module_prefix = components[-1]
            hint = f"try renaming `{module_prefix}` to `I{module_prefix}`"
        raise ModuleNotFound(module_str, hint=hint) from e

    # TODO: it might be good to cache this computation
    interface_ast = _parse_and_fold_ast(file)

    with override_global_namespace(Namespace()):
        module_t = _analyze_module_r(interface_ast, input_bundle, ImportGraph(), is_interface=True)
    return file, module_t.interface<|MERGE_RESOLUTION|>--- conflicted
+++ resolved
@@ -576,21 +576,14 @@
                 with tag_exceptions(item):  # tag exceptions with specific item
                     self._self_t.typ.add_member(func_t.name, func_t)
 
-<<<<<<< HEAD
-                exported_funcs.append(func_t)
-
-                # check module uses
-                var_accesses = func_t.get_variable_accesses()
-                if any(s.variable.is_state_variable() for s in var_accesses):
-=======
-                funcs.append(func_t)
-
-                # check module uses
-                if func_t.uses_state():
->>>>>>> cb940684
-                    module_info = check_module_uses(item)
-                    assert module_info is not None  # guaranteed by above checks
-                    used_modules.add(module_info)
+                    exported_funcs.append(func_t)
+
+                    # check module uses
+                    var_accesses = func_t.get_variable_accesses()
+                    if any(s.variable.is_state_variable() for s in var_accesses):
+                        module_info = check_module_uses(item)
+                        assert module_info is not None  # guaranteed by above checks
+                        used_modules.add(module_info)
 
         node._metadata["exports_info"] = ExportsInfo(exported_funcs, used_modules)
 
