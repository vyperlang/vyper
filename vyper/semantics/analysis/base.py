import enum
from dataclasses import dataclass
from typing import TYPE_CHECKING, Dict, List, Optional, Union

from vyper import ast as vy_ast
from vyper.compiler.input_bundle import InputBundle
from vyper.exceptions import (
    CompilerPanic,
    ImmutableViolation,
    StateAccessViolation,
    VyperInternalException,
)
from vyper.semantics.data_locations import DataLocation
from vyper.semantics.types.base import VyperType

if TYPE_CHECKING:
    from vyper.semantics.types.module import InterfaceT, ModuleT


class _StringEnum(enum.Enum):
    @staticmethod
    def auto():
        return enum.auto()

    # Must be first, or else won't work, specifies what .value is
    def _generate_next_value_(name, start, count, last_values):
        return name.lower()

    # Override ValueError with our own internal exception
    @classmethod
    def _missing_(cls, value):
        raise VyperInternalException(f"{value} is not a valid {cls.__name__}")

    @classmethod
    def is_valid_value(cls, value: str) -> bool:
        return value in set(o.value for o in cls)

    @classmethod
    def options(cls) -> List["_StringEnum"]:
        return list(cls)

    @classmethod
    def values(cls) -> List[str]:
        return [v.value for v in cls.options()]

    # Comparison operations
    def __eq__(self, other: object) -> bool:
        if not isinstance(other, self.__class__):
            raise CompilerPanic("bad comparison")
        return self is other

    # Python normally does __ne__(other) ==> not self.__eq__(other)

    def __lt__(self, other: object) -> bool:
        if not isinstance(other, self.__class__):
            raise CompilerPanic("bad comparison")
        options = self.__class__.options()
        return options.index(self) < options.index(other)  # type: ignore

    def __le__(self, other: object) -> bool:
        return self.__eq__(other) or self.__lt__(other)

    def __gt__(self, other: object) -> bool:
        return not self.__le__(other)

    def __ge__(self, other: object) -> bool:
        return self.__eq__(other) or self.__gt__(other)


class FunctionVisibility(_StringEnum):
    EXTERNAL = enum.auto()
    INTERNAL = enum.auto()
    CONSTRUCTOR = enum.auto()

    @classmethod
    def is_valid_value(cls, value: str) -> bool:
        # make CONSTRUCTOR visibility not available to the user
        # (although as a design note - maybe `@constructor` should
        # indeed be available)
        return super().is_valid_value(value) and value != "constructor"


class StateMutability(_StringEnum):
    # TODO: these can just be enum.auto() right?
    PURE = _StringEnum.auto()
    VIEW = _StringEnum.auto()
    NONPAYABLE = _StringEnum.auto()
    PAYABLE = _StringEnum.auto()

    @classmethod
    def from_abi(cls, abi_dict: Dict) -> "StateMutability":
        """
        Extract stateMutability from an entry in a contract's ABI
        """
        if "stateMutability" in abi_dict:
            return cls(abi_dict["stateMutability"])
        elif abi_dict.get("payable"):
            return StateMutability.PAYABLE
        elif "constant" in abi_dict and abi_dict["constant"]:
            return StateMutability.VIEW
        else:  # Assume nonpayable if neither field is there, or constant/payable not set
            return StateMutability.NONPAYABLE
        # NOTE: The state mutability nonpayable is reflected in Solidity by not
        #       specifying a state mutability modifier at all. Do the same here.


<<<<<<< HEAD
# base class for things that are the "result" of analysis
class AnalysisResult:
    pass
=======
# classify the constancy of an expression
# CMC 2023-12-31 note that we now have three ways of classifying mutability in
# the codebase: StateMutability (for functions), Modifiability (for expressions
# and variables) and Constancy (in codegen). context.Constancy can/should
# probably be refactored away though as those kinds of checks should be done
# during analysis.
class Modifiability(enum.IntEnum):
    # is writeable/can result in arbitrary state or memory changes
    MODIFIABLE = enum.auto()

    # could potentially add more fine-grained here as needed, like
    # CONSTANT_AFTER_DEPLOY, TX_CONSTANT, BLOCK_CONSTANT, etc.

    # things that are constant within the current message call, including
    # block.*, msg.*, tx.* and immutables
    RUNTIME_CONSTANT = enum.auto()

    # compile-time / always constant
    CONSTANT = enum.auto()


class DataPosition:
    _location: DataLocation


class CalldataOffset(DataPosition):
    __slots__ = ("dynamic_offset", "static_offset")
    _location = DataLocation.CALLDATA
>>>>>>> 56c4c9db


@dataclass
class ImportInfo(AnalysisResult):
    typ: Union["ModuleT", "InterfaceT"]
    alias: str  # the name in the namespace
    qualified_module_name: str  # for error messages
    # source_id: int
    input_bundle: InputBundle
    node: vy_ast.VyperNode

    def __eq__(self, other):
        return self is other


@dataclass
class DataPosition:
    offset: int

    @property
    def location(self):
        raise CompilerPanic("unreachable!")


class StorageSlot(DataPosition):
    @property
    def location(self):
        return DataLocation.STORAGE


class CodeOffset(DataPosition):
    @property
    def location(self):
        return DataLocation.IMMUTABLES


@dataclass
class VarInfo:
    """
    VarInfo are objects that represent the type of a variable,
    plus associated metadata like location and modifiability attributes

    Object Attributes
    -----------------
    location: DataLocation of this variable
    modifiability: Modifiability of this variable
    """

    typ: VyperType
<<<<<<< HEAD
    _location: DataLocation = DataLocation.UNSET
    is_constant: bool = False
=======
    location: DataLocation = DataLocation.UNSET
    modifiability: Modifiability = Modifiability.MODIFIABLE
>>>>>>> 56c4c9db
    is_public: bool = False
    decl_node: Optional[vy_ast.VyperNode] = None

    def __hash__(self):
        return hash(id(self))

    @property
    def location(self):
        return self._location

    def __post_init__(self):
        self._reads = []
        self._writes = []
        self._position = None  # the location provided by the allocator

<<<<<<< HEAD
    def _set_position_in(self, position: DataPosition) -> None:
        assert self._position is None
        if self.location != position.location:
            raise CompilerPanic(f"Incompatible locations: {self.location}, {position.location}")
        self._position = position

    def set_storage_position(self, position: DataPosition):
        assert self.location == DataLocation.STORAGE
        self._set_position_in(position)

    def set_immutables_position(self, position: DataPosition):
        assert self.location == DataLocation.IMMUTABLES
        self._set_position_in(position)

    def get_position(self) -> int:
        return self._position.offset

    def get_offset_in(self, location):
        assert location == self.location
        return self._position.offset

    def get_size_in(self, location) -> int:
        """
        Get the amount of space this variable occupies in a given location
        """
        if location == self.location:
            return self.typ.size_in_location(location)
        return 0


class ModuleVarInfo(VarInfo):
    """
    A special VarInfo for modules
    """

    def __post_init__(self):
        super().__post_init__()
        # hmm
        from vyper.semantics.types.module import ModuleT

        assert isinstance(self.typ, ModuleT)

        self._immutables_offset = None
        self._storage_offset = None

    @property
    def location(self):
        # location does not make sense for module vars but make the API work
        return DataLocation.STORAGE

    def set_immutables_position(self, ofst):
        assert self._immutables_offset is None
        assert ofst.location == DataLocation.IMMUTABLES
        self._immutables_offset = ofst

    def set_storage_position(self, ofst):
        assert self._storage_offset is None
        assert ofst.location == DataLocation.STORAGE
        self._storage_offset = ofst

    def get_position(self):
        raise CompilerPanic("use get_offset_in for ModuleVarInfo!")

    def get_offset_in(self, location):
        if location == DataLocation.STORAGE:
            return self._storage_offset.offset
        if location == DataLocation.IMMUTABLES:
            return self._immutables_offset.offset
        raise CompilerPanic("unreachable")  # pragma: nocover

    def get_size_in(self, location):
        return self.typ.size_in_location(location)
=======
    def set_position(self, position: DataPosition) -> None:
        if hasattr(self, "position"):
            raise CompilerPanic("Position was already assigned")
        if self.location != position._location:
            if self.location == DataLocation.UNSET:
                self.location = position._location
            elif self.is_transient and position._location == DataLocation.STORAGE:
                # CMC 2023-12-31 - use same allocator for storage and transient
                # for now, this should be refactored soon.
                pass
            else:
                raise CompilerPanic("Incompatible locations")
        self.position = position
>>>>>>> 56c4c9db

    @property
    def is_transient(self):
        return self.location == DataLocation.TRANSIENT

    @property
    def is_immutable(self):
        return self.location == DataLocation.CODE

    @property
    def is_constant(self):
        res = self.location == DataLocation.UNSET
        assert res == (self.modifiability == Modifiability.CONSTANT)
        return res


@dataclass
class ExprInfo:
    """
    Class which represents the analysis associated with an expression
    """

    typ: VyperType
    location: DataLocation = DataLocation.UNSET
<<<<<<< HEAD
    is_constant: bool = False
    is_immutable: bool = False
    _var_info: Optional[VarInfo] = None

    def __post_init__(self):
        should_match = ("typ", "location", "is_constant", "is_immutable")
        if self._var_info is not None:
=======
    modifiability: Modifiability = Modifiability.MODIFIABLE

    def __post_init__(self):
        should_match = ("typ", "location", "modifiability")
        if self.var_info is not None:
>>>>>>> 56c4c9db
            for attr in should_match:
                if getattr(self._var_info, attr) != getattr(self, attr):
                    raise CompilerPanic("Bad analysis: non-matching {attr}: {self}")

    @classmethod
    def from_varinfo(cls, var_info: VarInfo) -> "ExprInfo":
        return cls(
            var_info.typ,
            location=var_info.location,
<<<<<<< HEAD
            is_constant=var_info.is_constant,
            is_immutable=var_info.is_immutable,
            _var_info=var_info,
=======
            modifiability=var_info.modifiability,
>>>>>>> 56c4c9db
        )

    def copy_with_type(self, typ: VyperType) -> "ExprInfo":
        """
        Return a copy of the ExprInfo but with the type set to something else
        """
        to_copy = ("location", "modifiability")
        fields = {k: getattr(self, k) for k in to_copy}
        return self.__class__(typ=typ, **fields)

    def validate_modification(self, node: vy_ast.VyperNode, mutability: StateMutability) -> None:
        """
        Validate an attempt to modify this value.

        Raises if the value is a constant or involves an invalid operation.

        Arguments
        ---------
        node : Assign | AugAssign | Call
            Vyper ast node of the modifying action.
        mutability: StateMutability
            The mutability of the context (e.g., pure function) we are currently in
        """
        if mutability <= StateMutability.VIEW and self.location == DataLocation.STORAGE:
            raise StateAccessViolation(
                f"Cannot modify storage in a {mutability.value} function", node
            )

        if self.location == DataLocation.CALLDATA:
            raise ImmutableViolation("Cannot write to calldata", node)

        if self.modifiability == Modifiability.RUNTIME_CONSTANT:
            if self.location == DataLocation.CODE:
                if node.get_ancestor(vy_ast.FunctionDef).get("name") != "__init__":
                    raise ImmutableViolation("Immutable value cannot be written to", node)

                # special handling for immutable variables in the ctor
                # TODO: we probably want to remove this restriction.
                if self.var_info._modification_count:  # type: ignore
                    raise ImmutableViolation(
                        "Immutable value cannot be modified after assignment", node
                    )
                self.var_info._modification_count += 1  # type: ignore
            else:
                raise ImmutableViolation("Environment variable cannot be written to", node)

        if self.modifiability == Modifiability.CONSTANT:
            raise ImmutableViolation("Constant value cannot be written to", node)
<<<<<<< HEAD

        func_node = node.get_ancestor(vy_ast.FunctionDef)
        func_t = func_node._metadata["func_type"]

        assert isinstance(func_node, vy_ast.FunctionDef)  # mypy hint
        assert self._var_info is not None  # mypy hint

        if self.is_immutable:
            if func_node.name != "__init__":
                raise ImmutableViolation("Immutable value cannot be written to", node)

            if len(self._var_info._writes) > 0:
                raise ImmutableViolation(
                    "Immutable value cannot be modified after assignment", node
                )

        # tag it in the metadata
        node._metadata["variable_write"] = self._var_info
        self._var_info._writes.append(node)
        func_t._variable_writes.append(node)
=======
>>>>>>> 56c4c9db

        if isinstance(node, vy_ast.AugAssign):
            self.typ.validate_numeric_op(node)<|MERGE_RESOLUTION|>--- conflicted
+++ resolved
@@ -104,11 +104,6 @@
         #       specifying a state mutability modifier at all. Do the same here.
 
 
-<<<<<<< HEAD
-# base class for things that are the "result" of analysis
-class AnalysisResult:
-    pass
-=======
 # classify the constancy of an expression
 # CMC 2023-12-31 note that we now have three ways of classifying mutability in
 # the codebase: StateMutability (for functions), Modifiability (for expressions
@@ -129,15 +124,30 @@
     # compile-time / always constant
     CONSTANT = enum.auto()
 
-
+@dataclass
 class DataPosition:
-    _location: DataLocation
-
-
-class CalldataOffset(DataPosition):
-    __slots__ = ("dynamic_offset", "static_offset")
-    _location = DataLocation.CALLDATA
->>>>>>> 56c4c9db
+    offset: int
+
+    @property
+    def location(self):
+        raise CompilerPanic("unreachable!")
+
+
+class StorageSlot(DataPosition):
+    @property
+    def location(self):
+        return DataLocation.STORAGE
+
+
+class CodeOffset(DataPosition):
+    @property
+    def location(self):
+        return DataLocation.IMMUTABLES
+
+
+# base class for things that are the "result" of analysis
+class AnalysisResult:
+    pass
 
 
 @dataclass
@@ -154,27 +164,6 @@
 
 
 @dataclass
-class DataPosition:
-    offset: int
-
-    @property
-    def location(self):
-        raise CompilerPanic("unreachable!")
-
-
-class StorageSlot(DataPosition):
-    @property
-    def location(self):
-        return DataLocation.STORAGE
-
-
-class CodeOffset(DataPosition):
-    @property
-    def location(self):
-        return DataLocation.IMMUTABLES
-
-
-@dataclass
 class VarInfo:
     """
     VarInfo are objects that represent the type of a variable,
@@ -187,13 +176,8 @@
     """
 
     typ: VyperType
-<<<<<<< HEAD
     _location: DataLocation = DataLocation.UNSET
-    is_constant: bool = False
-=======
-    location: DataLocation = DataLocation.UNSET
     modifiability: Modifiability = Modifiability.MODIFIABLE
->>>>>>> 56c4c9db
     is_public: bool = False
     decl_node: Optional[vy_ast.VyperNode] = None
 
@@ -209,81 +193,13 @@
         self._writes = []
         self._position = None  # the location provided by the allocator
 
-<<<<<<< HEAD
     def _set_position_in(self, position: DataPosition) -> None:
         assert self._position is None
         if self.location != position.location:
             raise CompilerPanic(f"Incompatible locations: {self.location}, {position.location}")
         self._position = position
 
-    def set_storage_position(self, position: DataPosition):
-        assert self.location == DataLocation.STORAGE
-        self._set_position_in(position)
-
-    def set_immutables_position(self, position: DataPosition):
-        assert self.location == DataLocation.IMMUTABLES
-        self._set_position_in(position)
-
-    def get_position(self) -> int:
-        return self._position.offset
-
-    def get_offset_in(self, location):
-        assert location == self.location
-        return self._position.offset
-
-    def get_size_in(self, location) -> int:
-        """
-        Get the amount of space this variable occupies in a given location
-        """
-        if location == self.location:
-            return self.typ.size_in_location(location)
-        return 0
-
-
-class ModuleVarInfo(VarInfo):
-    """
-    A special VarInfo for modules
-    """
-
-    def __post_init__(self):
-        super().__post_init__()
-        # hmm
-        from vyper.semantics.types.module import ModuleT
-
-        assert isinstance(self.typ, ModuleT)
-
-        self._immutables_offset = None
-        self._storage_offset = None
-
-    @property
-    def location(self):
-        # location does not make sense for module vars but make the API work
-        return DataLocation.STORAGE
-
-    def set_immutables_position(self, ofst):
-        assert self._immutables_offset is None
-        assert ofst.location == DataLocation.IMMUTABLES
-        self._immutables_offset = ofst
-
-    def set_storage_position(self, ofst):
-        assert self._storage_offset is None
-        assert ofst.location == DataLocation.STORAGE
-        self._storage_offset = ofst
-
-    def get_position(self):
-        raise CompilerPanic("use get_offset_in for ModuleVarInfo!")
-
-    def get_offset_in(self, location):
-        if location == DataLocation.STORAGE:
-            return self._storage_offset.offset
-        if location == DataLocation.IMMUTABLES:
-            return self._immutables_offset.offset
-        raise CompilerPanic("unreachable")  # pragma: nocover
-
-    def get_size_in(self, location):
-        return self.typ.size_in_location(location)
-=======
-    def set_position(self, position: DataPosition) -> None:
+    def _DEAD_set_position(self, position: DataPosition) -> None:
         if hasattr(self, "position"):
             raise CompilerPanic("Position was already assigned")
         if self.location != position._location:
@@ -296,7 +212,74 @@
             else:
                 raise CompilerPanic("Incompatible locations")
         self.position = position
->>>>>>> 56c4c9db
+
+
+    def set_storage_position(self, position: DataPosition):
+        assert self.location == DataLocation.STORAGE
+        self._set_position_in(position)
+
+    def set_immutables_position(self, position: DataPosition):
+        assert self.location == DataLocation.IMMUTABLES
+        self._set_position_in(position)
+
+    def get_position(self) -> int:
+        return self._position.offset
+
+    def get_offset_in(self, location):
+        assert location == self.location
+        return self._position.offset
+
+    def get_size_in(self, location) -> int:
+        """
+        Get the amount of space this variable occupies in a given location
+        """
+        if location == self.location:
+            return self.typ.size_in_location(location)
+        return 0
+
+
+class ModuleVarInfo(VarInfo):
+    """
+    A special VarInfo for modules
+    """
+
+    def __post_init__(self):
+        super().__post_init__()
+        # hmm
+        from vyper.semantics.types.module import ModuleT
+
+        assert isinstance(self.typ, ModuleT)
+
+        self._immutables_offset = None
+        self._storage_offset = None
+
+    @property
+    def location(self):
+        # location does not make sense for module vars but make the API work
+        return DataLocation.STORAGE
+
+    def set_immutables_position(self, ofst):
+        assert self._immutables_offset is None
+        assert ofst.location == DataLocation.IMMUTABLES
+        self._immutables_offset = ofst
+
+    def set_storage_position(self, ofst):
+        assert self._storage_offset is None
+        assert ofst.location == DataLocation.STORAGE
+        self._storage_offset = ofst
+
+    def get_position(self):
+        raise CompilerPanic("use get_offset_in for ModuleVarInfo!")
+
+    def get_offset_in(self, location):
+        if location == DataLocation.STORAGE:
+            return self._storage_offset.offset
+        if location == DataLocation.IMMUTABLES:
+            return self._immutables_offset.offset
+        raise CompilerPanic("unreachable")  # pragma: nocover
+
+    def get_size_in(self, location):
+        return self.typ.size_in_location(location)
 
     @property
     def is_transient(self):
@@ -304,7 +287,7 @@
 
     @property
     def is_immutable(self):
-        return self.location == DataLocation.CODE
+        return self.location == DataLocation.IMMUTABLES
 
     @property
     def is_constant(self):
@@ -321,21 +304,12 @@
 
     typ: VyperType
     location: DataLocation = DataLocation.UNSET
-<<<<<<< HEAD
-    is_constant: bool = False
-    is_immutable: bool = False
     _var_info: Optional[VarInfo] = None
-
-    def __post_init__(self):
-        should_match = ("typ", "location", "is_constant", "is_immutable")
-        if self._var_info is not None:
-=======
     modifiability: Modifiability = Modifiability.MODIFIABLE
 
     def __post_init__(self):
         should_match = ("typ", "location", "modifiability")
-        if self.var_info is not None:
->>>>>>> 56c4c9db
+        if self._var_info is not None:
             for attr in should_match:
                 if getattr(self._var_info, attr) != getattr(self, attr):
                     raise CompilerPanic("Bad analysis: non-matching {attr}: {self}")
@@ -344,14 +318,9 @@
     def from_varinfo(cls, var_info: VarInfo) -> "ExprInfo":
         return cls(
             var_info.typ,
+            modifiability=var_info.modifiability,
             location=var_info.location,
-<<<<<<< HEAD
-            is_constant=var_info.is_constant,
-            is_immutable=var_info.is_immutable,
             _var_info=var_info,
-=======
-            modifiability=var_info.modifiability,
->>>>>>> 56c4c9db
         )
 
     def copy_with_type(self, typ: VyperType) -> "ExprInfo":
@@ -362,6 +331,7 @@
         fields = {k: getattr(self, k) for k in to_copy}
         return self.__class__(typ=typ, **fields)
 
+    # TODO: move to analysis/local.py
     def validate_modification(self, node: vy_ast.VyperNode, mutability: StateMutability) -> None:
         """
         Validate an attempt to modify this value.
@@ -383,46 +353,34 @@
         if self.location == DataLocation.CALLDATA:
             raise ImmutableViolation("Cannot write to calldata", node)
 
+        func_node = node.get_ancestor(vy_ast.FunctionDef)
+
+        assert self._var_info is not None  # mypy hint
+        assert isinstance(func_node, vy_ast.FunctionDef)  # mypy hint
+
+        func_t = func_node._metadata["func_type"]
+
         if self.modifiability == Modifiability.RUNTIME_CONSTANT:
-            if self.location == DataLocation.CODE:
-                if node.get_ancestor(vy_ast.FunctionDef).get("name") != "__init__":
+            # special handling for immutable variables in the ctor
+            if self.location == DataLocation.IMMUTABLES:
+                if func_node.name != "__init__":
                     raise ImmutableViolation("Immutable value cannot be written to", node)
 
-                # special handling for immutable variables in the ctor
-                # TODO: we probably want to remove this restriction.
-                if self.var_info._modification_count:  # type: ignore
+                # we may consider removing this restriction.
+                if len(self._var_info._writes) > 0:
                     raise ImmutableViolation(
                         "Immutable value cannot be modified after assignment", node
                     )
-                self.var_info._modification_count += 1  # type: ignore
             else:
                 raise ImmutableViolation("Environment variable cannot be written to", node)
 
         if self.modifiability == Modifiability.CONSTANT:
             raise ImmutableViolation("Constant value cannot be written to", node)
-<<<<<<< HEAD
-
-        func_node = node.get_ancestor(vy_ast.FunctionDef)
-        func_t = func_node._metadata["func_type"]
-
-        assert isinstance(func_node, vy_ast.FunctionDef)  # mypy hint
-        assert self._var_info is not None  # mypy hint
-
-        if self.is_immutable:
-            if func_node.name != "__init__":
-                raise ImmutableViolation("Immutable value cannot be written to", node)
-
-            if len(self._var_info._writes) > 0:
-                raise ImmutableViolation(
-                    "Immutable value cannot be modified after assignment", node
-                )
+
+        if isinstance(node, vy_ast.AugAssign):
+            self.typ.validate_numeric_op(node)
 
         # tag it in the metadata
         node._metadata["variable_write"] = self._var_info
         self._var_info._writes.append(node)
-        func_t._variable_writes.append(node)
-=======
->>>>>>> 56c4c9db
-
-        if isinstance(node, vy_ast.AugAssign):
-            self.typ.validate_numeric_op(node)+        func_t._variable_writes.append(node)