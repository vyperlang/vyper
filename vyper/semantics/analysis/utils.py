import itertools
from typing import Callable, Iterable, List

from vyper import ast as vy_ast
from vyper.exceptions import (
    CompilerPanic,
    InvalidLiteral,
    InvalidOperation,
    InvalidReference,
    InvalidType,
    OverflowException,
    StructureException,
    TypeMismatch,
    UndeclaredDefinition,
    UnknownAttribute,
    VyperException,
    ZeroDivisionException,
)
from vyper.semantics import types
from vyper.semantics.analysis.base import ExprInfo, Modifiability, ModuleInfo, VarAccess, VarInfo
from vyper.semantics.analysis.levenshtein_utils import get_levenshtein_error_suggestions
from vyper.semantics.namespace import get_namespace
from vyper.semantics.types.base import TYPE_T, VyperType
from vyper.semantics.types.bytestrings import BytesT, StringT
from vyper.semantics.types.primitives import AddressT, BoolT, BytesM_T, IntegerT
from vyper.semantics.types.subscriptable import DArrayT, SArrayT, TupleT
from vyper.utils import OrderedSet, checksum_encode, int_to_fourbytes


def _validate_op(node, types_list, validation_fn_name):
    if not types_list:
        # TODO raise a better error here: say which types.
        raise TypeMismatch(f"Cannot perform {node.op.description} between dislike types", node)

    ret = []
    err_list = []
    for type_ in types_list:
        _validate_fn = getattr(type_, validation_fn_name)
        try:
            _validate_fn(node)
            ret.append(type_)
        except InvalidOperation as e:
            err_list.append(e)

    if ret:
        return ret

    raise err_list[0]


def uses_state(var_accesses: Iterable[VarAccess]) -> bool:
    return any(s.variable.is_state_variable() for s in var_accesses)


class _ExprAnalyser:
    """
    Node type-checker class.

    Type-check logic is implemented in `type_from_<NODE_CLASS>` methods, organized
    according to the Vyper ast node class. Calls to `get_exact_type_from_node` and
    `get_possible_types_from_node` are forwarded to this class, where the node
    class's method resolution order is examined to decide which method to call.
    """

    def __init__(self):
        self.namespace = get_namespace()

    def get_expr_info(self, node: vy_ast.VyperNode, is_callable: bool = False) -> ExprInfo:
        t = self.get_exact_type_from_node(node, include_type_exprs=is_callable)

        # if it's a Name, we have varinfo for it
        if isinstance(node, vy_ast.Name):
            info = self.namespace[node.id]

            if isinstance(info, VarInfo):
                return ExprInfo.from_varinfo(info)

            if isinstance(info, ModuleInfo):
                return ExprInfo.from_moduleinfo(info)

            if isinstance(info, VyperType):
                return ExprInfo(TYPE_T(info))

            raise CompilerPanic(f"unreachable! {info}", node)

        if isinstance(node, vy_ast.Attribute):
            # if it's an Attr, we check the parent exprinfo and
            # propagate the parent exprinfo members down into the new expr
            # note: Attribute(expr value, identifier attr)

            info = self.get_expr_info(node.value, is_callable=is_callable)
            attr = node.attr

            t = info.typ.get_member(attr, node)

            # it's a top-level variable
            if isinstance(t, VarInfo):
                return ExprInfo.from_varinfo(t, attr=attr)

            if isinstance(t, ModuleInfo):
                return ExprInfo.from_moduleinfo(t, attr=attr)

            return info.copy_with_type(t, attr=attr)

        # If it's a Subscript, propagate the subscriptable varinfo
        if isinstance(node, vy_ast.Subscript):
            info = self.get_expr_info(node.value)
            return info.copy_with_type(t)

        return ExprInfo(t)

    def get_exact_type_from_node(self, node, include_type_exprs=False):
        """
        Find exactly one type for a given node.

        Raises StructureException if a single type cannot be determined.

        Arguments
        ---------
        node : VyperNode
            The vyper AST node to find a type for.

        Returns
        -------
        Type object
        """
        types_list = self.get_possible_types_from_node(node, include_type_exprs=include_type_exprs)

        if len(types_list) > 1:
            raise StructureException("Ambiguous type", node)

        return types_list[0]

    def get_possible_types_from_node(self, node, include_type_exprs=False):
        """
        Find all possible types for a given node.
        If the node's metadata contains type information, then that type is returned.

        Arguments
        ---------
        node : VyperNode
            The vyper AST node to find a type for.

        Returns
        -------
        List
            A list of type objects
        """
        # Early termination if typedef is propagated in metadata
        if "type" in node._metadata:
            return [node._metadata["type"]]

        # this method is a perf hotspot, so we cache the result and
        # try to return it if found.
        k = f"possible_types_from_node_{include_type_exprs}"
        if k not in node._metadata:
            fn = self._find_fn(node)
            ret = fn(node)

            if not include_type_exprs:
                invalid = next((i for i in ret if isinstance(i, TYPE_T)), None)
                if invalid is not None:
                    raise InvalidReference(f"not a variable or literal: '{invalid.typedef}'", node)

            if all(isinstance(i, IntegerT) for i in ret):
                # for numeric types, sort according by number of bits descending
                # this ensures literals are cast with the largest possible type
                ret.sort(key=lambda k: (k.bits, not k.is_signed), reverse=True)

            node._metadata[k] = ret

        return node._metadata[k].copy()

    def _find_fn(self, node):
        # look for a type-check method for each class in the given class mro
        for name in [i.__name__ for i in type(node).mro()]:
            if name == "VyperNode":
                break
            fn = getattr(self, f"types_from_{name}", None)
            if fn is not None:
                return fn

        raise StructureException("Cannot determine type of this object", node)

    def types_from_Attribute(self, node):
        is_self_reference = node.get("value.id") == "self"

        # variable attribute, e.g. `foo.bar`
        t = self.get_exact_type_from_node(node.value, include_type_exprs=True)
        name = node.attr

        def _raise_invalid_reference(name, node):
            raise InvalidReference(
                f"'{name}' is not a storage variable, it should not be prepended with self", node
            )

        try:
            s = t.get_member(name, node)

            if isinstance(s, (VyperType, TYPE_T)):
                # ex. foo.bar(). bar() is a ContractFunctionT
                return [s]

            # general case. s is a VarInfo, e.g. self.foo
            if is_self_reference and (s.is_constant or s.is_immutable):
                _raise_invalid_reference(name, node)
            return [s.typ]

        except UnknownAttribute as e:
            if not is_self_reference:
                raise e from None
            if name in self.namespace:
                _raise_invalid_reference(name, node)

            hint = get_levenshtein_error_suggestions(name, t.members, 0.4)
            raise UndeclaredDefinition(
                f"Storage variable '{name}' has not been declared.", node, hint=hint
            ) from None

    def types_from_BinOp(self, node):
        # binary operation: `x + y`
        if isinstance(node.op, (vy_ast.LShift, vy_ast.RShift)):
            # ad-hoc handling for LShift and RShift, since operands
            # can be different types
            types_list = get_possible_types_from_node(node.left)
            # check rhs is unsigned integer
            validate_expected_type(node.right, IntegerT.unsigneds())
        else:
            types_list = get_common_types(node.left, node.right)

        if (
            isinstance(node.op, (vy_ast.Div, vy_ast.FloorDiv, vy_ast.Mod))
            and isinstance(node.right, vy_ast.Num)
            and not node.right.value
        ):
            raise ZeroDivisionException(f"{node.op.description} by zero", node)

        return _validate_op(node, types_list, "validate_numeric_op")

    def types_from_BoolOp(self, node):
        # boolean operation: `x and y`
        types_list = get_common_types(*node.values)
        _validate_op(node, types_list, "validate_boolean_op")
        return [BoolT()]

    def types_from_Compare(self, node):
        # comparisons, e.g. `x < y`

        # TODO fixme circular import
        from vyper.semantics.types.user import FlagT

        if isinstance(node.op, (vy_ast.In, vy_ast.NotIn)):
            # x in y
            left = self.get_possible_types_from_node(node.left)
            right = self.get_possible_types_from_node(node.right)
            if any(isinstance(t, FlagT) for t in left):
                types_list = get_common_types(node.left, node.right)
                _validate_op(node, types_list, "validate_comparator")
                return [BoolT()]

            if any(isinstance(i, SArrayT) for i in left):
                raise InvalidOperation(
                    "Left operand in membership comparison cannot be Array type", node.left
                )
            if any(not isinstance(i, (DArrayT, SArrayT)) for i in right):
                raise InvalidOperation(
                    "Right operand must be Array for membership comparison", node.right
                )
            types_list = [i for i in left if _any_compare_type(i, [i.value_type for i in right])]
            if not types_list:
                raise TypeMismatch(
                    "Cannot perform membership comparison between dislike types", node
                )
        else:
            types_list = get_common_types(node.left, node.right)
            _validate_op(node, types_list, "validate_comparator")
        return [BoolT()]

    def types_from_ExtCall(self, node):
        call_node = node.value
        return self._find_fn(call_node)(call_node)

    def types_from_StaticCall(self, node):
        call_node = node.value
        return self._find_fn(call_node)(call_node)

    def types_from_Call(self, node):
        # function calls, e.g. `foo()` or `MyStruct()`
        var = self.get_exact_type_from_node(node.func, include_type_exprs=True)
        return_value = var.get_return_type(node)
        if return_value:
            if isinstance(return_value, list):
                return return_value
            return [return_value]
        raise InvalidType(f"{var} did not return a value", node)

    def types_from_Constant(self, node):
        # literal value (integer, string, etc)
        types_list = []
        for t in types.PRIMITIVE_TYPES.values():
            try:
                # clarity and perf note: will be better to construct a
                # map from node types to valid vyper types
                if not isinstance(node, t._valid_literal):
                    continue

                # special handling for bytestrings since their
                # class objects are in the type map, not the type itself
                # (worth rethinking this design at some point.)
                if t in (BytesT, StringT):
                    t = t.from_literal(node)

                # any more validation which needs to occur
                t.validate_literal(node)
                types_list.append(t)
            except VyperException:
                continue

        if types_list:
            return types_list

        # failed; prepare a good error message
        if isinstance(node, vy_ast.Num):
            raise OverflowException(
                "Numeric literal is outside of allowable range for number types", node
            )
        raise InvalidLiteral(f"Could not determine type for literal value '{node.value}'", node)

    def types_from_IfExp(self, node):
        validate_expected_type(node.test, BoolT())
        types_list = get_common_types(node.body, node.orelse)

        if not types_list:
            a = get_possible_types_from_node(node.body)[0]
            b = get_possible_types_from_node(node.orelse)[0]
            raise TypeMismatch(f"Dislike types: {a} and {b}", node)

        return types_list

    def types_from_List(self, node):
        # literal array
        if _is_empty_list(node):
            ret = []

            if len(node.elements) > 0:
                # empty nested list literals `[[], []]`
                subtypes = self.get_possible_types_from_node(node.elements[0])
            else:
                # empty list literal `[]`
                # subtype can be anything
                subtypes = types.PRIMITIVE_TYPES.values()

            for t in subtypes:
                # 1 is minimum possible length for dynarray,
                # can be assigned to anything
                if isinstance(t, VyperType):
                    ret.append(DArrayT(t, 1))
                elif isinstance(t, type) and issubclass(t, VyperType):
                    # for typeclasses like bytestrings, use a generic type acceptor
                    ret.append(DArrayT(t.any(), 1))
                else:
                    raise CompilerPanic(f"busted type {t}", node)
            return ret

        types_list = get_common_types(*node.elements)

        if len(types_list) > 0:
            count = len(node.elements)
            ret = []
            ret.extend([SArrayT(t, count) for t in types_list])
            ret.extend([DArrayT(t, count) for t in types_list])
            return ret
        raise InvalidLiteral("Array contains multiple, incompatible types", node)

    def types_from_Name(self, node):
        # variable name, e.g. `foo`
        name = node.id
        if (
            name not in self.namespace
            and "self" in self.namespace
            and name in self.namespace["self"].typ.members
        ):
            raise InvalidReference(
                f"'{name}' is a storage variable, access it as self.{name}", node
            )
        try:
            t = self.namespace[node.id]
            # when this is a type, we want to lower it
            if isinstance(t, VyperType):
                # TYPE_T is used to handle cases where a type can occur in call or
                # attribute conditions, like Flag.foo or MyStruct({...})
                return [TYPE_T(t)]

            return [t.typ]

        except VyperException as exc:
            raise exc.with_annotation(node) from None

    def types_from_Subscript(self, node):
        # index access, e.g. `foo[1]`
        if isinstance(node.value, (vy_ast.List, vy_ast.Subscript)):
            types_list = self.get_possible_types_from_node(node.value)
            ret = []
            for t in types_list:
                t.validate_index_type(node.slice)
                ret.append(t.get_subscripted_type(node.slice))
            return ret

        t = self.get_exact_type_from_node(node.value)
        t.validate_index_type(node.slice)
        return [t.get_subscripted_type(node.slice)]

    def types_from_Tuple(self, node):
        types_list = [self.get_exact_type_from_node(i) for i in node.elements]
        return [TupleT(types_list)]

    def types_from_UnaryOp(self, node):
        # unary operation: `-foo`
        types_list = self.get_possible_types_from_node(node.operand)
        return _validate_op(node, types_list, "validate_numeric_op")


def _is_empty_list(node):
    # Checks if a node is a `List` node with an empty list for `elements`,
    # including any nested `List` nodes. ex. `[]` or `[[]]` will return True,
    # [1] will return False.
    if not isinstance(node, vy_ast.List):
        return False

    if not node.elements:
        return True
    return all(_is_empty_list(t) for t in node.elements)


def _any_compare_type(obj, types_list):
    # check if an expression of a list of types can be assigned to a type object
    return any(obj.compare_type(i) for i in types_list)


# NOTE: dead fn
def _filter(type_, fn_name, node):
    # filter function used when evaluating boolean ops and comparators
    try:
        getattr(type_, fn_name)(node)
        return True
    except InvalidOperation:
        return False


def get_possible_types_from_node(node):
    """
    Return a list of possible types for the given node.

    Raises if no possible types can be found.

    Arguments
    ---------
    node : VyperNode
        A vyper ast node.

    Returns
    -------
    List
        List of one or more BaseType objects.
    """
    return _ExprAnalyser().get_possible_types_from_node(node, include_type_exprs=True)


def get_exact_type_from_node(node):
    """
    Return exactly one type for a given node.

    Raises if there is more than one possible type.

    Arguments
    ---------
    node : VyperNode
        A vyper ast node.

    Returns
    -------
    BaseType
        Type object.
    """
    return _ExprAnalyser().get_exact_type_from_node(node, include_type_exprs=True)


def get_expr_info(node: vy_ast.ExprNode, is_callable: bool = False) -> ExprInfo:
    if node._expr_info is None:
        node._expr_info = _ExprAnalyser().get_expr_info(node, is_callable)
    return node._expr_info


def get_common_types(*nodes: vy_ast.VyperNode, filter_fn: Callable = None) -> List:
    # this function is a performance hotspot
    """
    Return a list of common possible types between one or more nodes.

    Arguments
    ---------
    *nodes : VyperNode
        Vyper ast nodes.
    filter_fn : Callable, optional
        If given, results are filtered by this function prior to returning.

    Returns
    -------
    list
        List of zero or more `BaseType` objects.
    """
    common_types = _ExprAnalyser().get_possible_types_from_node(nodes[0])

    for item in nodes[1:]:
        new_types = _ExprAnalyser().get_possible_types_from_node(item)

<<<<<<< HEAD
        common = [i for i in common_types if _any_compare_type(i, new_types)]

        rejected = [i for i in common_types if i not in common]
        common += [i for i in new_types if _any_compare_type(i, rejected)]

        common_types = common
=======
        tmp = []
        for c in common_types:
            for t in new_types:
                if t.compare_type(c) or c.compare_type(t):
                    tmp.append(c)
                    break

        common_types = tmp
>>>>>>> 48a5da46

    if filter_fn is not None:
        common_types = [i for i in common_types if filter_fn(i)]

    return common_types


# TODO push this into `ArrayT.validate_literal()`
def _validate_literal_array(node, expected):
    # validate that every item within an array has the same type
    if isinstance(expected, SArrayT):
        if len(node.elements) != expected.length:
            return False
    if isinstance(expected, DArrayT):
        if len(node.elements) > expected.length:
            return False

    for item in node.elements:
        try:
            validate_expected_type(item, expected.value_type)
        except TypeMismatch:
            return False

    return True


def validate_expected_type(node, expected_type):
    """
    Validate that the given node matches the expected type(s)

    Raises if the node does not match one of the expected types.

    Arguments
    ---------
    node : VyperNode
        Vyper ast node.
    expected_type : Tuple | BaseType
        A type object, or tuple of type objects

    Returns
    -------
    None
    """
    if not isinstance(expected_type, tuple):
        expected_type = (expected_type,)

    if isinstance(node, vy_ast.Tuple):
        possible_tuple_types = [t for t in expected_type if isinstance(t, TupleT)]
        for t in possible_tuple_types:
            if len(t.member_types) != len(node.elements):
                continue
            for item_ast, item_type in zip(node.elements, t.member_types):
                try:
                    validate_expected_type(item_ast, item_type)
                    return
                except VyperException:
                    pass
        else:
            # fail block
            pass

    given_types = _ExprAnalyser().get_possible_types_from_node(node)

    if isinstance(node, vy_ast.List):
        # special case - for literal arrays we individually validate each item
        for expected in expected_type:
            if not isinstance(expected, (DArrayT, SArrayT)):
                continue
            if _validate_literal_array(node, expected):
                return
    else:
        for given, expected in itertools.product(given_types, expected_type):
            if expected.compare_type(given):
                return

    # validation failed, prepare a meaningful error message
    if len(expected_type) > 1:
        expected_str = f"one of {', '.join(str(i) for i in expected_type)}"
    else:
        expected_str = expected_type[0]

    if len(given_types) == 1 and getattr(given_types[0], "_is_callable", False):
        raise StructureException(
            f"{given_types[0]} cannot be referenced directly, it must be called", node
        )

    if not isinstance(node, (vy_ast.List, vy_ast.Tuple)) and node.get_descendants(
        vy_ast.Name, include_self=True
    ):
        given = given_types[0]
        raise TypeMismatch(f"Given reference has type {given}, expected {expected_str}", node)
    else:
        if len(given_types) == 1:
            given_str = str(given_types[0])
        else:
            types_str = sorted(str(i) for i in given_types)
            given_str = f"{', '.join(types_str[:1])} or {types_str[-1]}"

        suggestion_str = ""
        if expected_type[0] == AddressT() and given_types[0] == BytesM_T(20):
            suggestion_str = f" Did you mean {checksum_encode(node.value)}?"

        raise TypeMismatch(
            f"Expected {expected_str} but literal can only be cast as {given_str}.{suggestion_str}",
            node,
        )


def validate_unique_method_ids(functions: List) -> None:
    """
    Check for collisions between the 4byte function selectors
    of each function within a contract.

    Arguments
    ---------
    functions : List[ContractFunctionT]
        A list of ContractFunctionT objects.
    """
    method_ids = [x for i in functions for x in i.method_ids.values()]
    seen = set()
    for method_id in method_ids:
        if method_id in seen:
            collision_str = ", ".join(
                x for i in functions for x in i.method_ids.keys() if i.method_ids[x] == method_id
            )
            collision_hex = int_to_fourbytes(method_id).hex()
            raise StructureException(
                f"Methods produce colliding method ID `0x{collision_hex}`: {collision_str}"
            )
        seen.add(method_id)


def check_modifiability(node: vy_ast.ExprNode, modifiability: Modifiability) -> bool:
    """
    Check if the given node is not more modifiable than the given modifiability.
    """
    if node.is_literal_value or node.has_folded_value:
        return True

    if isinstance(node, (vy_ast.BinOp, vy_ast.Compare)):
        return all(check_modifiability(i, modifiability) for i in (node.left, node.right))

    if isinstance(node, vy_ast.BoolOp):
        return all(check_modifiability(i, modifiability) for i in node.values)

    if isinstance(node, vy_ast.UnaryOp):
        return check_modifiability(node.operand, modifiability)

    if isinstance(node, (vy_ast.Tuple, vy_ast.List)):
        return all(check_modifiability(item, modifiability) for item in node.elements)

    if isinstance(node, vy_ast.Call):
        call_type = get_exact_type_from_node(node.func)

        # structs and interfaces
        if hasattr(call_type, "check_modifiability_for_call"):
            return call_type.check_modifiability_for_call(node, modifiability)

    info = get_expr_info(node)
    return info.modifiability <= modifiability


# TODO: move this into part of regular analysis in `local.py`
def get_expr_writes(node: vy_ast.VyperNode) -> OrderedSet[VarAccess]:
    if "writes_r" in node._metadata:
        return node._metadata["writes_r"]
    ret: OrderedSet = OrderedSet()
    if isinstance(node, vy_ast.ExprNode) and node._expr_info is not None:
        ret = node._expr_info._writes
    for c in node._children:
        ret |= get_expr_writes(c)
    node._metadata["writes_r"] = ret
    return ret<|MERGE_RESOLUTION|>--- conflicted
+++ resolved
@@ -513,14 +513,6 @@
     for item in nodes[1:]:
         new_types = _ExprAnalyser().get_possible_types_from_node(item)
 
-<<<<<<< HEAD
-        common = [i for i in common_types if _any_compare_type(i, new_types)]
-
-        rejected = [i for i in common_types if i not in common]
-        common += [i for i in new_types if _any_compare_type(i, rejected)]
-
-        common_types = common
-=======
         tmp = []
         for c in common_types:
             for t in new_types:
@@ -529,7 +521,6 @@
                     break
 
         common_types = tmp
->>>>>>> 48a5da46
 
     if filter_fn is not None:
         common_types = [i for i in common_types if filter_fn(i)]
