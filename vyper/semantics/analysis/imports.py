import contextlib
<<<<<<< HEAD
import json
from dataclasses import asdict, dataclass, field
=======
import dataclasses as dc
from dataclasses import dataclass
>>>>>>> ef8a3955
from pathlib import Path, PurePath
from typing import Any, Iterator, Optional

import vyper.builtins.interfaces
import vyper.builtins.stdlib
from vyper import ast as vy_ast
from vyper.compiler.input_bundle import (
<<<<<<< HEAD
=======
    BUILTIN,
    ABIInput,
>>>>>>> ef8a3955
    CompilerInput,
    FileInput,
    FilesystemInputBundle,
    InputBundle,
    JSONInput,
    PathLike,
)
from vyper.exceptions import (
    DuplicateImport,
    ImportCycle,
    ModuleNotFound,
    StructureException,
    tag_exceptions,
)
from vyper.semantics.analysis.base import ImportInfo
from vyper.utils import safe_relpath, sha256sum

"""
collect import statements and validate the import graph.
this module is separated into its own pass so that we can resolve the import
graph quickly (without doing semantic analysis) and for cleanliness, to
segregate the I/O portion of semantic analysis into its own pass.
"""


@dataclass
class _ImportGraph:
    # the current path in the import graph traversal
    _path: list[vy_ast.Module] = dc.field(default_factory=list)

    # stack of dicts, each item in the stack is a dict keeping
    # track of imports in the current module
    _imports: list[dict] = dc.field(default_factory=list)

    @property
    def imported_modules(self):
        return self._imports[-1]

    @property
    def current_module(self):
        return self._path[-1]

    def push_path(self, module_ast: vy_ast.Module) -> None:
        if module_ast in self._path:
            cycle = self._path + [module_ast]
            raise ImportCycle(" imports ".join(f'"{t.path}"' for t in cycle))

        self._path.append(module_ast)
        self._imports.append({})

    def pop_path(self, expected: vy_ast.Module) -> None:
        popped = self._path.pop()
        assert expected is popped, "unreachable"
        self._imports.pop()

    @contextlib.contextmanager
    def enter_path(self, module_ast: vy_ast.Module) -> Iterator[None]:
        self.push_path(module_ast)
        try:
            yield
        finally:
            self.pop_path(module_ast)


def try_parse_abi(file_input: FileInput) -> CompilerInput:
    try:
        s = json.loads(file_input.source_code)
        if isinstance(s, dict) and "abi" in s:
            s = s["abi"]
        return JSONInput(**asdict(file_input), data=s)
    except (ValueError, TypeError):
        return file_input


class ImportAnalyzer:
    def __init__(self, input_bundle: InputBundle, graph: _ImportGraph):
        self.input_bundle = input_bundle
        self.graph = graph
        self._ast_of: dict[int, vy_ast.Module] = {}

        self.seen: set[vy_ast.Module] = set()

        self._integrity_sum = None

        # should be all system paths + topmost module path
        self.absolute_search_paths = input_bundle.search_paths.copy()

    def resolve_imports(self, module_ast: vy_ast.Module):
        self._resolve_imports_r(module_ast)
        self._integrity_sum = self._calculate_integrity_sum_r(module_ast)

    def _calculate_integrity_sum_r(self, module_ast: vy_ast.Module):
        acc = [sha256sum(module_ast.full_source_code)]
        for s in module_ast.get_children((vy_ast.Import, vy_ast.ImportFrom)):
            info = s._metadata["import_info"]

            if info.compiler_input.path.suffix in (".vyi", ".json"):
                # NOTE: this needs to be redone if interfaces can import other interfaces
                acc.append(info.compiler_input.sha256sum)
            else:
                acc.append(self._calculate_integrity_sum_r(info.parsed))

        return sha256sum("".join(acc))

    def _resolve_imports_r(self, module_ast: vy_ast.Module):
        if module_ast in self.seen:
            return
        with self.graph.enter_path(module_ast):
            for node in module_ast.body:
                with tag_exceptions(node):
                    if isinstance(node, vy_ast.Import):
                        self._handle_Import(node)
                    elif isinstance(node, vy_ast.ImportFrom):
                        self._handle_ImportFrom(node)

        self.seen.add(module_ast)

    def _handle_Import(self, node: vy_ast.Import):
        # import x.y[name] as y[alias]

        alias = node.alias

        if alias is None:
            alias = node.name

        # don't handle things like `import x.y`
        if "." in alias:
            msg = "import requires an accompanying `as` statement"
            suggested_alias = node.name[node.name.rfind(".") :]
            hint = f"try `import {node.name} as {suggested_alias}`"
            raise StructureException(msg, node, hint=hint)

        self._add_import(node, 0, node.name, alias)

    def _handle_ImportFrom(self, node: vy_ast.ImportFrom):
        # from m.n[module] import x[name] as y[alias]

        alias = node.alias

        if alias is None:
            alias = node.name

        module = node.module or ""
        if module:
            module += "."

        qualified_module_name = module + node.name
        self._add_import(node, node.level, qualified_module_name, alias)

    def _add_import(
        self, node: vy_ast.VyperNode, level: int, qualified_module_name: str, alias: str
    ) -> None:
        compiler_input, ast = self._load_import(node, level, qualified_module_name, alias)
        node._metadata["import_info"] = ImportInfo(
            alias, qualified_module_name, compiler_input, ast
        )

    # load an InterfaceT or ModuleInfo from an import.
    # raises FileNotFoundError
    def _load_import(
        self, node: vy_ast.VyperNode, level: int, module_str: str, alias: str
    ) -> tuple[CompilerInput, Any]:
        if _is_builtin(level, module_str):
            return _load_builtin_import(level, module_str)

        path = _import_to_path(level, module_str)

        if path in self.graph.imported_modules:
            previous_import_stmt = self.graph.imported_modules[path]
            raise DuplicateImport(f"{alias} imported more than once!", previous_import_stmt, node)

        self.graph.imported_modules[path] = node

        err = None

        try:
            path_vy = path.with_suffix(".vy")
            file = self._load_file(path_vy, level)
            assert isinstance(file, FileInput)  # mypy hint

            module_ast = self._ast_from_file(file)
            self.resolve_imports(module_ast)

            return file, module_ast

        except FileNotFoundError as e:
            # escape `e` from the block scope, it can make things
            # easier to debug.
            err = e

        try:
            file = self._load_file(path.with_suffix(".vyi"), level)
            assert isinstance(file, FileInput)  # mypy hint
            module_ast = self._ast_from_file(file)
            self.resolve_imports(module_ast)

            # language does not yet allow recursion for vyi files
            # self.resolve_imports(module_ast)

            return file, module_ast

        except FileNotFoundError:
            pass

        try:
            file = self._load_file(path.with_suffix(".json"), level)
            if isinstance(file, FileInput):
                file = try_parse_abi(file)
            assert isinstance(file, JSONInput)  # mypy hint
            return file, file.data
        except FileNotFoundError:
            pass

        hint = None
        if module_str.startswith("vyper.interfaces"):
            hint = "try renaming `vyper.interfaces` to `ethereum.ercs`"

        # copy search_paths, makes debugging a bit easier
        search_paths = self.input_bundle.search_paths.copy()  # noqa: F841
        raise ModuleNotFound(module_str, hint=hint) from err

    def _load_file(self, path: PathLike, level: int) -> CompilerInput:
        ast = self.graph.current_module

        search_paths: list[PathLike]  # help mypy
        if level != 0:  # relative import
            search_paths = [Path(ast.resolved_path).parent]
        else:
            search_paths = self.absolute_search_paths

        with self.input_bundle.temporary_search_paths(search_paths):
            return self.input_bundle.load_file(path)

    def _ast_from_file(self, file: FileInput) -> vy_ast.Module:
        # cache ast if we have seen it before.
        # this gives us the additional property of object equality on
        # two ASTs produced from the same source
        ast_of = self._ast_of
        if file.source_id not in ast_of:
            ast_of[file.source_id] = _parse_ast(file)

        return ast_of[file.source_id]


def _parse_ast(file: FileInput) -> vy_ast.Module:
    module_path = file.resolved_path  # for error messages
    try:
        # try to get a relative path, to simplify the error message
        cwd = Path(".")
        if module_path.is_absolute():
            cwd = cwd.resolve()
        module_path = module_path.relative_to(cwd)
    except ValueError:
        # we couldn't get a relative path (cf. docs for Path.relative_to),
        # use the resolved path given to us by the InputBundle
        pass

    is_interface = file.resolved_path.suffix == ".vyi"
    ret = vy_ast.parse_to_ast(
        file.source_code,
        source_id=file.source_id,
        module_path=module_path.as_posix(),
        resolved_path=file.resolved_path.as_posix(),
        is_interface=is_interface,
    )
    return ret


# convert an import to a path (without suffix)
def _import_to_path(level: int, module_str: str) -> PurePath:
    base_path = ""
    if level > 1:
        base_path = "../" * (level - 1)
    elif level == 1:
        base_path = "./"
    return PurePath(f"{base_path}{module_str.replace('.', '/')}/")


_builtins_cache: dict[PathLike, tuple[CompilerInput, vy_ast.Module]] = {}

# builtin import path -> (prefix for removal, package, suffix)
BUILTIN_MODULE_RULES = {
    "ethereum.ercs": ("ethereum.ercs", vyper.builtins.interfaces.__package__, ".vyi"),
    "math": ("", vyper.builtins.stdlib.__package__, ".vy"),
}


# TODO: could move this to analysis/common.py or something
def _get_builtin_prefix(module_str: str) -> Optional[str]:
    for prefix in BUILTIN_MODULE_RULES.keys():
        if module_str.startswith(prefix):
            return prefix
    return None


def _is_builtin(level: int, module_str: str) -> bool:
    return level == 0 and _get_builtin_prefix(module_str) is not None


def _load_builtin_import(level: int, module_str: str) -> tuple[CompilerInput, vy_ast.Module]:
    module_prefix = _get_builtin_prefix(module_str)
    assert module_prefix is not None, "unreachable"

    assert level == 0, "builtin imports are absolute"

    builtins_path = vyper.builtins.__path__[0]
    # hygiene: convert to relpath to avoid leaking user directory info
    # (note Path.relative_to cannot handle absolute to relative path
    # conversion, so we must use the `os` module).
    builtins_path = safe_relpath(builtins_path)

    search_path = Path(builtins_path).parent.parent
    # generate an input bundle just because it knows how to build paths.
    input_bundle = FilesystemInputBundle([search_path])

    remove_prefix, target_package, suffix = BUILTIN_MODULE_RULES[module_prefix]
    base_name = module_str.removeprefix(remove_prefix + ".")
    remapped_module = f"{target_package}.{base_name}"

    path = _import_to_path(level, remapped_module)
    path = path.with_suffix(suffix)

    # builtins are globally the same, so we can safely cache them
    # (it is also *correct* to cache them, so that types defined in builtins
    # compare correctly using pointer-equality.)
    if path in _builtins_cache:
        file, ast = _builtins_cache[path]
        return file, ast

    try:
        file = input_bundle.load_file(path)
        # set source_id to builtin sentinel value
        file = dc.replace(file, source_id=BUILTIN)
        assert isinstance(file, FileInput)  # mypy hint
    except FileNotFoundError as e:
        hint = None
        components = module_str.split(".")
        # common issue for upgrading codebases from v0.3.x to v0.4.x -
        # hint: rename ERC20 to IERC20
        if components[-1].startswith("ERC"):
            module_prefix = components[-1]
            hint = f"try renaming `{module_prefix}` to `I{module_prefix}`"
        raise ModuleNotFound(module_str, hint=hint) from e

    builtin_ast = _parse_ast(file)

    # no recursion needed since builtins don't have any imports

    _builtins_cache[path] = file, builtin_ast
    return file, builtin_ast


def resolve_imports(module_ast: vy_ast.Module, input_bundle: InputBundle):
    graph = _ImportGraph()
    analyzer = ImportAnalyzer(input_bundle, graph)
    analyzer.resolve_imports(module_ast)

    return analyzer<|MERGE_RESOLUTION|>--- conflicted
+++ resolved
@@ -1,11 +1,8 @@
 import contextlib
-<<<<<<< HEAD
 import json
 from dataclasses import asdict, dataclass, field
-=======
 import dataclasses as dc
 from dataclasses import dataclass
->>>>>>> ef8a3955
 from pathlib import Path, PurePath
 from typing import Any, Iterator, Optional
 
@@ -13,11 +10,8 @@
 import vyper.builtins.stdlib
 from vyper import ast as vy_ast
 from vyper.compiler.input_bundle import (
-<<<<<<< HEAD
-=======
     BUILTIN,
     ABIInput,
->>>>>>> ef8a3955
     CompilerInput,
     FileInput,
     FilesystemInputBundle,
