import contextlib
from dataclasses import dataclass, field
from pathlib import Path, PurePath
from typing import Any, Iterator

import vyper.builtins.interfaces
from vyper import ast as vy_ast
from vyper.compiler.input_bundle import (
    ABIInput,
    CompilerInput,
    FileInput,
    FilesystemInputBundle,
    InputBundle,
    PathLike,
)
from vyper.exceptions import (
    CompilerPanic,
    DuplicateImport,
    ImportCycle,
    ModuleNotFound,
    StructureException,
    tag_exceptions,
)
from vyper.semantics.analysis.base import ImportInfo
from vyper.utils import safe_relpath, sha256sum

"""
collect import statements and validate the import graph.
this module is separated into its own pass so that we can resolve the import
graph quickly (without doing semantic analysis) and for cleanliness, to
segregate the I/O portion of semantic analysis into its own pass.
"""


@dataclass
class _ImportGraph:
    # the current path in the import graph traversal
    _path: list[vy_ast.Module] = field(default_factory=list)

    # stack of dicts, each item in the stack is a dict keeping
    # track of imports in the current module
    _imports: list[dict] = field(default_factory=list)

    @property
    def imported_modules(self):
        return self._imports[-1]

    @property
    def current_module(self):
        return self._path[-1]

    def push_path(self, module_ast: vy_ast.Module) -> None:
        if module_ast in self._path:
            cycle = self._path + [module_ast]
            raise ImportCycle(" imports ".join(f'"{t.path}"' for t in cycle))

        self._path.append(module_ast)
        self._imports.append({})

    def pop_path(self, expected: vy_ast.Module) -> None:
        popped = self._path.pop()
        assert expected is popped, "unreachable"
        self._imports.pop()

    @contextlib.contextmanager
    def enter_path(self, module_ast: vy_ast.Module) -> Iterator[None]:
        self.push_path(module_ast)
        try:
            yield
        finally:
            self.pop_path(module_ast)


class ImportAnalyzer:
    def __init__(self, input_bundle: InputBundle, graph: _ImportGraph):
        self.input_bundle = input_bundle
        self.graph = graph
        self._ast_of: dict[int, vy_ast.Module] = {}

        self.seen: set[vy_ast.Module] = set()

        self._integrity_sum = None

        # should be all system paths + topmost module path
        self.absolute_search_paths = input_bundle.search_paths.copy()

    def resolve_imports(self, module_ast: vy_ast.Module):
        self._resolve_imports_r(module_ast)
        self._integrity_sum = self._calculate_integrity_sum_r(module_ast)

    def _calculate_integrity_sum_r(self, module_ast: vy_ast.Module):
        acc = [sha256sum(module_ast.full_source_code)]
        for s in module_ast.get_children((vy_ast.Import, vy_ast.ImportFrom)):
            info = s._metadata["import_info"]

            if info.compiler_input.path.suffix in (".vyi", ".json"):
                # NOTE: this needs to be redone if interfaces can import other interfaces
                acc.append(info.compiler_input.sha256sum)
            else:
                acc.append(self._calculate_integrity_sum_r(info.parsed))

        return sha256sum("".join(acc))

    def _resolve_imports_r(self, module_ast: vy_ast.Module):
        if module_ast in self.seen:
            return
        with self.graph.enter_path(module_ast):
            for node in module_ast.body:
<<<<<<< HEAD
                if isinstance(node, vy_ast.Import):
                    self._handle_Import(node)
                elif isinstance(node, vy_ast.ImportFrom):
                    self._handle_ImportFrom(node)
        self.seen.add(module_ast)
=======
                with tag_exceptions(node):
                    if isinstance(node, vy_ast.Import):
                        self._handle_Import(node)
                    elif isinstance(node, vy_ast.ImportFrom):
                        self._handle_ImportFrom(node)
        self.seen.add(id(module_ast))
>>>>>>> 4507d2a6

    def _handle_Import(self, node: vy_ast.Import):
        # import x.y[name] as y[alias]

        alias = node.alias

        if alias is None:
            alias = node.name

        # don't handle things like `import x.y`
        if "." in alias:
            msg = "import requires an accompanying `as` statement"
            suggested_alias = node.name[node.name.rfind(".") :]
            hint = f"try `import {node.name} as {suggested_alias}`"
            raise StructureException(msg, node, hint=hint)

        self._add_import(node, 0, node.name, alias)

    def _handle_ImportFrom(self, node: vy_ast.ImportFrom):
        # from m.n[module] import x[name] as y[alias]

        alias = node.alias

        if alias is None:
            alias = node.name

        module = node.module or ""
        if module:
            module += "."

        qualified_module_name = module + node.name
        self._add_import(node, node.level, qualified_module_name, alias)

    def _add_import(
        self, node: vy_ast.VyperNode, level: int, qualified_module_name: str, alias: str
    ) -> None:
        compiler_input, ast = self._load_import(node, level, qualified_module_name, alias)
        node._metadata["import_info"] = ImportInfo(
            alias, qualified_module_name, compiler_input, ast
        )

    # load an InterfaceT or ModuleInfo from an import.
    # raises FileNotFoundError
    def _load_import(
        self, node: vy_ast.VyperNode, level: int, module_str: str, alias: str
    ) -> tuple[CompilerInput, Any]:
        if _is_builtin(module_str):
            return _load_builtin_import(level, module_str)

        path = _import_to_path(level, module_str)

        if path in self.graph.imported_modules:
            previous_import_stmt = self.graph.imported_modules[path]
            raise DuplicateImport(f"{alias} imported more than once!", previous_import_stmt, node)

        self.graph.imported_modules[path] = node

        err = None

        try:
            path_vy = path.with_suffix(".vy")
            file = self._load_file(path_vy, level)
            assert isinstance(file, FileInput)  # mypy hint

            module_ast = self._ast_from_file(file)
            self.resolve_imports(module_ast)

            return file, module_ast

        except FileNotFoundError as e:
            # escape `e` from the block scope, it can make things
            # easier to debug.
            err = e

        try:
            file = self._load_file(path.with_suffix(".vyi"), level)
            assert isinstance(file, FileInput)  # mypy hint
            module_ast = self._ast_from_file(file)
            self.resolve_imports(module_ast)

            # language does not yet allow recursion for vyi files
            # self.resolve_imports(module_ast)

            return file, module_ast

        except FileNotFoundError:
            pass

        try:
            file = self._load_file(path.with_suffix(".json"), level)
            assert isinstance(file, ABIInput)  # mypy hint
            return file, file.abi
        except FileNotFoundError:
            pass

        hint = None
        if module_str.startswith("vyper.interfaces"):
            hint = "try renaming `vyper.interfaces` to `ethereum.ercs`"

        # copy search_paths, makes debugging a bit easier
        search_paths = self.input_bundle.search_paths.copy()  # noqa: F841
        raise ModuleNotFound(module_str, hint=hint) from err

    def _load_file(self, path: PathLike, level: int) -> CompilerInput:
        ast = self.graph.current_module

        search_paths: list[PathLike]  # help mypy
        if level != 0:  # relative import
            search_paths = [Path(ast.resolved_path).parent]
        else:
            search_paths = self.absolute_search_paths

        with self.input_bundle.temporary_search_paths(search_paths):
            return self.input_bundle.load_file(path)

    def _ast_from_file(self, file: FileInput) -> vy_ast.Module:
        # cache ast if we have seen it before.
        # this gives us the additional property of object equality on
        # two ASTs produced from the same source
        ast_of = self._ast_of
        if file.source_id not in ast_of:
            ast_of[file.source_id] = _parse_ast(file)

        return ast_of[file.source_id]


def _parse_ast(file: FileInput) -> vy_ast.Module:
    module_path = file.resolved_path  # for error messages
    try:
        # try to get a relative path, to simplify the error message
        cwd = Path(".")
        if module_path.is_absolute():
            cwd = cwd.resolve()
        module_path = module_path.relative_to(cwd)
    except ValueError:
        # we couldn't get a relative path (cf. docs for Path.relative_to),
        # use the resolved path given to us by the InputBundle
        pass

    ret = vy_ast.parse_to_ast(
        file.source_code,
        source_id=file.source_id,
        module_path=module_path.as_posix(),
        resolved_path=file.resolved_path.as_posix(),
    )
    return ret


# convert an import to a path (without suffix)
def _import_to_path(level: int, module_str: str) -> PurePath:
    base_path = ""
    if level > 1:
        base_path = "../" * (level - 1)
    elif level == 1:
        base_path = "./"
    return PurePath(f"{base_path}{module_str.replace('.', '/')}/")


# can add more, e.g. "vyper.builtins.interfaces", etc.
BUILTIN_PREFIXES = ["ethereum.ercs"]


# TODO: could move this to analysis/common.py or something
def _is_builtin(module_str):
    return any(module_str.startswith(prefix) for prefix in BUILTIN_PREFIXES)


_builtins_cache: dict[PathLike, tuple[CompilerInput, vy_ast.Module]] = {}


def _load_builtin_import(level: int, module_str: str) -> tuple[CompilerInput, vy_ast.Module]:
    if not _is_builtin(module_str):  # pragma: nocover
        raise CompilerPanic("unreachable!")

    builtins_path = vyper.builtins.interfaces.__path__[0]
    # hygiene: convert to relpath to avoid leaking user directory info
    # (note Path.relative_to cannot handle absolute to relative path
    # conversion, so we must use the `os` module).
    builtins_path = safe_relpath(builtins_path)

    search_path = Path(builtins_path).parent.parent.parent
    # generate an input bundle just because it knows how to build paths.
    input_bundle = FilesystemInputBundle([search_path])

    # remap builtins directory --
    # ethereum/ercs => vyper/builtins/interfaces
    remapped_module = module_str
    if remapped_module.startswith("ethereum.ercs"):
        remapped_module = remapped_module.removeprefix("ethereum.ercs")
        remapped_module = vyper.builtins.interfaces.__package__ + remapped_module

    path = _import_to_path(level, remapped_module).with_suffix(".vyi")

    # builtins are globally the same, so we can safely cache them
    # (it is also *correct* to cache them, so that types defined in builtins
    # compare correctly using pointer-equality.)
    if path in _builtins_cache:
        file, ast = _builtins_cache[path]
        return file, ast

    try:
        file = input_bundle.load_file(path)
        assert isinstance(file, FileInput)  # mypy hint
    except FileNotFoundError as e:
        hint = None
        components = module_str.split(".")
        # common issue for upgrading codebases from v0.3.x to v0.4.x -
        # hint: rename ERC20 to IERC20
        if components[-1].startswith("ERC"):
            module_prefix = components[-1]
            hint = f"try renaming `{module_prefix}` to `I{module_prefix}`"
        raise ModuleNotFound(module_str, hint=hint) from e

    interface_ast = _parse_ast(file)

    # no recursion needed since builtins don't have any imports

    _builtins_cache[path] = file, interface_ast
    return file, interface_ast


def resolve_imports(module_ast: vy_ast.Module, input_bundle: InputBundle):
    graph = _ImportGraph()
    analyzer = ImportAnalyzer(input_bundle, graph)
    analyzer.resolve_imports(module_ast)

    return analyzer<|MERGE_RESOLUTION|>--- conflicted
+++ resolved
@@ -106,20 +106,13 @@
             return
         with self.graph.enter_path(module_ast):
             for node in module_ast.body:
-<<<<<<< HEAD
-                if isinstance(node, vy_ast.Import):
-                    self._handle_Import(node)
-                elif isinstance(node, vy_ast.ImportFrom):
-                    self._handle_ImportFrom(node)
-        self.seen.add(module_ast)
-=======
                 with tag_exceptions(node):
                     if isinstance(node, vy_ast.Import):
                         self._handle_Import(node)
                     elif isinstance(node, vy_ast.ImportFrom):
                         self._handle_ImportFrom(node)
-        self.seen.add(id(module_ast))
->>>>>>> 4507d2a6
+
+        self.seen.add(module_ast)
 
     def _handle_Import(self, node: vy_ast.Import):
         # import x.y[name] as y[alias]
