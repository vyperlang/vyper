# CMC 2024-02-03 TODO: rename me to function.py

import contextlib
from typing import Optional

from vyper import ast as vy_ast
from vyper.ast.validation import validate_call_args
from vyper.exceptions import (
    CallViolation,
    ExceptionList,
    FunctionDeclarationException,
    ImmutableViolation,
    InvalidType,
    IteratorException,
    NonPayableViolation,
    StateAccessViolation,
    StructureException,
    TypeCheckFailure,
    TypeMismatch,
    VariableDeclarationException,
    VyperException,
)

# TODO consolidate some of these imports
from vyper.semantics.analysis.base import (
    Modifiability,
    ModuleInfo,
    ModuleOwnership,
    VarAccess,
    VarInfo,
)
from vyper.semantics.analysis.common import VyperNodeVisitorBase
from vyper.semantics.analysis.utils import (
    get_common_types,
    get_exact_type_from_node,
    get_expr_info,
    get_possible_types_from_node,
    uses_state,
    validate_expected_type,
)
from vyper.semantics.data_locations import DataLocation
from vyper.semantics.environment import CONSTANT_ENVIRONMENT_VARS
from vyper.semantics.namespace import get_namespace
from vyper.semantics.types import (
    TYPE_T,
    VOID_TYPE,
    AddressT,
    BoolT,
    DArrayT,
    EventT,
    FlagT,
    HashMapT,
    IntegerT,
    SArrayT,
    SelfT,
    StringT,
    StructT,
    TupleT,
    VyperType,
    _BytestringT,
    is_type_t,
    map_void,
)
from vyper.semantics.types.function import ContractFunctionT, MemberFunctionT, StateMutability
from vyper.semantics.types.utils import type_from_annotation


def analyze_functions(vy_module: vy_ast.Module) -> None:
    """Analyzes a vyper ast and validates the function bodies"""
    err_list = ExceptionList()

    for node in vy_module.get_children(vy_ast.FunctionDef):
        _analyze_function_r(vy_module, node, err_list)

    for node in vy_module.get_children(vy_ast.VariableDecl):
        if not node.is_public:
            continue
        _analyze_function_r(vy_module, node._expanded_getter, err_list)

    err_list.raise_if_not_empty()


def _analyze_function_r(
    vy_module: vy_ast.Module, node: vy_ast.FunctionDef, err_list: ExceptionList
):
    func_t = node._metadata["func_type"]

    for call_t in func_t.called_functions:
        if isinstance(call_t, ContractFunctionT):
            assert isinstance(call_t.ast_def, vy_ast.FunctionDef)  # help mypy
            _analyze_function_r(vy_module, call_t.ast_def, err_list)

    namespace = get_namespace()

    try:
        with namespace.enter_scope():
            analyzer = FunctionAnalyzer(vy_module, node, namespace)
            analyzer.analyze()
    except VyperException as e:
        err_list.append(e)


# finds the terminus node for a list of nodes.
# raises an exception if any nodes are unreachable
def find_terminating_node(node_list: list) -> Optional[vy_ast.VyperNode]:
    ret = None

    for node in node_list:
        if ret is not None:
            raise StructureException("Unreachable code!", node)

        if node.is_terminus:
            ret = node

        if isinstance(node, vy_ast.If):
            body_terminates = find_terminating_node(node.body)

            else_terminates = None
            if node.orelse is not None:
                else_terminates = find_terminating_node(node.orelse)

            if body_terminates is not None and else_terminates is not None:
                ret = else_terminates

        if isinstance(node, vy_ast.For):
            # call find_terminating_node for its side effects
            find_terminating_node(node.body)

    return ret


# helpers
def _validate_address_code(node: vy_ast.Attribute, value_type: VyperType) -> None:
    if isinstance(value_type, AddressT) and node.attr == "code":
        # Validate `slice(<address>.code, start, length)` where `length` is constant
        parent = node.get_ancestor()
        if isinstance(parent, vy_ast.Call):
            ok_func = isinstance(parent.func, vy_ast.Name) and parent.func.id == "slice"
            ok_args = len(parent.args) == 3 and isinstance(parent.args[2], vy_ast.Int)
            if ok_func and ok_args:
                return

        raise StructureException(
            "(address).code is only allowed inside of a slice function with a constant length", node
        )


def _validate_msg_data_attribute(node: vy_ast.Attribute) -> None:
    if isinstance(node.value, vy_ast.Name) and node.value.id == "msg" and node.attr == "data":
        parent = node.get_ancestor()
        allowed_builtins = ("slice", "len", "raw_call")
        if not isinstance(parent, vy_ast.Call) or parent.get("func.id") not in allowed_builtins:
            raise StructureException(
                "msg.data is only allowed inside of the slice, len or raw_call functions", node
            )
        if parent.get("func.id") == "slice":
            ok_args = len(parent.args) == 3 and isinstance(parent.args[2], vy_ast.Int)
            if not ok_args:
                raise StructureException(
                    "slice(msg.data) must use a compile-time constant for length argument", parent
                )


def _validate_msg_value_access(node: vy_ast.Attribute) -> None:
    if isinstance(node.value, vy_ast.Name) and node.attr == "value" and node.value.id == "msg":
        raise NonPayableViolation("msg.value is not allowed in non-payable functions", node)


def _validate_pure_access(node: vy_ast.Attribute | vy_ast.Name, typ: VyperType) -> None:
    if isinstance(typ, TYPE_T):
        return

    info = get_expr_info(node)

    env_vars = CONSTANT_ENVIRONMENT_VARS
    # check env variable access like `block.number`
    if isinstance(node, vy_ast.Attribute):
        if node.get("value.id") in env_vars:
            raise StateAccessViolation(
                "not allowed to query environment variables in pure functions"
            )
        parent_info = get_expr_info(node.value)
        if isinstance(parent_info.typ, AddressT) and node.attr in AddressT._type_members:
            raise StateAccessViolation("not allowed to query address members in pure functions")

    if (varinfo := info.var_info) is None:
        return
    # self is magic. we only need to check it if it is not the root of an Attribute
    # node. (i.e. it is bare like `self`, not `self.foo`)
    is_naked_self = isinstance(varinfo.typ, SelfT) and not isinstance(
        node.get_ancestor(), vy_ast.Attribute
    )
    if is_naked_self:
        raise StateAccessViolation("not allowed to query `self` in pure functions")

    if varinfo.is_state_variable() or is_naked_self:
        raise StateAccessViolation("not allowed to query state variables in pure functions")


# analyse the variable access for the attribute chain for a node
# e.x. `x` will return varinfo for `x`
# `module.foo` will return VarAccess for `module.foo`
# `self.my_struct.x.y` will return VarAccess for `self.my_struct.x.y`
def _get_variable_access(node: vy_ast.ExprNode) -> Optional[VarAccess]:
    path: list[str | object] = []
    info = get_expr_info(node)

    while info.var_info is None:
        if not isinstance(node, (vy_ast.Subscript, vy_ast.Attribute)):
            # it's something like a literal
            return None

        if isinstance(node, vy_ast.Subscript):
            # Subscript is an analysis barrier
            # we cannot analyse if `x.y[ix1].z` overlaps with `x.y[ix2].z`.
            path.append(VarAccess.SUBSCRIPT_ACCESS)

        if (attr := info.attr) is not None:
            path.append(attr)

        assert isinstance(node, (vy_ast.Subscript, vy_ast.Attribute))  # help mypy
        node = node.value
        info = get_expr_info(node)

    # ignore `self.` as it interferes with VarAccess comparison across modules
    if len(path) > 0 and path[-1] == "self":
        path.pop()
    path.reverse()

    return VarAccess(info.var_info, tuple(path))


# get the chain of modules, e.g.
# mod1.mod2.x.y -> [ModuleInfo(mod1), ModuleInfo(mod2)]
# CMC 2024-02-12 note that the Attribute/Subscript traversal in this and
# _get_variable_access() are a bit gross and could probably
# be refactored into data on ExprInfo.
def _get_module_chain(node: vy_ast.ExprNode) -> list[ModuleInfo]:
    ret: list[ModuleInfo] = []
    info = get_expr_info(node)

    while True:
        if info.module_info is not None:
            ret.append(info.module_info)

        if not isinstance(node, (vy_ast.Subscript, vy_ast.Attribute)):
            break

        node = node.value
        info = get_expr_info(node)

    ret.reverse()
    return ret


def check_module_uses(node: vy_ast.ExprNode) -> Optional[ModuleInfo]:
    """
    validate module usage, and that if we use lib1.lib2.<state>, that
    lib1 at least `uses` lib2.

    Returns the left-most module referenced in the expr,
        e.g. `lib1.lib2.foo` should return module info for `lib1`.
    """
    module_infos = _get_module_chain(node)

    if len(module_infos) == 0:
        return None

    for module_info in module_infos:
        if module_info.ownership < ModuleOwnership.USES:
            msg = f"Cannot access `{module_info.alias}` state!\n  note that"
            # CMC 2024-04-12 add UX note about nonreentrant. might be nice
            # in the future to be more specific about exactly which state is
            # used, although that requires threading a bit more context into
            # this function.
            msg += " use of the `@nonreentrant` decorator is also considered"
            msg += " state access"

            hint = f"add `uses: {module_info.alias}` or "
            hint += f"`initializes: {module_info.alias}` as "
            hint += "a top-level statement to your contract"
            raise ImmutableViolation(msg, hint=hint)

    # the leftmost- referenced module
    root_module_info = module_infos[0]
    return root_module_info


class FunctionAnalyzer(VyperNodeVisitorBase):
    ignored_types = (vy_ast.Pass,)
    scope_name = "function"

    def __init__(
        self, vyper_module: vy_ast.Module, fn_node: vy_ast.FunctionDef, namespace: dict
    ) -> None:
        self.vyper_module = vyper_module
        self.fn_node = fn_node
        self.namespace = namespace
        self.func = fn_node._metadata["func_type"]
        self.expr_visitor = ExprVisitor(self)

        self.loop_variables: list[Optional[VarAccess]] = []

    def analyze(self):
        if self.func.analysed:
            return

        # mark seen before analysing, if analysis throws an exception which
        # gets caught, we don't want to analyse again.
        self.func.mark_analysed()

        # allow internal function params to be mutable
        if self.func.is_internal:
            location, modifiability = (DataLocation.MEMORY, Modifiability.MODIFIABLE)
        else:
            location, modifiability = (DataLocation.CALLDATA, Modifiability.RUNTIME_CONSTANT)

        for arg in self.func.arguments:
            self.namespace[arg.name] = VarInfo(
                arg.typ, location=location, modifiability=modifiability, decl_node=arg.ast_source
            )

        for node in self.fn_node.body:
            self.visit(node)

        if self.func.return_type:
            if not find_terminating_node(self.fn_node.body):
                raise FunctionDeclarationException(
                    f"Missing return statement in function '{self.fn_node.name}'", self.fn_node
                )
        else:
            # call find_terminator for its unreachable code detection side effect
            find_terminating_node(self.fn_node.body)

        # visit default args
        assert self.func.n_keyword_args == len(self.fn_node.args.defaults)
        for kwarg in self.func.keyword_args:
            self.expr_visitor.visit(kwarg.default_value, kwarg.typ)

    @contextlib.contextmanager
    def enter_for_loop(self, varaccess: Optional[VarAccess]):
        self.loop_variables.append(varaccess)
        try:
            yield
        finally:
            self.loop_variables.pop()

    def visit(self, node):
        super().visit(node)

    def visit_AnnAssign(self, node):
        name = node.get("target.id")
        if name is None:
            raise VariableDeclarationException("Invalid assignment", node)

        if not node.value:
            raise VariableDeclarationException(
                "Memory variables must be declared with an initial value", node
            )

        typ = type_from_annotation(node.annotation, DataLocation.MEMORY)

        # validate the value before adding it to the namespace
        self.expr_visitor.visit(node.value, typ)

        self.namespace[name] = VarInfo(typ, location=DataLocation.MEMORY, decl_node=node)

        self.expr_visitor.visit(node.target, typ)

    def _validate_revert_reason(self, msg_node: vy_ast.VyperNode) -> None:
        if isinstance(msg_node, vy_ast.Str):
            if not msg_node.value.strip():
                raise StructureException("Reason string cannot be empty", msg_node)
            self.expr_visitor.visit(msg_node, get_exact_type_from_node(msg_node))
        elif not (isinstance(msg_node, vy_ast.Name) and msg_node.id == "UNREACHABLE"):
            try:
                validate_expected_type(msg_node, StringT(1024))
            except TypeMismatch as e:
                raise InvalidType("revert reason must fit within String[1024]") from e
            self.expr_visitor.visit(msg_node, get_exact_type_from_node(msg_node))
        # CMC 2023-10-19 nice to have: tag UNREACHABLE nodes with a special type

    def visit_Assert(self, node):
        if node.msg:
            self._validate_revert_reason(node.msg)

        self.expr_visitor.visit(node.test, BoolT())

    # repeated code for Assign and AugAssign
    def _assign_helper(self, node):
        if isinstance(node.value, vy_ast.Tuple):
            raise StructureException("Right-hand side of assignment cannot be a tuple", node.value)

        target = get_expr_info(node.target)

        # check mutability of the function
        self._handle_modification(node.target)

        self.expr_visitor.visit(node.value, target.typ)
        self.expr_visitor.visit(node.target, target.typ)

    def _handle_modification(self, target: vy_ast.ExprNode):
        if isinstance(target, vy_ast.Tuple):
            for item in target.elements:
                self._handle_modification(item)
            return

        # check a modification of `target`. validate the modification is
        # valid, and log the modification in relevant data structures.
        func_t = self.func
        info = get_expr_info(target)

        if isinstance(info.typ, HashMapT):
            raise StructureException(
                "Left-hand side of assignment cannot be a HashMap without a key"
            )

        if (
            info.location in (DataLocation.STORAGE, DataLocation.TRANSIENT)
            and func_t.mutability <= StateMutability.VIEW
        ):
            raise StateAccessViolation(
                f"Cannot modify {info.location} variable in a {func_t.mutability} function"
            )

        if info.location == DataLocation.CALLDATA:
            raise ImmutableViolation("Cannot write to calldata")

        if info.modifiability == Modifiability.RUNTIME_CONSTANT:
            if info.location == DataLocation.CODE:
                if not func_t.is_constructor:
                    raise ImmutableViolation("Immutable value cannot be written to")

                # handle immutables
                if info.var_info is not None:  # don't handle complex (struct,array) immutables
                    # special handling for immutable variables in the ctor
                    # TODO: maybe we want to remove this restriction.
                    if info.var_info._modification_count != 0:
                        raise ImmutableViolation(
                            "Immutable value cannot be modified after assignment"
                        )
                    info.var_info._modification_count += 1
            else:
                raise ImmutableViolation("Environment variable cannot be written to")

        if info.modifiability == Modifiability.CONSTANT:
            raise ImmutableViolation("Constant value cannot be written to.")

        var_access = _get_variable_access(target)
        assert var_access is not None

        info._writes.add(var_access)

    def _handle_module_access(self, target: vy_ast.ExprNode):
        root_module_info = check_module_uses(target)

        if root_module_info is not None:
            # log the access
            self.func.mark_used_module(root_module_info)

    def visit_Assign(self, node):
        self._assign_helper(node)

    def visit_AugAssign(self, node):
        self._assign_helper(node)
        node.target._expr_info.typ.validate_numeric_op(node)

    def visit_Break(self, node):
        for_node = node.get_ancestor(vy_ast.For)
        if for_node is None:
            raise StructureException("`break` must be enclosed in a `for` loop", node)

    def visit_Continue(self, node):
        # TODO: use context/state instead of ast search
        for_node = node.get_ancestor(vy_ast.For)
        if for_node is None:
            raise StructureException("`continue` must be enclosed in a `for` loop", node)

    def visit_Expr(self, node):
        if isinstance(node.value, vy_ast.Ellipsis):
            raise StructureException(
                "`...` is not allowed in `.vy` files! "
                "Did you mean to import me as a `.vyi` file?",
                node,
            )

        # NOTE: standalone staticcalls are banned!
        if not isinstance(node.value, (vy_ast.Call, vy_ast.ExtCall)):
            raise StructureException(
                "Expressions without assignment are disallowed",
                node,
                hint="did you mean to assign the result to a variable?",
            )

        if isinstance(node.value, vy_ast.ExtCall):
            call_node = node.value.value
        else:
            call_node = node.value

        func = call_node.func

        fn_type = get_exact_type_from_node(func)

        if is_type_t(fn_type, EventT):
            raise StructureException("To call an event you must use the `log` statement", node)

        if is_type_t(fn_type, StructT):
            raise StructureException("Struct creation without assignment is disallowed", node)

<<<<<<< HEAD
        if isinstance(fn_type, ContractFunctionT):
            if (
                fn_type.mutability > StateMutability.VIEW
                and self.func.mutability <= StateMutability.VIEW
            ):
                raise StateAccessViolation(
                    f"Cannot call a mutating function from a {self.func.mutability.value} function",
                    node,
                )

            if (
                self.func.mutability == StateMutability.PURE
                and fn_type.mutability != StateMutability.PURE
            ):
                raise StateAccessViolation(
                    "Cannot call non-pure function from a pure function", node
                )

        if isinstance(fn_type, MemberFunctionT) and fn_type.is_modifying:
            # it's a dotted function call like dynarray.pop()
            expr_info = get_expr_info(node.value.func.value)
            expr_info.validate_modification(node, self.func.mutability)

        # NOTE: get_return_type also validates call args(!).
        # TODO: refactor into validate_call and get_return_type.
        return_type = fn_type.get_return_type(node.value)

        if return_type and not isinstance(fn_type, (ContractFunctionT, MemberFunctionT)):
=======
        # NOTE: fetch_call_return validates call args.
        return_value = map_void(fn_type.fetch_call_return(call_node))
        if (
            return_value is not VOID_TYPE
            and not isinstance(fn_type, MemberFunctionT)
            and not isinstance(fn_type, ContractFunctionT)
        ):
>>>>>>> 48a5da46
            raise StructureException(
                f"Function `{fn_type}` cannot be called without assigning the result"
            )
<<<<<<< HEAD
        self.expr_visitor.visit(node.value, return_type)
=======
        self.expr_visitor.visit(node.value, return_value)

    def _analyse_range_iter(self, iter_node, target_type):
        # iteration via range()
        if iter_node.get("func.id") != "range":
            raise IteratorException("Cannot iterate over the result of a function call", iter_node)
        _validate_range_call(iter_node)

        args = iter_node.args
        kwargs = [s.value for s in iter_node.keywords]
        for arg in (*args, *kwargs):
            self.expr_visitor.visit(arg, target_type)

    def _analyse_list_iter(self, iter_node, target_type):
        # iteration over a variable or literal list
        iter_val = iter_node.reduced()

        if isinstance(iter_val, vy_ast.List):
            len_ = len(iter_val.elements)
            if len_ == 0:
                raise StructureException("For loop must have at least 1 iteration", iter_node)
            iter_type = SArrayT(target_type, len_)
        else:
            try:
                iter_type = get_exact_type_from_node(iter_node)
            except (InvalidType, StructureException):
                raise InvalidType("Not an iterable type", iter_node)
>>>>>>> 48a5da46

        # CMC 2024-02-09 TODO: use validate_expected_type once we have DArrays
        # with generic length.
        if not isinstance(iter_type, (DArrayT, SArrayT)):
            raise InvalidType("Not an iterable type", iter_node)

        self.expr_visitor.visit(iter_node, iter_type)

        # get the root varinfo from iter_val in case we need to peer
        # through folded constants
        return _get_variable_access(iter_val)

    def visit_For(self, node):
        if not isinstance(node.target.target, vy_ast.Name):
            raise StructureException("Invalid syntax for loop iterator", node.target.target)

        target_type = type_from_annotation(node.target.annotation, DataLocation.MEMORY)

        iter_var = None
        if isinstance(node.iter, vy_ast.Call):
            self._analyse_range_iter(node.iter, target_type)

            # sanity check the postcondition of analyse_range_iter
            assert isinstance(target_type, IntegerT)
        else:
            iter_var = self._analyse_list_iter(node.iter, target_type)

        with self.namespace.enter_scope(), self.enter_for_loop(iter_var):
            target_name = node.target.target.id
            # maybe we should introduce a new Modifiability: LOOP_VARIABLE
            self.namespace[target_name] = VarInfo(
                target_type, modifiability=Modifiability.RUNTIME_CONSTANT, decl_node=node.target
            )

            self.expr_visitor.visit(node.target.target, target_type)

            for stmt in node.body:
                self.visit(stmt)

    def visit_If(self, node):
        self.expr_visitor.visit(node.test, BoolT())
        with self.namespace.enter_scope():
            for n in node.body:
                self.visit(n)
        with self.namespace.enter_scope():
            for n in node.orelse:
                self.visit(n)

    def visit_Log(self, node):
        # postcondition of Log.validate()
        assert isinstance(node.value, vy_ast.Call)

        f = get_exact_type_from_node(node.value.func)
        if not is_type_t(f, EventT):
            raise StructureException("Value is not an event", node.value)
        if self.func.mutability <= StateMutability.VIEW:
            raise StructureException(
                f"Cannot emit logs from {self.func.mutability} functions", node
            )
<<<<<<< HEAD
        f.get_return_type(node.value, f.typedef)
=======
        t = map_void(f.fetch_call_return(node.value))
        # CMC 2024-02-05 annotate the event type for codegen usage
        # TODO: refactor this
>>>>>>> 48a5da46
        node._metadata["type"] = f.typedef
        self.expr_visitor.visit(node.value, t)

    def visit_Raise(self, node):
        if node.exc:
            self._validate_revert_reason(node.exc)

    def visit_Return(self, node):
        return_value = node.value
        if return_value is None:
            if self.func.return_type is not None:
                raise FunctionDeclarationException("Return statement is missing a value", node)
            return
<<<<<<< HEAD
        if return_value is not None and self.func.return_type is None:
            raise FunctionDeclarationException("Function does not return any values", node)
=======
        elif self.func.return_type is None:
            raise FunctionDeclarationException("Function should not return any values", node)
>>>>>>> 48a5da46

        if isinstance(return_value, vy_ast.Tuple):
            values = return_value.elements
            if not isinstance(self.func.return_type, TupleT):
                raise FunctionDeclarationException("Function only returns a single value", node)

            if self.func.return_type.length != len(values):
                raise FunctionDeclarationException(
                    f"Incorrect number of return values: "
                    f"expected {self.func.return_type.length}, got {len(values)}",
                    node,
                )
<<<<<<< HEAD
            for given, expected in zip(values, self.func.return_type.member_types):
                validate_expected_type(given, expected)
        else:
            validate_expected_type(return_value, self.func.return_type)
=======
>>>>>>> 48a5da46

        self.expr_visitor.visit(node.value, self.func.return_type)


class ExprVisitor(VyperNodeVisitorBase):
    def __init__(self, function_analyzer: Optional[FunctionAnalyzer] = None):
        self.function_analyzer = function_analyzer

    @property
    def func(self):
        if self.function_analyzer is None:
            return None
        return self.function_analyzer.func

    @property
    def scope_name(self):
        if self.func is not None:
            return "function"
        return "module"

<<<<<<< HEAD
    def visit(self, node, expected_type):
        # recurse and typecheck in case we are being fed the wrong type for
        # some reason. note that `validate_expected_type` is unnecessary
        # for nodes that already call `get_exact_type_from_node` and
        # `get_possible_types_from_node` because `validate_expected_type`
        # would be calling the same function again.
        # CMC 2023-06-27 would be cleanest to call validate_expected_type()
        # before recursing but maybe needs some refactoring before that
        # can happen.
        super().visit(node, expected_type)
=======
    def visit(self, node, typ):
        if typ is not VOID_TYPE and not isinstance(typ, TYPE_T):
            validate_expected_type(node, typ)

        # recurse and typecheck in case we are being fed the wrong type for
        # some reason.
        super().visit(node, typ)
>>>>>>> 48a5da46

        # annotate
        node._metadata["type"] = expected_type

        if not isinstance(typ, TYPE_T):
            info = get_expr_info(node)  # get_expr_info fills in node._expr_info

            # log variable accesses.
            # (note writes will get logged as both read+write)
            var_access = _get_variable_access(node)
            if var_access is not None:
                info._reads.add(var_access)

            if self.function_analyzer:
                for s in self.function_analyzer.loop_variables:
                    if s is None:
                        continue

                    for v in info._writes:
                        if not v.contains(s):
                            continue

                        msg = "Cannot modify loop variable"
                        var = s.variable
                        if var.decl_node is not None:
                            msg += f" `{var.decl_node.target.id}`"
                        raise ImmutableViolation(msg, var.decl_node, node)

                var_accesses = info._writes | info._reads
                if uses_state(var_accesses):
                    self.function_analyzer._handle_module_access(node)

                self.func.mark_variable_writes(info._writes)
                self.func.mark_variable_reads(info._reads)

        # validate and annotate folded value
        if node.has_folded_value:
            folded_node = node.get_folded_value()
            self.visit(folded_node, typ)

    def visit_Attribute(self, node: vy_ast.Attribute, typ: VyperType) -> None:
        _validate_msg_data_attribute(node)

        # CMC 2023-10-19 TODO generalize this to mutability check on every node.
        # something like,
        # if self.func.mutability < expr_info.mutability:
        #    raise ...

        if self.func and self.func.mutability != StateMutability.PAYABLE:
            _validate_msg_value_access(node)

        if self.func and self.func.mutability == StateMutability.PURE:
            _validate_pure_access(node, typ)

        value_type = get_exact_type_from_node(node.value)

        _validate_address_code(node, value_type)

        self.visit(node.value, value_type)

    def visit_BinOp(self, node: vy_ast.BinOp, typ: VyperType) -> None:
        self.visit(node.left, typ)

        rtyp = typ
        if isinstance(node.op, (vy_ast.LShift, vy_ast.RShift)):
            rtyp = get_possible_types_from_node(node.right).pop()

        self.visit(node.right, rtyp)

    def visit_BoolOp(self, node: vy_ast.BoolOp, typ: VyperType) -> None:
        assert typ == BoolT()  # sanity check
        for value in node.values:
            self.visit(value, BoolT())

    def _check_call_mutability(self, call_mutability: StateMutability):
        # note: payable can be called from nonpayable functions
        ok = (
            call_mutability <= self.func.mutability
            or self.func.mutability >= StateMutability.NONPAYABLE
        )
        if not ok:
            msg = f"Cannot call a {call_mutability} function from a {self.func.mutability} function"
            raise StateAccessViolation(msg)

    def visit_ExtCall(self, node, typ):
        return self.visit(node.value, typ)

    def visit_StaticCall(self, node, typ):
        return self.visit(node.value, typ)

    def visit_Call(self, node: vy_ast.Call, typ: VyperType) -> None:
<<<<<<< HEAD
        call_type = get_exact_type_from_node(node.func)

        # except for builtin functions, `get_exact_type_from_node`
        # already calls `validate_expected_type` on the call args
        # and kwargs via `call_type.get_return_type`
        self.visit(node.func, call_type)
=======
        func_info = get_expr_info(node.func, is_callable=True)
        func_type = func_info.typ

        # TODO: unify the APIs for different callable types so that
        # we don't need so much branching here.
>>>>>>> 48a5da46

        if not node.is_plain_call and not isinstance(func_type, ContractFunctionT):
            kind = node.kind_str
            msg = f"cannot use `{kind}` here!"
            hint = f"remove the `{kind}` keyword"
            raise CallViolation(msg, node.parent, hint=hint)

        if isinstance(func_type, ContractFunctionT):
            # function calls
            if func_type.is_external:
                missing_keyword = node.is_plain_call
                is_static = func_type.mutability < StateMutability.NONPAYABLE

                if is_static != node.is_staticcall or missing_keyword:
                    should = "staticcall" if is_static else "extcall"
                    msg = f"Calls to external {func_type.mutability} functions "
                    msg += f"must use the `{should}` keyword."
                    hint = f"try `{should} {node.node_source_code}`"
                    raise CallViolation(msg, hint=hint)
            else:
                if not node.is_plain_call:
                    kind = node.kind_str
                    msg = f"Calls to internal functions cannot use the `{kind}` keyword."
                    hint = f"remove the `{kind}` keyword"
                    raise CallViolation(msg, node.parent, hint=hint)

            if not func_type.from_interface:
                for s in func_type.get_variable_writes():
                    if s.variable.is_state_variable():
                        func_info._writes.add(s)
                for s in func_type.get_variable_reads():
                    if s.variable.is_state_variable():
                        func_info._reads.add(s)

            if self.function_analyzer:
                self._check_call_mutability(func_type.mutability)

                if func_type.uses_state():
                    self.function_analyzer._handle_module_access(node.func)

                if func_type.is_deploy and not self.func.is_deploy:
                    raise CallViolation(
                        f"Cannot call an @{func_type.visibility} function from "
                        f"an @{self.func.visibility} function!",
                        node,
                    )

            for arg, typ in zip(node.args, func_type.argument_types):
                self.visit(arg, typ)
            for kwarg in node.keywords:
                # We should only see special kwargs
                typ = func_type.call_site_kwargs[kwarg.arg].typ
                self.visit(kwarg.value, typ)

        elif is_type_t(func_type, EventT):
            # events have no kwargs
            expected_types = func_type.typedef.arguments.values()  # type: ignore
            for arg, typ in zip(node.args, expected_types):
                self.visit(arg, typ)
        elif is_type_t(func_type, StructT):
            # struct ctors
            # ctors have no kwargs
            expected_types = func_type.typedef.members.values()  # type: ignore
            for kwarg, arg_type in zip(node.keywords, expected_types):
                self.visit(kwarg.value, arg_type)
        elif isinstance(func_type, MemberFunctionT):
            if func_type.is_modifying and self.function_analyzer is not None:
                # TODO refactor this
                assert isinstance(node.func, vy_ast.Attribute)  # help mypy
                self.function_analyzer._handle_modification(node.func.value)
            assert len(node.args) == len(func_type.arg_types)
            for arg, arg_type in zip(node.args, func_type.arg_types):
                self.visit(arg, arg_type)
        else:
<<<<<<< HEAD
            # builtin functions. TODO add a sanity check here
            # isinstance(call_type, BuiltinFunctionT)
            arg_types = call_type.infer_arg_types(node, return_type=typ)
            # `infer_arg_types` already calls `validate_expected_type`
=======
            # builtin functions
            arg_types = func_type.infer_arg_types(node, expected_return_typ=typ)  # type: ignore
>>>>>>> 48a5da46
            for arg, arg_type in zip(node.args, arg_types):
                self.visit(arg, arg_type)
            kwarg_types = func_type.infer_kwarg_types(node)  # type: ignore
            for kwarg in node.keywords:
                self.visit(kwarg.value, kwarg_types[kwarg.arg])

        self.visit(node.func, func_type)

    def visit_Compare(self, node: vy_ast.Compare, typ: VyperType) -> None:
        if isinstance(node.op, (vy_ast.In, vy_ast.NotIn)):
            # membership in list literal - `x in [a, b, c]`
            # needle: ltyp, haystack: rtyp
            if isinstance(node.right, vy_ast.List):
                ltyp = get_common_types(node.left, *node.right.elements).pop()

                rlen = len(node.right.elements)
                rtyp = SArrayT(ltyp, rlen)
            else:
                rtyp = get_exact_type_from_node(node.right)
                if isinstance(rtyp, FlagT):
                    # flag membership - `some_flag in other_flag`
                    ltyp = rtyp
                else:
                    # array membership - `x in my_list_variable`
                    assert isinstance(rtyp, (SArrayT, DArrayT))
                    ltyp = rtyp.value_type

            self.visit(node.left, ltyp)
            self.visit(node.right, rtyp)

        else:
            # ex. a < b
            cmp_typ = get_common_types(node.left, node.right).pop()
            if isinstance(cmp_typ, _BytestringT):
                # for bytestrings, get_common_types automatically downcasts
                # to the smaller common type - that will annotate with the
                # wrong type, instead use get_exact_type_from_node (which
                # resolves to the right type for bytestrings anyways).
                ltyp = get_exact_type_from_node(node.left)
                rtyp = get_exact_type_from_node(node.right)
            else:
                ltyp = rtyp = cmp_typ

            self.visit(node.left, ltyp)
            self.visit(node.right, rtyp)

    def visit_Constant(self, node: vy_ast.Constant, typ: VyperType) -> None:
        pass

    def visit_IfExp(self, node: vy_ast.IfExp, typ: VyperType) -> None:
        self.visit(node.test, BoolT())
        self.visit(node.body, typ)
        self.visit(node.orelse, typ)

    def visit_List(self, node: vy_ast.List, typ: VyperType) -> None:
        assert isinstance(typ, (SArrayT, DArrayT))
        for element in node.elements:
            self.visit(element, typ.value_type)

    def visit_Name(self, node: vy_ast.Name, typ: VyperType) -> None:
        if self.func and self.func.mutability == StateMutability.PURE:
            _validate_pure_access(node, typ)

    def visit_Subscript(self, node: vy_ast.Subscript, typ: VyperType) -> None:
        if isinstance(typ, TYPE_T):
            # don't recurse; can't annotate AST children of type definition
            return

        if isinstance(node.value, (vy_ast.List, vy_ast.Subscript)):
            possible_base_types = get_possible_types_from_node(node.value)

            for possible_type in possible_base_types:
                if typ.compare_type(possible_type.value_type):
                    base_type = possible_type
                    break
            else:
                # this should have been caught in
                # `get_possible_types_from_node` but wasn't.
                raise TypeCheckFailure(f"Expected {typ} but it is not a possible type", node)

        else:
            base_type = get_exact_type_from_node(node.value)

        if isinstance(base_type, HashMapT):
            index_type = base_type.key_type
        else:
            # Arrays allow most int types as index: Take the least specific
            index_type = get_possible_types_from_node(node.slice).pop()

        self.visit(node.value, base_type)
        self.visit(node.slice, index_type)

    def visit_Tuple(self, node: vy_ast.Tuple, typ: VyperType) -> None:
        if isinstance(typ, TYPE_T):
            # don't recurse; can't annotate AST children of type definition
            return

        # these guarantees should be provided by validate_expected_type
        assert isinstance(typ, TupleT)
        assert len(node.elements) == len(typ.member_types)

        for item_ast, item_type in zip(node.elements, typ.member_types):
            self.visit(item_ast, item_type)

    def visit_UnaryOp(self, node: vy_ast.UnaryOp, typ: VyperType) -> None:
        self.visit(node.operand, typ)


def _validate_range_call(node: vy_ast.Call):
    """
    Check that the arguments to a range() call are valid.
    :param node: call to range()
    :return: None
    """
    assert node.func.get("id") == "range"
    validate_call_args(node, (1, 2), kwargs=["bound"])
    kwargs = {s.arg: s.value for s in node.keywords or []}
    start, end = (vy_ast.Int(value=0), node.args[0]) if len(node.args) == 1 else node.args
    start, end = [i.reduced() for i in (start, end)]

    if "bound" in kwargs:
        bound = kwargs["bound"].reduced()
        if not isinstance(bound, vy_ast.Int):
            raise StructureException("Bound must be a literal integer", bound)
        if bound.value <= 0:
            raise StructureException("Bound must be at least 1", bound)
        if isinstance(start, vy_ast.Int) and isinstance(end, vy_ast.Int):
            error = "Please remove the `bound=` kwarg when using range with constants"
            raise StructureException(error, bound)
    else:
        for arg in (start, end):
            if not isinstance(arg, vy_ast.Int):
                error = "Value must be a literal integer, unless a bound is specified"
                raise StructureException(error, arg)
        if end.value <= start.value:
            raise StructureException("End must be greater than start", end)<|MERGE_RESOLUTION|>--- conflicted
+++ resolved
@@ -507,50 +507,16 @@
         if is_type_t(fn_type, StructT):
             raise StructureException("Struct creation without assignment is disallowed", node)
 
-<<<<<<< HEAD
-        if isinstance(fn_type, ContractFunctionT):
-            if (
-                fn_type.mutability > StateMutability.VIEW
-                and self.func.mutability <= StateMutability.VIEW
-            ):
-                raise StateAccessViolation(
-                    f"Cannot call a mutating function from a {self.func.mutability.value} function",
-                    node,
-                )
-
-            if (
-                self.func.mutability == StateMutability.PURE
-                and fn_type.mutability != StateMutability.PURE
-            ):
-                raise StateAccessViolation(
-                    "Cannot call non-pure function from a pure function", node
-                )
-
-        if isinstance(fn_type, MemberFunctionT) and fn_type.is_modifying:
-            # it's a dotted function call like dynarray.pop()
-            expr_info = get_expr_info(node.value.func.value)
-            expr_info.validate_modification(node, self.func.mutability)
-
-        # NOTE: get_return_type also validates call args(!).
-        # TODO: refactor into validate_call and get_return_type.
-        return_type = fn_type.get_return_type(node.value)
-
-        if return_type and not isinstance(fn_type, (ContractFunctionT, MemberFunctionT)):
-=======
         # NOTE: fetch_call_return validates call args.
-        return_value = map_void(fn_type.fetch_call_return(call_node))
+        return_value = map_void(fn_type.get_return_type(call_node))
         if (
             return_value is not VOID_TYPE
             and not isinstance(fn_type, MemberFunctionT)
             and not isinstance(fn_type, ContractFunctionT)
         ):
->>>>>>> 48a5da46
             raise StructureException(
                 f"Function `{fn_type}` cannot be called without assigning the result"
             )
-<<<<<<< HEAD
-        self.expr_visitor.visit(node.value, return_type)
-=======
         self.expr_visitor.visit(node.value, return_value)
 
     def _analyse_range_iter(self, iter_node, target_type):
@@ -578,7 +544,6 @@
                 iter_type = get_exact_type_from_node(iter_node)
             except (InvalidType, StructureException):
                 raise InvalidType("Not an iterable type", iter_node)
->>>>>>> 48a5da46
 
         # CMC 2024-02-09 TODO: use validate_expected_type once we have DArrays
         # with generic length.
@@ -638,13 +603,9 @@
             raise StructureException(
                 f"Cannot emit logs from {self.func.mutability} functions", node
             )
-<<<<<<< HEAD
-        f.get_return_type(node.value, f.typedef)
-=======
-        t = map_void(f.fetch_call_return(node.value))
+        t = map_void(f.get_return_type(node.value))
         # CMC 2024-02-05 annotate the event type for codegen usage
         # TODO: refactor this
->>>>>>> 48a5da46
         node._metadata["type"] = f.typedef
         self.expr_visitor.visit(node.value, t)
 
@@ -658,13 +619,8 @@
             if self.func.return_type is not None:
                 raise FunctionDeclarationException("Return statement is missing a value", node)
             return
-<<<<<<< HEAD
-        if return_value is not None and self.func.return_type is None:
-            raise FunctionDeclarationException("Function does not return any values", node)
-=======
         elif self.func.return_type is None:
             raise FunctionDeclarationException("Function should not return any values", node)
->>>>>>> 48a5da46
 
         if isinstance(return_value, vy_ast.Tuple):
             values = return_value.elements
@@ -677,13 +633,6 @@
                     f"expected {self.func.return_type.length}, got {len(values)}",
                     node,
                 )
-<<<<<<< HEAD
-            for given, expected in zip(values, self.func.return_type.member_types):
-                validate_expected_type(given, expected)
-        else:
-            validate_expected_type(return_value, self.func.return_type)
-=======
->>>>>>> 48a5da46
 
         self.expr_visitor.visit(node.value, self.func.return_type)
 
@@ -704,18 +653,6 @@
             return "function"
         return "module"
 
-<<<<<<< HEAD
-    def visit(self, node, expected_type):
-        # recurse and typecheck in case we are being fed the wrong type for
-        # some reason. note that `validate_expected_type` is unnecessary
-        # for nodes that already call `get_exact_type_from_node` and
-        # `get_possible_types_from_node` because `validate_expected_type`
-        # would be calling the same function again.
-        # CMC 2023-06-27 would be cleanest to call validate_expected_type()
-        # before recursing but maybe needs some refactoring before that
-        # can happen.
-        super().visit(node, expected_type)
-=======
     def visit(self, node, typ):
         if typ is not VOID_TYPE and not isinstance(typ, TYPE_T):
             validate_expected_type(node, typ)
@@ -723,10 +660,9 @@
         # recurse and typecheck in case we are being fed the wrong type for
         # some reason.
         super().visit(node, typ)
->>>>>>> 48a5da46
 
         # annotate
-        node._metadata["type"] = expected_type
+        node._metadata["type"] = typ
 
         if not isinstance(typ, TYPE_T):
             info = get_expr_info(node)  # get_expr_info fills in node._expr_info
@@ -815,20 +751,11 @@
         return self.visit(node.value, typ)
 
     def visit_Call(self, node: vy_ast.Call, typ: VyperType) -> None:
-<<<<<<< HEAD
-        call_type = get_exact_type_from_node(node.func)
-
-        # except for builtin functions, `get_exact_type_from_node`
-        # already calls `validate_expected_type` on the call args
-        # and kwargs via `call_type.get_return_type`
-        self.visit(node.func, call_type)
-=======
         func_info = get_expr_info(node.func, is_callable=True)
         func_type = func_info.typ
 
         # TODO: unify the APIs for different callable types so that
         # we don't need so much branching here.
->>>>>>> 48a5da46
 
         if not node.is_plain_call and not isinstance(func_type, ContractFunctionT):
             kind = node.kind_str
@@ -903,15 +830,8 @@
             for arg, arg_type in zip(node.args, func_type.arg_types):
                 self.visit(arg, arg_type)
         else:
-<<<<<<< HEAD
-            # builtin functions. TODO add a sanity check here
-            # isinstance(call_type, BuiltinFunctionT)
-            arg_types = call_type.infer_arg_types(node, return_type=typ)
-            # `infer_arg_types` already calls `validate_expected_type`
-=======
             # builtin functions
             arg_types = func_type.infer_arg_types(node, expected_return_typ=typ)  # type: ignore
->>>>>>> 48a5da46
             for arg, arg_type in zip(node.args, arg_types):
                 self.visit(arg, arg_type)
             kwarg_types = func_type.infer_kwarg_types(node)  # type: ignore
