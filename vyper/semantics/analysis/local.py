--- conflicted
+++ resolved
@@ -35,12 +35,8 @@
     get_exact_type_from_node,
     get_expr_info,
     get_possible_types_from_node,
-<<<<<<< HEAD
     infer_type,
-=======
     uses_state,
-    validate_expected_type,
->>>>>>> a466dc8a
 )
 from vyper.semantics.data_locations import DataLocation
 from vyper.semantics.environment import CONSTANT_ENVIRONMENT_VARS
