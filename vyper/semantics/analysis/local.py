from typing import Optional

from vyper import ast as vy_ast
from vyper.ast.metadata import NodeMetadata
from vyper.ast.validation import validate_call_args
from vyper.exceptions import (
    CompilerPanic,
    ExceptionList,
    FunctionDeclarationException,
    ImmutableViolation,
    InvalidLiteral,
    InvalidOperation,
    InvalidReference,
    InvalidType,
    IteratorException,
    NonPayableViolation,
    OverflowException,
    StateAccessViolation,
    StructureException,
    TypeCheckFailure,
    TypeMismatch,
    UndeclaredDefinition,
    UnknownAttribute,
    VariableDeclarationException,
    VyperException,
    ZeroDivisionException,
)
from vyper.semantics import types
from vyper.semantics.analysis.base import VarInfo
from vyper.semantics.analysis.common import VyperNodeVisitorBase
from vyper.semantics.analysis.levenshtein_utils import get_levenshtein_error_suggestions
from vyper.semantics.analysis.utils import (
    get_common_types,
    get_exact_type_from_node,
    get_expr_info,
    get_possible_types_from_node,
    validate_expected_type,
)
from vyper.semantics.data_locations import DataLocation

# TODO consolidate some of these imports
from vyper.semantics.environment import CONSTANT_ENVIRONMENT_VARS, MUTABLE_ENVIRONMENT_VARS
from vyper.semantics.namespace import get_namespace
from vyper.semantics.types import (
    TYPE_T,
    AddressT,
    BoolT,
    BytesT,
    DArrayT,
    EnumT,
    EventT,
    HashMapT,
    IntegerT,
    SArrayT,
    StringT,
    StructT,
    TupleT,
    VyperType,
    _BytestringT,
    is_type_t,
)
from vyper.semantics.types.function import ContractFunctionT, MemberFunctionT, StateMutability
from vyper.semantics.types.utils import type_from_annotation


def validate_functions(vy_module: vy_ast.Module) -> None:
    """Analyzes a vyper ast and validates the function-level namespaces."""

    err_list = ExceptionList()
    namespace = get_namespace()
    for node in vy_module.get_children(vy_ast.FunctionDef):
        with namespace.enter_scope():
            try:
                FunctionNodeVisitor(vy_module, node, namespace)
            except VyperException as e:
                err_list.append(e)

    err_list.raise_if_not_empty()


def _is_terminus_node(node: vy_ast.VyperNode) -> bool:
    if getattr(node, "_is_terminus", None):
        return True
    if isinstance(node, vy_ast.Expr) and isinstance(node.value, vy_ast.Call):
        func = get_exact_type_from_node(node.value.func)
        if getattr(func, "_is_terminus", None):
            return True
    return False


def check_for_terminus(node_list: list) -> bool:
    if next((i for i in node_list if _is_terminus_node(i)), None):
        return True
    for node in [i for i in node_list if isinstance(i, vy_ast.If)][::-1]:
        if not node.orelse or not check_for_terminus(node.orelse):
            continue
        if not check_for_terminus(node.body):
            continue
        return True
    return False


def _check_iterator_modification(
    target_node: vy_ast.VyperNode, search_node: vy_ast.VyperNode
) -> Optional[vy_ast.VyperNode]:
    similar_nodes = [
        n
        for n in search_node.get_descendants(type(target_node))
        if vy_ast.compare_nodes(target_node, n)
    ]

    for node in similar_nodes:
        # raise if the node is the target of an assignment statement
        assign_node = node.get_ancestor((vy_ast.Assign, vy_ast.AugAssign))
        # note the use of get_descendants() blocks statements like
        # self.my_array[i] = x
        if assign_node and node in assign_node.target.get_descendants(include_self=True):
            return node

        attr_node = node.get_ancestor(vy_ast.Attribute)
        # note the use of get_descendants() blocks statements like
        # self.my_array[i].append(x)
        if (
            attr_node is not None
            and node in attr_node.value.get_descendants(include_self=True)
            and attr_node.attr in ("append", "pop", "extend")
        ):
            return node

    return None


# helpers
def _validate_address_code(node: vy_ast.Attribute, value_type: VyperType) -> None:
    if isinstance(value_type, AddressT) and node.attr == "code":
        # Validate `slice(<address>.code, start, length)` where `length` is constant
        parent = node.get_ancestor()
        if isinstance(parent, vy_ast.Call):
            ok_func = isinstance(parent.func, vy_ast.Name) and parent.func.id == "slice"
            ok_args = len(parent.args) == 3 and isinstance(parent.args[2], vy_ast.Int)
            if ok_func and ok_args:
                return

        raise StructureException(
            "(address).code is only allowed inside of a slice function with a constant length", node
        )


def _validate_msg_data_attribute(node: vy_ast.Attribute) -> None:
    if isinstance(node.value, vy_ast.Name) and node.value.id == "msg" and node.attr == "data":
        parent = node.get_ancestor()
        allowed_builtins = ("slice", "len", "raw_call")
        if not isinstance(parent, vy_ast.Call) or parent.get("func.id") not in allowed_builtins:
            raise StructureException(
                "msg.data is only allowed inside of the slice or len functions", node
            )
        if parent.get("func.id") == "slice":
            ok_args = len(parent.args) == 3 and isinstance(parent.args[2], vy_ast.Int)
            if not ok_args:
                raise StructureException(
                    "slice(msg.data) must use a compile-time constant for length argument", parent
                )


def _validate_msg_value_access(node: vy_ast.Attribute) -> None:
    if isinstance(node.value, vy_ast.Name) and node.attr == "value" and node.value.id == "msg":
        raise NonPayableViolation("msg.value is not allowed in non-payable functions", node)


def _validate_pure_access(node: vy_ast.Attribute, typ: Optional[VyperType] = None) -> None:
    env_vars = set(CONSTANT_ENVIRONMENT_VARS.keys()) | set(MUTABLE_ENVIRONMENT_VARS.keys())
    if isinstance(node.value, vy_ast.Name) and node.value.id in env_vars:
        if isinstance(typ, ContractFunctionT) and typ.mutability == StateMutability.PURE:
            return

        raise StateAccessViolation(
            "not allowed to query contract or environment variables in pure functions", node
        )


def _validate_self_reference(node: vy_ast.Name) -> None:
    if node.id == "self" and not isinstance(node.get_ancestor(), vy_ast.Attribute):
        raise StateAccessViolation("not allowed to query self in pure functions", node)


def _validate_op(node, types_list, validation_fn_name):
    if not types_list:
        # TODO raise a better error here: say which types.
        raise TypeMismatch(f"Cannot perform {node.op.description} between dislike types", node)

    ret = []
    err_list = []
    for type_ in types_list:
        _validate_fn = getattr(type_, validation_fn_name)
        try:
            _validate_fn(node)
            ret.append(type_)
        except InvalidOperation as e:
            err_list.append(e)

    if ret:
        return ret

    raise err_list[0]


class FunctionNodeVisitor(VyperNodeVisitorBase):
    ignored_types = (vy_ast.Pass,)
    scope_name = "function"

    def __init__(
        self, vyper_module: vy_ast.Module, fn_node: vy_ast.FunctionDef, namespace: dict
    ) -> None:
        self.vyper_module = vyper_module
        self.fn_node = fn_node
        self.namespace = namespace
        self.func = fn_node._metadata["type"]
        self.expr_visitor = ExprVisitor(self.func, self.namespace)

        # allow internal function params to be mutable
        location, is_immutable = (
            (DataLocation.MEMORY, False) if self.func.is_internal else (DataLocation.CALLDATA, True)
        )
        for arg in self.func.arguments:
            namespace[arg.name] = VarInfo(arg.typ, location=location, is_immutable=is_immutable)

        for node in fn_node.body:
            self.visit(node)
        if self.func.return_type:
            if not check_for_terminus(fn_node.body):
                raise FunctionDeclarationException(
                    f"Missing or unmatched return statements in function '{fn_node.name}'", fn_node
                )

        assert self.func.n_keyword_args == len(fn_node.args.defaults)
        for kwarg in self.func.keyword_args:
            self.expr_visitor.visit(kwarg.default_value, kwarg.typ)

    def visit(self, node):
        super().visit(node)

    def visit_AnnAssign(self, node):
        name = node.get("target.id")
        if name is None:
            raise VariableDeclarationException("Invalid assignment", node)

        if not node.value:
            raise VariableDeclarationException(
                "Memory variables must be declared with an initial value", node
            )

        typ = type_from_annotation(node.annotation, DataLocation.MEMORY)

        try:
            self.namespace[name] = VarInfo(typ, location=DataLocation.MEMORY)
        except VyperException as exc:
            raise exc.with_annotation(node) from None

        self.expr_visitor.visit(node.target, typ)
        self.expr_visitor.visit(node.value, typ)

    def visit_Assert(self, node):
        if node.msg:
            if isinstance(node.msg, vy_ast.Str):
                if not node.msg.value.strip():
                    raise StructureException("Reason string cannot be empty", node.msg)
            elif not (isinstance(node.msg, vy_ast.Name) and node.msg.id == "UNREACHABLE"):
                try:
                    self.visit(node.msg, StringT(1024))
                except TypeMismatch as e:
                    raise InvalidType("revert reason must fit within String[1024]") from e

        try:
            self.expr_visitor.visit(node.test, BoolT())
        except InvalidType:
            raise InvalidType("Assertion test value must be a boolean", node.test)

    def visit_Assign(self, node):
        if isinstance(node.value, vy_ast.Tuple):
            raise StructureException("Right-hand side of assignment cannot be a tuple", node.value)

        target = get_expr_info(node.target)
        if isinstance(target.typ, HashMapT):
            raise StructureException(
                "Left-hand side of assignment cannot be a HashMap without a key", node
            )

        target.validate_modification(node, self.func.mutability)

        self.expr_visitor.visit(node.target, target.typ)
        self.expr_visitor.visit(node.value, target.typ)

        value_typ = node.value._metadata.get("type")
        if not target.typ.compare_type(value_typ):
            raise TypeMismatch(f"Expected {target.typ} but got {value_typ} instead", node.value)

    def visit_AugAssign(self, node):
        if isinstance(node.value, vy_ast.Tuple):
            raise StructureException("Right-hand side of assignment cannot be a tuple", node.value)

        lhs_info = get_expr_info(node.target)

        lhs_info.validate_modification(node, self.func.mutability)

        self.expr_visitor.visit(node.value, lhs_info.typ)
        self.expr_visitor.visit(node.target, lhs_info.typ)

    def visit_Break(self, node):
        for_node = node.get_ancestor(vy_ast.For)
        if for_node is None:
            raise StructureException("`break` must be enclosed in a `for` loop", node)

    def visit_Continue(self, node):
        for_node = node.get_ancestor(vy_ast.For)
        if for_node is None:
            raise StructureException("`continue` must be enclosed in a `for` loop", node)

    def visit_Expr(self, node):
        if not isinstance(node.value, vy_ast.Call):
            raise StructureException("Expressions without assignment are disallowed", node)

        fn_type = get_exact_type_from_node(node.value.func)
        if is_type_t(fn_type, EventT):
            raise StructureException("To call an event you must use the `log` statement", node)

        if is_type_t(fn_type, StructT):
            raise StructureException("Struct creation without assignment is disallowed", node)

        if isinstance(fn_type, ContractFunctionT):
            if (
                fn_type.mutability > StateMutability.VIEW
                and self.func.mutability <= StateMutability.VIEW
            ):
                raise StateAccessViolation(
                    f"Cannot call a mutating function from a {self.func.mutability.value} function",
                    node,
                )

            if (
                self.func.mutability == StateMutability.PURE
                and fn_type.mutability != StateMutability.PURE
            ):
                raise StateAccessViolation(
                    "Cannot call non-pure function from a pure function", node
                )

        if isinstance(fn_type, MemberFunctionT) and fn_type.is_modifying:
            # it's a dotted function call like dynarray.pop()
            expr_info = get_expr_info(node.value.func.value)
            expr_info.validate_modification(node, self.func.mutability)

        # NOTE: fetch_call_return validates call args.
        return_value = fn_type.fetch_call_return(node.value)
        if (
            return_value
            and not isinstance(fn_type, MemberFunctionT)
            and not isinstance(fn_type, ContractFunctionT)
        ):
            raise StructureException(
                f"Function '{fn_type._id}' cannot be called without assigning the result", node
            )
        self.expr_visitor.visit(node.value, fn_type)

    def visit_For(self, node):
        if isinstance(node.iter, vy_ast.Subscript):
            raise StructureException("Cannot iterate over a nested list", node.iter)

        if isinstance(node.iter, vy_ast.Call):
            # iteration via range()
            if node.iter.get("func.id") != "range":
                raise IteratorException(
                    "Cannot iterate over the result of a function call", node.iter
                )
            validate_call_args(node.iter, (1, 2), kwargs=["bound"])

            args = node.iter.args
            kwargs = {s.arg: s.value for s in node.iter.keywords or []}
            if len(args) == 1:
                # range(CONSTANT)
<<<<<<< HEAD
                if not isinstance(args[0], vy_ast.Num):
                    raise StateAccessViolation("Value must be a literal", node)
                if args[0].value <= 0:
                    raise StructureException("For loop must have at least 1 iteration", args[0])
                type_list = get_possible_types_from_node(args[0])
=======
                n = args[0]
                bound = kwargs.pop("bound", None)
                validate_expected_type(n, IntegerT.any())

                if bound is None:
                    if not isinstance(n, vy_ast.Num):
                        raise StateAccessViolation("Value must be a literal", n)
                    if n.value <= 0:
                        raise StructureException("For loop must have at least 1 iteration", args[0])
                    type_list = get_possible_types_from_node(n)

                else:
                    if not isinstance(bound, vy_ast.Num):
                        raise StateAccessViolation("bound must be a literal", bound)
                    if bound.value <= 0:
                        raise StructureException("bound must be at least 1", args[0])
                    type_list = get_common_types(n, bound)

>>>>>>> 2f39e69d
            else:
                type_list = get_common_types(*args)
                if not isinstance(args[0], vy_ast.Constant):
                    # range(x, x + CONSTANT)
                    if not isinstance(args[1], vy_ast.BinOp) or not isinstance(
                        args[1].op, vy_ast.Add
                    ):
                        raise StructureException(
                            "Second element must be the first element plus a literal value", args[0]
                        )
                    if not vy_ast.compare_nodes(args[0], args[1].left):
                        raise StructureException(
                            "First and second variable must be the same", args[1].left
                        )
                    if not isinstance(args[1].right, vy_ast.Int):
                        raise InvalidLiteral("Literal must be an integer", args[1].right)
                    if args[1].right.value < 1:
                        raise StructureException(
                            f"For loop has invalid number of iterations ({args[1].right.value}),"
                            " the value must be greater than zero",
                            args[1].right,
                        )
                else:
                    # range(CONSTANT, CONSTANT)
                    if not isinstance(args[1], vy_ast.Int):
                        raise InvalidType("Value must be a literal integer", args[1])
                    if args[0].value >= args[1].value:
                        raise StructureException("Second value must be > first value", args[1])

                if not type_list:
                    raise TypeMismatch("Iterator values are of different types", node.iter)

        else:
            # iteration over a variable or literal list
            if isinstance(node.iter, vy_ast.List) and len(node.iter.elements) == 0:
                raise StructureException("For loop must have at least 1 iteration", node.iter)

            type_list = [
                i.value_type
                for i in get_possible_types_from_node(node.iter)
                if isinstance(i, (DArrayT, SArrayT))
            ]

        if not type_list:
            raise InvalidType("Not an iterable type", node.iter)

        if isinstance(node.iter, (vy_ast.Name, vy_ast.Attribute)):
            # check for references to the iterated value within the body of the loop
            assign = _check_iterator_modification(node.iter, node)
            if assign:
                raise ImmutableViolation("Cannot modify array during iteration", assign)

        # Check if `iter` is a storage variable. get_descendants` is used to check for
        # nested `self` (e.g. structs)
        iter_is_storage_var = (
            isinstance(node.iter, vy_ast.Attribute)
            and len(node.iter.get_descendants(vy_ast.Name, {"id": "self"})) > 0
        )

        if iter_is_storage_var:
            # check if iterated value may be modified by function calls inside the loop
            iter_name = node.iter.attr
            for call_node in node.get_descendants(vy_ast.Call, {"func.value.id": "self"}):
                fn_name = call_node.func.attr

                fn_node = self.vyper_module.get_children(vy_ast.FunctionDef, {"name": fn_name})[0]
                if _check_iterator_modification(node.iter, fn_node):
                    # check for direct modification
                    raise ImmutableViolation(
                        f"Cannot call '{fn_name}' inside for loop, it potentially "
                        f"modifies iterated storage variable '{iter_name}'",
                        call_node,
                    )

                for name in self.namespace["self"].typ.members[fn_name].recursive_calls:
                    # check for indirect modification
                    fn_node = self.vyper_module.get_children(vy_ast.FunctionDef, {"name": name})[0]
                    if _check_iterator_modification(node.iter, fn_node):
                        raise ImmutableViolation(
                            f"Cannot call '{fn_name}' inside for loop, it may call to '{name}' "
                            f"which potentially modifies iterated storage variable '{iter_name}'",
                            call_node,
                        )

        if not isinstance(node.target, vy_ast.Name):
            raise StructureException("Invalid syntax for loop iterator", node.target)

        for_loop_exceptions = []
        iter_name = node.target.id
        for typ in type_list:
            # type check the for loop body using each possible type for iterator value

            with self.namespace.enter_scope():
                try:
                    self.namespace[iter_name] = VarInfo(typ, is_constant=True)
                except VyperException as exc:
                    raise exc.with_annotation(node) from None

                try:
                    with NodeMetadata.enter_typechecker_speculation():
                        for n in node.body:
                            self.visit(n)
                except (TypeMismatch, InvalidOperation) as exc:
                    for_loop_exceptions.append(exc)
                else:
                    self.expr_visitor.visit(node.target, typ)

                    if isinstance(node.iter, (vy_ast.Name, vy_ast.Attribute)):
                        typ = get_exact_type_from_node(node.iter)
                        self.expr_visitor.visit(node.iter, typ)
                    if isinstance(node.iter, vy_ast.List):
                        len_ = len(node.iter.elements)
                        self.expr_visitor.visit(node.iter, SArrayT(typ, len_))
                    if isinstance(node.iter, vy_ast.Call) and node.iter.func.id == "range":
                        for a in node.iter.args:
                            self.expr_visitor.visit(a, typ)

                    # success -- do not enter error handling section
                    return

        # failed to find a good type. bail out
        if len(set(str(i) for i in for_loop_exceptions)) == 1:
            # if every attempt at type checking raised the same exception
            raise for_loop_exceptions[0]

        # return an aggregate TypeMismatch that shows all possible exceptions
        # depending on which type is used
        types_str = [str(i) for i in type_list]
        given_str = f"{', '.join(types_str[:1])} or {types_str[-1]}"
        raise TypeMismatch(
            f"Iterator value '{iter_name}' may be cast as {given_str}, "
            "but type checking fails with all possible types:",
            node,
            *(
                (f"Casting '{iter_name}' as {typ}: {exc.message}", exc.annotations[0])
                for typ, exc in zip(type_list, for_loop_exceptions)
            ),
        )

    def visit_If(self, node):
        self.expr_visitor.visit(node.test, BoolT())
        with self.namespace.enter_scope():
            for n in node.body:
                self.visit(n)
        with self.namespace.enter_scope():
            for n in node.orelse:
                self.visit(n)

    def visit_Log(self, node):
        if not isinstance(node.value, vy_ast.Call):
            raise StructureException("Log must call an event", node)
        f = get_exact_type_from_node(node.value.func)
        if not is_type_t(f, EventT):
            raise StructureException("Value is not an event", node.value)
        if self.func.mutability <= StateMutability.VIEW:
            raise StructureException(
                f"Cannot emit logs from {self.func.mutability.value.lower()} functions", node
            )
        f.fetch_call_return(node.value)
        node._metadata["type"] = f.typedef
        self.expr_visitor.visit(node.value, f.typedef)

    def visit_Raise(self, node):
        msg_node = node.exc
        if msg_node:
            if isinstance(msg_node, vy_ast.Str):
                if not msg_node.value.strip():
                    raise StructureException("Reason string cannot be empty", msg_node)
            elif not (isinstance(msg_node, vy_ast.Name) and msg_node.id == "UNREACHABLE"):
                try:
                    self.expr_visitor.visit(msg_node, StringT(1024))
                except TypeMismatch as e:
                    raise InvalidType("revert reason must fit within String[1024]") from e



    def visit_Return(self, node):
        values = node.value
        if values is None:
            if self.func.return_type:
                raise FunctionDeclarationException("Return statement is missing a value", node)
            return
        elif self.func.return_type is None:
            raise FunctionDeclarationException("Function does not return any values", node)

        self.expr_visitor.visit(node.value)
        if isinstance(values, vy_ast.Tuple):
            values = values.elements
            if not isinstance(self.func.return_type, TupleT):
                raise FunctionDeclarationException("Function only returns a single value", node)
            if self.func.return_type.length != len(values):
                raise FunctionDeclarationException(
                    f"Incorrect number of return values: "
                    f"expected {self.func.return_type.length}, got {len(values)}",
                    node,
                )
            for given, expected in zip(values, self.func.return_type.member_types):
                given_typ = given._metadata["type"]
                if not given_typ.compare_type(expected):
                    raise InvalidType(f"Expected {expected} but got {given_typ} instead", given)
        else:
            given_typ = node.value._metadata["type"]
            expected_typ = self.func.return_type
            if not expected_typ.compare_type(given_typ):
                raise InvalidType(f"Expected {expected_typ} but got {given_typ} instead", values)


def _is_empty_list(node):
    # Checks if a node is a `List` node with an empty list for `elements`,
    # including any nested `List` nodes. ex. `[]` or `[[]]` will return True,
    # [1] will return False.
    if not isinstance(node, vy_ast.List):
        return False

    if not node.elements:
        return True
    return all(_is_empty_list(t) for t in node.elements)


class ExprVisitor(VyperNodeVisitorBase):
    scope_name = "function"

    def __init__(self, fn_node: ContractFunctionT = None, namespace: dict = None):
        self.func = fn_node
        self.namespace = namespace

    def visit(self, node, typ=None):
        # recurse and typecheck in case we are being fed the wrong type for
        # some reason. note that `validate_expected_type` is unnecessary
        # for nodes that already call `get_exact_type_from_node` and
        # `get_possible_types_from_node` because `validate_expected_type`
        # would be calling the same function again.
        # CMC 2023-06-27 would be cleanest to call validate_expected_type()
        # before recursing but maybe needs some refactoring before that
        # can happen.
        super().visit(node, typ)

        # annotate
        if typ:
            node._metadata["type"] = typ

    def visit_Attribute(self, node: vy_ast.Attribute, typ: Optional[VyperType] = None) -> None:
        self.visit(node.value)
        value_type = node.value._metadata["type"]

        name = node.attr
        try:
            s = value_type.get_member(name, node)
            if isinstance(s, VyperType):
                # ex. foo.bar(). bar() is a ContractFunctionT
                derived_typ = s
            # general case. s is a VarInfo, e.g. self.foo
            else:
                derived_typ = s.typ
        except UnknownAttribute:
            if node.get("value.id") != "self":
                raise
            if name in self.namespace:
                raise InvalidReference(
                    f"'{name}' is not a storage variable, it should not be prepended with self",
                    node,
                ) from None

            suggestions_str = get_levenshtein_error_suggestions(name, value_type.members, 0.4)
            raise UndeclaredDefinition(
                f"Storage variable '{name}' has not been declared. {suggestions_str}", node
            ) from None

        if typ and not typ.compare_type(derived_typ):
            raise TypeMismatch(f"Expected {derived_typ} but got {typ} instead", node)

        node._metadata["type"] = derived_typ

        _validate_msg_data_attribute(node)

        if self.func.mutability is not StateMutability.PAYABLE:
            _validate_msg_value_access(node)

        if self.func.mutability == StateMutability.PURE:
            _validate_pure_access(node, typ)

        # value_type = get_exact_type_from_node(node.value)
        _validate_address_code(node, value_type)

    def visit_BinOp(self, node: vy_ast.BinOp, typ: Optional[VyperType] = None) -> None:
        # binary operation: `x + y`
        if isinstance(node.op, (vy_ast.LShift, vy_ast.RShift)):
            # ad-hoc handling for LShift and RShift, since operands
            # can be different types
            types_list = get_possible_types_from_node(node.left)
        else:
            types_list = get_common_types(node.left, node.right)

        if (
            isinstance(node.op, (vy_ast.Div, vy_ast.Mod))
            and isinstance(node.right, vy_ast.Num)
            and not node.right.value
        ):
            raise ZeroDivisionException(f"{node.op.description} by zero", node)

        _validate_op(node, types_list, "validate_numeric_op")

        if typ:
            for t in types_list:
                if t.compare_type(typ):
                    node._metadata["type"] = typ
                    break
            else:
                raise TypeMismatch(f"Expected {typ} but it is not a possible type", node)
        else:
            typ = types_list.pop()

        self.visit(node.left, typ)
        node._metadata["type"] = typ

        rtyp = typ
        if isinstance(node.op, (vy_ast.LShift, vy_ast.RShift)):
            rtyp = get_possible_types_from_node(node.right).pop()

        self.visit(node.right, rtyp)

    def visit_BoolOp(self, node: vy_ast.BoolOp, typ: Optional[VyperType] = None) -> None:
        if typ:
            assert typ == BoolT()  # sanity check
        for value in node.values:
            self.visit(value, BoolT())
        node._metadata["type"] = BoolT()

    def visit_Call(self, node: vy_ast.Call, typ: Optional[VyperType] = None) -> None:
        self.visit(node.func)
        call_type = node.func._metadata["type"]

        # call_type = get_exact_type_from_node(node.func)
        # except for builtin functions, `get_exact_type_from_node`
        # already calls `validate_expected_type` on the call args
        # and kwargs via `call_type.fetch_call_return`
        # self.visit(node.func, call_type)

        if isinstance(call_type, ContractFunctionT):
            node._metadata["type"] = call_type.fetch_call_return(node)
            # function calls
            if call_type.is_internal:
                self.func.called_functions.add(call_type)
            for arg, typ in zip(node.args, call_type.argument_types):
                self.visit(arg, typ)
            for kwarg in node.keywords:
                # We should only see special kwargs
                typ = call_type.call_site_kwargs[kwarg.arg].typ
                self.visit(kwarg.value, typ)

        elif is_type_t(call_type, EventT):
            # events have no kwargs
            expected_types = call_type.typedef.arguments.values()
            for arg, typ in zip(node.args, expected_types):
                self.visit(arg, typ)
        elif is_type_t(call_type, StructT):
            # struct ctors
            # ctors have no kwargs
            typ = call_type.typedef
            typ.validate_node(node)
            for value, arg_type in zip(
                node.args[0].values, list(call_type.typedef.members.values())
            ):
                self.visit(value, arg_type)

            typ.validate_arg_types(node)
            node._metadata["type"] = typ

        elif isinstance(call_type, MemberFunctionT):
            assert len(node.args) == len(call_type.arg_types)
            for arg, arg_type in zip(node.args, call_type.arg_types):
                self.visit(arg, arg_type)
        else:
            # builtin functions
            arg_types = call_type.infer_arg_types(node)
            # `infer_arg_types` already calls `validate_expected_type`
            for arg, arg_type in zip(node.args, arg_types):
                self.visit(arg, arg_type)
            kwarg_types = call_type.infer_kwarg_types(node)
            for kwarg in node.keywords:
                self.visit(kwarg.value, kwarg_types[kwarg.arg])

            node._metadata["type"] = call_type.fetch_call_return(node)

    def visit_Compare(self, node: vy_ast.Compare, typ: Optional[VyperType] = None) -> None:
        if isinstance(node.op, (vy_ast.In, vy_ast.NotIn)):
            # membership in list literal - `x in [a, b, c]`
            if isinstance(node.right, vy_ast.List):
                cmp_typ = get_common_types(node.left, *node.right.elements).pop()
                ltyp = cmp_typ

                rlen = len(node.right.elements)
                rtyp = SArrayT(cmp_typ, rlen)
                self.visit(node.right, rtyp)
            else:
                cmp_typ = get_exact_type_from_node(node.right)
                self.visit(node.right, cmp_typ)
                if isinstance(cmp_typ, EnumT):
                    # enum membership - `some_enum in other_enum`
                    ltyp = cmp_typ
                else:
                    # array membership - `x in my_list_variable`
                    assert isinstance(cmp_typ, (SArrayT, DArrayT))
                    ltyp = cmp_typ.value_type

            self.visit(node.left, ltyp)

        else:
            # ex. a < b
            cmp_typ = get_common_types(node.left, node.right).pop()
            if isinstance(cmp_typ, _BytestringT):
                # for bytestrings, get_common_types automatically downcasts
                # to the smaller common type - that will annotate with the
                # wrong type, instead use get_exact_type_from_node (which
                # resolves to the right type for bytestrings anyways).
                ltyp = get_exact_type_from_node(node.left)
                rtyp = get_exact_type_from_node(node.right)
            else:
                ltyp = rtyp = cmp_typ

            self.visit(node.left, ltyp)
            self.visit(node.right, rtyp)

        node._metadata["type"] = BoolT()

    def visit_Constant(self, node: vy_ast.Constant, typ: Optional[VyperType] = None) -> None:
        if typ in (BytesT, StringT):
            typ = typ.from_literal(node)
            node._metadata["type"] = typ

        if typ:
            typ.validate_literal(node)
            node._metadata["type"] = typ
            return

        if "type" in node._metadata:
            return

        for t in types.PRIMITIVE_TYPES.values():
            try:
                # clarity and perf note: will be better to construct a
                # map from node types to valid vyper types
                if not isinstance(node, t._valid_literal):
                    continue

                # special handling for bytestrings since their
                # class objects are in the type map, not the type itself
                # (worth rethinking this design at some point.)
                if t in (BytesT, StringT):
                    t = t.from_literal(node)

                # any more validation which needs to occur
                t.validate_literal(node)
                if typ and typ.compare_type(t):
                    node._metadata["type"] = t
                elif not typ:
                    node._metadata["type"] = t
                return

            except VyperException:
                continue

        # failed; prepare a good error message
        if isinstance(node, vy_ast.Num):
            raise OverflowException(
                "Numeric literal is outside of allowable range for number types", node
            )
        raise InvalidLiteral(f"Could not determine type for literal value '{node.value}'", node)

    def visit_Index(self, node: vy_ast.Index, typ: Optional[VyperType] = None) -> None:
        self.visit(node.value, typ)

    def visit_List(self, node: vy_ast.List, typ: Optional[VyperType] = None) -> None:
        if _is_empty_list(node):
            if len(node.elements) > 0:
                # empty nested list literals `[[], []]`
                subtypes = get_possible_types_from_node(node.elements[0])
            else:
                # empty list literal `[]`
                # subtype can be anything
                subtypes = types.PRIMITIVE_TYPES.values()

            for t in subtypes:
                # 1 is minimum possible length for dynarray,
                # can be assigned to anything
                if isinstance(t, VyperType):
                    derived_typ = DArrayT(t, 1)
                    break
                elif isinstance(t, type) and issubclass(t, VyperType):
                    # for typeclasses like bytestrings, use a generic type acceptor
                    derived_typ = DArrayT(t.any(), 1)
                    break
                else:
                    raise CompilerPanic("busted type {t}", node)

            if typ:
                typ.compare_type(derived_typ)

            node._metadata["type"] = derived_typ
            return
        
        types_list = get_common_types(*node.elements)
        derived_typ = None
        if len(types_list) > 0:
            count = len(node.elements)
            ret = []
            ret.extend([SArrayT(t, count) for t in types_list])
            ret.extend([DArrayT(t, count) for t in types_list])

            if typ:
                for t in ret:
                    if typ.compare_type(t):
                        derived_typ = t
                        break
                else:
                    raise InvalidType(f"Expected {typ}", node)
            else:
                derived_typ = types_list.pop()

            if derived_typ:
                node._metadata["type"] = derived_typ

                for e in node.elements:
                    self.visit(e, derived_typ.value_type)
                
                return

        raise InvalidLiteral("Array contains multiple, incompatible types", node)

    def visit_Name(self, node: vy_ast.Name, typ: Optional[VyperType] = None) -> None:
        if self.func.mutability == StateMutability.PURE:
            _validate_self_reference(node)

        if not typ:
            name = node.id
            if (
                name not in self.namespace
                and "self" in self.namespace
                and name in self.namespace["self"].typ.members
            ):
                raise InvalidReference(
                    f"'{name}' is a storage variable, access it as self.{name}", node
                )
            try:
                t = self.namespace[node.id]
                node._metadata["type"] = t
                # when this is a type, we want to lower it
                if isinstance(t, VyperType):
                    # TYPE_T is used to handle cases where a type can occur in call or
                    # attribute conditions, like Enum.foo or MyStruct({...})
                    node._metadata["type"] = TYPE_T(t)
                elif isinstance(t, VarInfo):
                    node._metadata["type"] = t.typ

            except VyperException as exc:
                raise exc.with_annotation(node) from None

    def visit_Subscript(self, node: vy_ast.Subscript, typ: Optional[VyperType] = None) -> None:
        if isinstance(typ, TYPE_T):
            # don't recurse; can't annotate AST children of type definition
            return

        if isinstance(node.value, vy_ast.List):
            possible_base_types = get_possible_types_from_node(node.value)

            for possible_type in possible_base_types:
                if typ.compare_type(possible_type.value_type):
                    base_type = possible_type
                    break
            else:
                # this should have been caught in
                # `get_possible_types_from_node` but wasn't.
                raise TypeCheckFailure(f"Expected {typ} but it is not a possible type", node)

        else:
            base_type = get_exact_type_from_node(node.value)

        base_type.validate_index_type(node.slice.value)

        # get the correct type for the index, it might
        # not be base_type.key_type
        index_types = get_possible_types_from_node(node.slice.value)
        index_type = index_types.pop()

        self.visit(node.slice, index_type)
        self.visit(node.value, base_type)

        node._metadata["type"] = base_type.get_subscripted_type(node.slice.value)

    def visit_Tuple(self, node: vy_ast.Tuple, typ: Optional[VyperType] = None) -> None:
        if isinstance(typ, TYPE_T):
            # don't recurse; can't annotate AST children of type definition
            return

        for element in node.elements:
            self.visit(element)

    def visit_UnaryOp(self, node: vy_ast.UnaryOp, typ: Optional[VyperType] = None) -> None:
        self.visit(node.operand, typ)

        types_list = get_possible_types_from_node(node.operand)
        _validate_op(node, types_list, "validate_numeric_op")

        if typ:
            for t in types_list:
                if typ.compare_type(t):
                    break
            else:
                raise TypeMismatch(f"{typ} is not a possible type", node)

    def visit_IfExp(self, node: vy_ast.IfExp, typ: Optional[VyperType] = None) -> None:
        self.visit(node.test, BoolT())

        types_list = get_common_types(node.body, node.orelse)

        if not types_list:
            a = get_possible_types_from_node(node.body)[0]
            b = get_possible_types_from_node(node.orelse)[0]
            raise TypeMismatch(f"Dislike types: {a} and {b}", node)

        for t in types_list:
            if t.compare_type(typ):
                break
        else:
            raise TypeMismatch(f"{typ} is not a possible type", node)
        self.visit(node.body, typ)
        self.visit(node.orelse, typ)<|MERGE_RESOLUTION|>--- conflicted
+++ resolved
@@ -377,16 +377,9 @@
             kwargs = {s.arg: s.value for s in node.iter.keywords or []}
             if len(args) == 1:
                 # range(CONSTANT)
-<<<<<<< HEAD
-                if not isinstance(args[0], vy_ast.Num):
-                    raise StateAccessViolation("Value must be a literal", node)
-                if args[0].value <= 0:
-                    raise StructureException("For loop must have at least 1 iteration", args[0])
-                type_list = get_possible_types_from_node(args[0])
-=======
                 n = args[0]
                 bound = kwargs.pop("bound", None)
-                validate_expected_type(n, IntegerT.any())
+                #validate_expected_type(n, IntegerT.any())
 
                 if bound is None:
                     if not isinstance(n, vy_ast.Num):
@@ -402,7 +395,6 @@
                         raise StructureException("bound must be at least 1", args[0])
                     type_list = get_common_types(n, bound)
 
->>>>>>> 2f39e69d
             else:
                 type_list = get_common_types(*args)
                 if not isinstance(args[0], vy_ast.Constant):
@@ -520,6 +512,10 @@
                         for a in node.iter.args:
                             self.expr_visitor.visit(a, typ)
 
+                    for a in node.iter.keywords:
+                        if a.arg == "bound":
+                            self.expr_visitor.visit(a.value, typ)
+
                     # success -- do not enter error handling section
                     return
 
