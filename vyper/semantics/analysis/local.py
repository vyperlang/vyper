--- conflicted
+++ resolved
@@ -53,25 +53,16 @@
 from vyper.semantics.types.utils import type_from_annotation
 
 
-<<<<<<< HEAD
 def validate_functions(vy_module: vy_ast.Module, loop_var_annotations: dict[int, dict[str, Any]]) -> None:
-    """Analyzes a vyper ast and validates the function-level namespaces."""
-=======
-def validate_functions(vy_module: vy_ast.Module) -> None:
     """Analyzes a vyper ast and validates the function bodies"""
->>>>>>> 0c82d0bb
 
     err_list = ExceptionList()
     namespace = get_namespace()
     for node in vy_module.get_children(vy_ast.FunctionDef):
         with namespace.enter_scope():
             try:
-<<<<<<< HEAD
-                FunctionNodeVisitor(vy_module, loop_var_annotations, node, namespace)
-=======
-                analyzer = FunctionNodeVisitor(vy_module, node, namespace)
+                analyzer = FunctionNodeVisitor(vy_module, loop_var_annotations, node, namespace)
                 analyzer.analyze()
->>>>>>> 0c82d0bb
             except VyperException as e:
                 err_list.append(e)
 
@@ -363,7 +354,7 @@
         print("visit_For: ", node.lineno)
         iter_type = type_from_annotation(self.loop_var_annotations[node.lineno]["vy_ast"].body[0].value)
         print("iter type: ", iter_type)
-        node.target._metadata["type"] = iter_type        
+        node.target._metadata["type"] = iter_type   
 
         if isinstance(node.iter, vy_ast.Call):
             # iteration via range()
@@ -433,64 +424,62 @@
         if not isinstance(node.target, vy_ast.Name):
             raise StructureException("Invalid syntax for loop iterator", node.target)
 
-        """
-        for_loop_exceptions = []
-        iter_name = node.target.id
-        for possible_target_type in type_list:
-            # type check the for loop body using each possible type for iterator value
-
-            with self.namespace.enter_scope():
-                self.namespace[iter_name] = VarInfo(
-                    possible_target_type, modifiability=Modifiability.RUNTIME_CONSTANT
-                )
-
-                try:
-                    with NodeMetadata.enter_typechecker_speculation():
-                        for stmt in node.body:
-                            self.visit(stmt)
-
-                        self.expr_visitor.visit(node.target, possible_target_type)
-
-                        if isinstance(node.iter, (vy_ast.Name, vy_ast.Attribute)):
-                            iter_type = get_exact_type_from_node(node.iter)
-                            # note CMC 2023-10-23: slightly redundant with how type_list is computed
-                            validate_expected_type(node.target, iter_type.value_type)
-                            self.expr_visitor.visit(node.iter, iter_type)
-                        if isinstance(node.iter, vy_ast.List):
-                            len_ = len(node.iter.elements)
-                            self.expr_visitor.visit(node.iter, SArrayT(possible_target_type, len_))
-                        if isinstance(node.iter, vy_ast.Call) and node.iter.func.id == "range":
-                            for a in node.iter.args:
-                                self.expr_visitor.visit(a, possible_target_type)
-                            for a in node.iter.keywords:
-                                if a.arg == "bound":
-                                    self.expr_visitor.visit(a.value, possible_target_type)
-
-                except (TypeMismatch, InvalidOperation) as exc:
-                    for_loop_exceptions.append(exc)
-                else:
-                    # success -- do not enter error handling section
-                    return
-
-        # failed to find a good type. bail out
-        if len(set(str(i) for i in for_loop_exceptions)) == 1:
-            # if every attempt at type checking raised the same exception
-            raise for_loop_exceptions[0]
-
-        # return an aggregate TypeMismatch that shows all possible exceptions
-        # depending on which type is used
-        types_str = [str(i) for i in type_list]
-        given_str = f"{', '.join(types_str[:1])} or {types_str[-1]}"
-        raise TypeMismatch(
-            f"Iterator value '{iter_name}' may be cast as {given_str}, "
-            "but type checking fails with all possible types:",
-            node,
-            *(
-                (f"Casting '{iter_name}' as {typ}: {exc.message}", exc.annotations[0])
-                for typ, exc in zip(type_list, for_loop_exceptions)
-            ),
-        )
-        """
+        # for_loop_exceptions = []
+        # iter_name = node.target.id
+        # for possible_target_type in type_list:
+        #     # type check the for loop body using each possible type for iterator value
+
+        #     with self.namespace.enter_scope():
+        #         self.namespace[iter_name] = VarInfo(
+        #             possible_target_type, modifiability=Modifiability.RUNTIME_CONSTANT
+        #         )
+
+        #         try:
+        #             with NodeMetadata.enter_typechecker_speculation():
+        #                 for stmt in node.body:
+        #                     self.visit(stmt)
+
+        #                 self.expr_visitor.visit(node.target, possible_target_type)
+
+        #                 if isinstance(node.iter, (vy_ast.Name, vy_ast.Attribute)):
+        #                     iter_type = get_exact_type_from_node(node.iter)
+        #                     # note CMC 2023-10-23: slightly redundant with how type_list is computed
+        #                     validate_expected_type(node.target, iter_type.value_type)
+        #                     self.expr_visitor.visit(node.iter, iter_type)
+        #                 if isinstance(node.iter, vy_ast.List):
+        #                     len_ = len(node.iter.elements)
+        #                     self.expr_visitor.visit(node.iter, SArrayT(possible_target_type, len_))
+        #                 if isinstance(node.iter, vy_ast.Call) and node.iter.func.id == "range":
+        #                     for a in node.iter.args:
+        #                         self.expr_visitor.visit(a, possible_target_type)
+        #                     for a in node.iter.keywords:
+        #                         if a.arg == "bound":
+        #                             self.expr_visitor.visit(a.value, possible_target_type)
+
+        #         except (TypeMismatch, InvalidOperation) as exc:
+        #             for_loop_exceptions.append(exc)
+        #         else:
+        #             # success -- do not enter error handling section
+        #             return
+
+        # # failed to find a good type. bail out
+        # if len(set(str(i) for i in for_loop_exceptions)) == 1:
+        #     # if every attempt at type checking raised the same exception
+        #     raise for_loop_exceptions[0]
+
+        # # return an aggregate TypeMismatch that shows all possible exceptions
+        # # depending on which type is used
+        # types_str = [str(i) for i in type_list]
+        # given_str = f"{', '.join(types_str[:1])} or {types_str[-1]}"
+        # raise TypeMismatch(
+        #     f"Iterator value '{iter_name}' may be cast as {given_str}, "
+        #     "but type checking fails with all possible types:",
+        #     node,
+        #     *(
+        #         (f"Casting '{iter_name}' as {typ}: {exc.message}", exc.annotations[0])
+        #         for typ, exc in zip(type_list, for_loop_exceptions)
+        #     ),
+        # )
 
     def visit_If(self, node):
         validate_expected_type(node.test, BoolT())
