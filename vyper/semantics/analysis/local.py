from typing import Optional

from vyper import ast as vy_ast
from vyper.ast.metadata import NodeMetadata
from vyper.ast.validation import validate_call_args
from vyper.exceptions import (
    ExceptionList,
    FunctionDeclarationException,
    ImmutableViolation,
    InvalidOperation,
    InvalidType,
    IteratorException,
    NonPayableViolation,
    StateAccessViolation,
    StructureException,
    TypeCheckFailure,
    TypeMismatch,
    VariableDeclarationException,
    VyperException,
)
from vyper.semantics.analysis.base import Modifiability, VarInfo
from vyper.semantics.analysis.common import VyperNodeVisitorBase
from vyper.semantics.analysis.utils import (
    get_common_types,
    get_exact_type_from_node,
    get_expr_info,
    get_possible_types_from_node,
    validate_expected_type,
)
from vyper.semantics.data_locations import DataLocation

# TODO consolidate some of these imports
from vyper.semantics.environment import CONSTANT_ENVIRONMENT_VARS, MUTABLE_ENVIRONMENT_VARS
from vyper.semantics.namespace import get_namespace
from vyper.semantics.types import (
    TYPE_T,
    AddressT,
    BoolT,
    DArrayT,
    EventT,
    FlagT,
    HashMapT,
    IntegerT,
    SArrayT,
    StringT,
    StructT,
    TupleT,
    VyperType,
    _BytestringT,
    is_type_t,
)
from vyper.semantics.types.function import ContractFunctionT, MemberFunctionT, StateMutability
from vyper.semantics.types.utils import type_from_annotation


def validate_functions(vy_module: vy_ast.Module) -> None:
    """Analyzes a vyper ast and validates the function bodies"""

    err_list = ExceptionList()
    namespace = get_namespace()
    for node in vy_module.get_children(vy_ast.FunctionDef):
        with namespace.enter_scope():
            try:
                analyzer = FunctionNodeVisitor(vy_module, node, namespace)
                analyzer.analyze()
            except VyperException as e:
                err_list.append(e)

    err_list.raise_if_not_empty()


def _is_terminus_node(node: vy_ast.VyperNode) -> bool:
    if getattr(node, "_is_terminus", None):
        return True
    if isinstance(node, vy_ast.Expr) and isinstance(node.value, vy_ast.Call):
        func = get_exact_type_from_node(node.value.func)
        if getattr(func, "_is_terminus", None):
            return True
    return False


def check_for_terminus(node_list: list) -> bool:
    if next((i for i in node_list if _is_terminus_node(i)), None):
        return True
    for node in [i for i in node_list if isinstance(i, vy_ast.If)][::-1]:
        if not node.orelse or not check_for_terminus(node.orelse):
            continue
        if not check_for_terminus(node.body):
            continue
        return True
    return False


def _check_iterator_modification(
    target_node: vy_ast.VyperNode, search_node: vy_ast.VyperNode
) -> Optional[vy_ast.VyperNode]:
    similar_nodes = [
        n
        for n in search_node.get_descendants(type(target_node))
        if vy_ast.compare_nodes(target_node, n)
    ]

    for node in similar_nodes:
        # raise if the node is the target of an assignment statement
        assign_node = node.get_ancestor((vy_ast.Assign, vy_ast.AugAssign))
        # note the use of get_descendants() blocks statements like
        # self.my_array[i] = x
        if assign_node and node in assign_node.target.get_descendants(include_self=True):
            return node

        attr_node = node.get_ancestor(vy_ast.Attribute)
        # note the use of get_descendants() blocks statements like
        # self.my_array[i].append(x)
        if (
            attr_node is not None
            and node in attr_node.value.get_descendants(include_self=True)
            and attr_node.attr in ("append", "pop", "extend")
        ):
            return node

    return None


# helpers
def _validate_address_code(node: vy_ast.Attribute, value_type: VyperType) -> None:
    if isinstance(value_type, AddressT) and node.attr == "code":
        # Validate `slice(<address>.code, start, length)` where `length` is constant
        parent = node.get_ancestor()
        if isinstance(parent, vy_ast.Call):
            ok_func = isinstance(parent.func, vy_ast.Name) and parent.func.id == "slice"
            ok_args = len(parent.args) == 3 and isinstance(parent.args[2], vy_ast.Int)
            if ok_func and ok_args:
                return

        raise StructureException(
            "(address).code is only allowed inside of a slice function with a constant length", node
        )


def _validate_msg_data_attribute(node: vy_ast.Attribute) -> None:
    if isinstance(node.value, vy_ast.Name) and node.value.id == "msg" and node.attr == "data":
        parent = node.get_ancestor()
        allowed_builtins = ("slice", "len", "raw_call")
        if not isinstance(parent, vy_ast.Call) or parent.get("func.id") not in allowed_builtins:
            raise StructureException(
                "msg.data is only allowed inside of the slice, len or raw_call functions", node
            )
        if parent.get("func.id") == "slice":
            ok_args = len(parent.args) == 3 and isinstance(parent.args[2], vy_ast.Int)
            if not ok_args:
                raise StructureException(
                    "slice(msg.data) must use a compile-time constant for length argument", parent
                )


def _validate_msg_value_access(node: vy_ast.Attribute) -> None:
    if isinstance(node.value, vy_ast.Name) and node.attr == "value" and node.value.id == "msg":
        raise NonPayableViolation("msg.value is not allowed in non-payable functions", node)


def _validate_pure_access(node: vy_ast.Attribute, typ: VyperType) -> None:
    env_vars = set(CONSTANT_ENVIRONMENT_VARS.keys()) | set(MUTABLE_ENVIRONMENT_VARS.keys())
    if isinstance(node.value, vy_ast.Name) and node.value.id in env_vars:
        if isinstance(typ, ContractFunctionT) and typ.mutability == StateMutability.PURE:
            return

        raise StateAccessViolation(
            "not allowed to query contract or environment variables in pure functions", node
        )


def _validate_self_reference(node: vy_ast.Name) -> None:
    # CMC 2023-10-19 this detector seems sus, things like `a.b(self)` could slip through
    # TODO: this is now wrong, we can have things like `self.module.foo`
    if node.id == "self" and not isinstance(node.get_ancestor(), vy_ast.Attribute):
        raise StateAccessViolation("not allowed to query self in pure functions", node)


class FunctionNodeVisitor(VyperNodeVisitorBase):
    ignored_types = (vy_ast.Pass,)
    scope_name = "function"

    def __init__(
        self, vyper_module: vy_ast.Module, fn_node: vy_ast.FunctionDef, namespace: dict
    ) -> None:
        self.vyper_module = vyper_module
        self.fn_node = fn_node
        self.namespace = namespace
        self.func = fn_node._metadata["func_type"]
        self.expr_visitor = ExprVisitor(self.func)

    def analyze(self):
        # allow internal function params to be mutable
        if self.func.is_internal:
            location, modifiability = (DataLocation.MEMORY, Modifiability.MODIFIABLE)
        else:
            location, modifiability = (DataLocation.CALLDATA, Modifiability.RUNTIME_CONSTANT)

        for arg in self.func.arguments:
            self.namespace[arg.name] = VarInfo(
<<<<<<< HEAD
                arg.typ, _location=location, is_immutable=is_immutable
=======
                arg.typ, location=location, modifiability=modifiability
>>>>>>> 56c4c9db
            )

        for node in self.fn_node.body:
            self.visit(node)

        if self.func.return_type:
            if not check_for_terminus(self.fn_node.body):
                raise FunctionDeclarationException(
                    f"Missing or unmatched return statements in function '{self.fn_node.name}'",
                    self.fn_node,
                )

        # visit default args
        assert self.func.n_keyword_args == len(self.fn_node.args.defaults)
        for kwarg in self.func.keyword_args:
            self.expr_visitor.visit(kwarg.default_value, kwarg.typ)

    def visit(self, node):
        super().visit(node)

    def visit_AnnAssign(self, node):
        name = node.get("target.id")
        if name is None:
            raise VariableDeclarationException("Invalid assignment", node)

        if not node.value:
            raise VariableDeclarationException(
                "Memory variables must be declared with an initial value", node
            )

        typ = type_from_annotation(node.annotation, DataLocation.MEMORY)
        validate_expected_type(node.value, typ)

        self.namespace[name] = VarInfo(typ, location=DataLocation.MEMORY)

        self.expr_visitor.visit(node.target, typ)
        self.expr_visitor.visit(node.value, typ)

    def _validate_revert_reason(self, msg_node: vy_ast.VyperNode) -> None:
        if isinstance(msg_node, vy_ast.Str):
            if not msg_node.value.strip():
                raise StructureException("Reason string cannot be empty", msg_node)
            self.expr_visitor.visit(msg_node, get_exact_type_from_node(msg_node))
        elif not (isinstance(msg_node, vy_ast.Name) and msg_node.id == "UNREACHABLE"):
            try:
                validate_expected_type(msg_node, StringT(1024))
            except TypeMismatch as e:
                raise InvalidType("revert reason must fit within String[1024]") from e
            self.expr_visitor.visit(msg_node, get_exact_type_from_node(msg_node))
        # CMC 2023-10-19 nice to have: tag UNREACHABLE nodes with a special type

    def visit_Assert(self, node):
        if node.msg:
            self._validate_revert_reason(node.msg)

        try:
            validate_expected_type(node.test, BoolT())
        except InvalidType:
            raise InvalidType("Assertion test value must be a boolean", node.test)
        self.expr_visitor.visit(node.test, BoolT())

    # repeated code for Assign and AugAssign
    def _assign_helper(self, node):
        if isinstance(node.value, vy_ast.Tuple):
            raise StructureException("Right-hand side of assignment cannot be a tuple", node.value)

        target_info = get_expr_info(node.target)
        if isinstance(target_info.typ, HashMapT):
            raise StructureException(
                "Left-hand side of assignment cannot be a HashMap without a key", node
            )

        validate_expected_type(node.value, target_info.typ)
        target_info.validate_modification(node, self.func.mutability)

        self.expr_visitor.visit(node.value, target_info.typ)
        self.expr_visitor.visit(node.target, target_info.typ)

    def visit_Assign(self, node):
        self._assign_helper(node)

    def visit_AugAssign(self, node):
        self._assign_helper(node)

    def visit_Break(self, node):
        for_node = node.get_ancestor(vy_ast.For)
        if for_node is None:
            raise StructureException("`break` must be enclosed in a `for` loop", node)

    def visit_Continue(self, node):
        # TODO: use context/state instead of ast search
        for_node = node.get_ancestor(vy_ast.For)
        if for_node is None:
            raise StructureException("`continue` must be enclosed in a `for` loop", node)

    def visit_Expr(self, node):
        if isinstance(node.value, vy_ast.Ellipsis):
            raise StructureException(
                "`...` is not allowed in `.vy` files! "
                "Did you mean to import me as a `.vyi` file?",
                node,
            )

        if not isinstance(node.value, vy_ast.Call):
            raise StructureException("Expressions without assignment are disallowed", node)

        fn_type = get_exact_type_from_node(node.value.func)
        if is_type_t(fn_type, EventT):
            raise StructureException("To call an event you must use the `log` statement", node)

        if is_type_t(fn_type, StructT):
            raise StructureException("Struct creation without assignment is disallowed", node)

        if isinstance(fn_type, ContractFunctionT):
            if (
                fn_type.mutability > StateMutability.VIEW
                and self.func.mutability <= StateMutability.VIEW
            ):
                raise StateAccessViolation(
                    f"Cannot call a mutating function from a {self.func.mutability.value} function",
                    node,
                )

            if (
                self.func.mutability == StateMutability.PURE
                and fn_type.mutability != StateMutability.PURE
            ):
                raise StateAccessViolation(
                    "Cannot call non-pure function from a pure function", node
                )

        if isinstance(fn_type, MemberFunctionT) and fn_type.is_modifying:
            # it's a dotted function call like dynarray.pop()
            expr_info = get_expr_info(node.value.func.value)
            expr_info.validate_modification(node, self.func.mutability)

        # NOTE: fetch_call_return validates call args.
        return_value = fn_type.fetch_call_return(node.value)
        if (
            return_value
            and not isinstance(fn_type, MemberFunctionT)
            and not isinstance(fn_type, ContractFunctionT)
        ):
            raise StructureException(
                f"Function '{fn_type._id}' cannot be called without assigning the result", node
            )
        self.expr_visitor.visit(node.value, fn_type)

    def visit_For(self, node):
        if isinstance(node.iter, vy_ast.Subscript):
            raise StructureException("Cannot iterate over a nested list", node.iter)

        if isinstance(node.iter, vy_ast.Call):
            # iteration via range()
            if node.iter.get("func.id") != "range":
                raise IteratorException(
                    "Cannot iterate over the result of a function call", node.iter
                )
            type_list = _analyse_range_call(node.iter)

        else:
            # iteration over a variable or literal list
            iter_val = node.iter.get_folded_value() if node.iter.has_folded_value else node.iter
            if isinstance(iter_val, vy_ast.List) and len(iter_val.elements) == 0:
                raise StructureException("For loop must have at least 1 iteration", node.iter)

            type_list = [
                i.value_type
                for i in get_possible_types_from_node(node.iter)
                if isinstance(i, (DArrayT, SArrayT))
            ]

        if not type_list:
            raise InvalidType("Not an iterable type", node.iter)

        if isinstance(node.iter, (vy_ast.Name, vy_ast.Attribute)):
            # check for references to the iterated value within the body of the loop
            assign = _check_iterator_modification(node.iter, node)
            if assign:
                raise ImmutableViolation("Cannot modify array during iteration", assign)

        # Check if `iter` is a storage variable. get_descendants` is used to check for
        # nested `self` (e.g. structs)
        # NOTE: this analysis will be borked once stateful modules are allowed!
        iter_is_storage_var = (
            isinstance(node.iter, vy_ast.Attribute)
            and len(node.iter.get_descendants(vy_ast.Name, {"id": "self"})) > 0
        )

        if iter_is_storage_var:
            # check if iterated value may be modified by function calls inside the loop
            iter_name = node.iter.attr
            for call_node in node.get_descendants(vy_ast.Call, {"func.value.id": "self"}):
                fn_name = call_node.func.attr

                fn_node = self.vyper_module.get_children(vy_ast.FunctionDef, {"name": fn_name})[0]
                if _check_iterator_modification(node.iter, fn_node):
                    # check for direct modification
                    raise ImmutableViolation(
                        f"Cannot call '{fn_name}' inside for loop, it potentially "
                        f"modifies iterated storage variable '{iter_name}'",
                        call_node,
                    )

                for reachable_t in (
                    self.namespace["self"].typ.members[fn_name].reachable_internal_functions
                ):
                    # check for indirect modification
                    name = reachable_t.name
                    fn_node = self.vyper_module.get_children(vy_ast.FunctionDef, {"name": name})[0]
                    if _check_iterator_modification(node.iter, fn_node):
                        raise ImmutableViolation(
                            f"Cannot call '{fn_name}' inside for loop, it may call to '{name}' "
                            f"which potentially modifies iterated storage variable '{iter_name}'",
                            call_node,
                        )

        if not isinstance(node.target, vy_ast.Name):
            raise StructureException("Invalid syntax for loop iterator", node.target)

        for_loop_exceptions = []
        iter_name = node.target.id
        for possible_target_type in type_list:
            # type check the for loop body using each possible type for iterator value

            with self.namespace.enter_scope():
                self.namespace[iter_name] = VarInfo(
                    possible_target_type, modifiability=Modifiability.RUNTIME_CONSTANT
                )

                try:
                    with NodeMetadata.enter_typechecker_speculation():
                        for stmt in node.body:
                            self.visit(stmt)

                        self.expr_visitor.visit(node.target, possible_target_type)

                        if isinstance(node.iter, (vy_ast.Name, vy_ast.Attribute)):
                            iter_type = get_exact_type_from_node(node.iter)
                            # note CMC 2023-10-23: slightly redundant with how type_list is computed
                            validate_expected_type(node.target, iter_type.value_type)
                            self.expr_visitor.visit(node.iter, iter_type)
                        if isinstance(node.iter, vy_ast.List):
                            len_ = len(node.iter.elements)
                            self.expr_visitor.visit(node.iter, SArrayT(possible_target_type, len_))
                        if isinstance(node.iter, vy_ast.Call) and node.iter.func.id == "range":
                            for a in node.iter.args:
                                self.expr_visitor.visit(a, possible_target_type)
                            for a in node.iter.keywords:
                                if a.arg == "bound":
                                    self.expr_visitor.visit(a.value, possible_target_type)

                except (TypeMismatch, InvalidOperation) as exc:
                    for_loop_exceptions.append(exc)
                else:
                    # success -- do not enter error handling section
                    return

        # failed to find a good type. bail out
        if len(set(str(i) for i in for_loop_exceptions)) == 1:
            # if every attempt at type checking raised the same exception
            raise for_loop_exceptions[0]

        # return an aggregate TypeMismatch that shows all possible exceptions
        # depending on which type is used
        types_str = [str(i) for i in type_list]
        given_str = f"{', '.join(types_str[:1])} or {types_str[-1]}"
        raise TypeMismatch(
            f"Iterator value '{iter_name}' may be cast as {given_str}, "
            "but type checking fails with all possible types:",
            node,
            *(
                (f"Casting '{iter_name}' as {typ}: {exc.message}", exc.annotations[0])
                for typ, exc in zip(type_list, for_loop_exceptions)
            ),
        )

    def visit_If(self, node):
        validate_expected_type(node.test, BoolT())
        self.expr_visitor.visit(node.test, BoolT())
        with self.namespace.enter_scope():
            for n in node.body:
                self.visit(n)
        with self.namespace.enter_scope():
            for n in node.orelse:
                self.visit(n)

    def visit_Log(self, node):
        if not isinstance(node.value, vy_ast.Call):
            raise StructureException("Log must call an event", node)
        f = get_exact_type_from_node(node.value.func)
        if not is_type_t(f, EventT):
            raise StructureException("Value is not an event", node.value)
        if self.func.mutability <= StateMutability.VIEW:
            raise StructureException(
                f"Cannot emit logs from {self.func.mutability.value.lower()} functions", node
            )
        f.fetch_call_return(node.value)
        node._metadata["type"] = f.typedef
        self.expr_visitor.visit(node.value, f.typedef)

    def visit_Raise(self, node):
        if node.exc:
            self._validate_revert_reason(node.exc)

    def visit_Return(self, node):
        values = node.value
        if values is None:
            if self.func.return_type:
                raise FunctionDeclarationException("Return statement is missing a value", node)
            return
        elif self.func.return_type is None:
            raise FunctionDeclarationException("Function does not return any values", node)

        if isinstance(values, vy_ast.Tuple):
            values = values.elements
            if not isinstance(self.func.return_type, TupleT):
                raise FunctionDeclarationException("Function only returns a single value", node)
            if self.func.return_type.length != len(values):
                raise FunctionDeclarationException(
                    f"Incorrect number of return values: "
                    f"expected {self.func.return_type.length}, got {len(values)}",
                    node,
                )
            for given, expected in zip(values, self.func.return_type.member_types):
                validate_expected_type(given, expected)
        else:
            validate_expected_type(values, self.func.return_type)
        self.expr_visitor.visit(node.value, self.func.return_type)


class ExprVisitor(VyperNodeVisitorBase):
    scope_name = "function"

    def __init__(self, fn_node: Optional[ContractFunctionT] = None):
        self.func = fn_node

    def visit(self, node, typ):
        # recurse and typecheck in case we are being fed the wrong type for
        # some reason. note that `validate_expected_type` is unnecessary
        # for nodes that already call `get_exact_type_from_node` and
        # `get_possible_types_from_node` because `validate_expected_type`
        # would be calling the same function again.
        # CMC 2023-06-27 would be cleanest to call validate_expected_type()
        # before recursing but maybe needs some refactoring before that
        # can happen.
        super().visit(node, typ)

        # annotate
        node._metadata["type"] = typ

<<<<<<< HEAD
        # tag variable accesses
        info = get_expr_info(node)
        if (var_info := info._var_info) is not None:
            node._metadata["variable_access"] = var_info
            var_info._reads.append(node)
            self.func._variable_reads.append(node)
=======
        # validate and annotate folded value
        if node.has_folded_value:
            folded_node = node.get_folded_value()
            validate_expected_type(folded_node, typ)
            folded_node._metadata["type"] = typ
>>>>>>> 56c4c9db

    def visit_Attribute(self, node: vy_ast.Attribute, typ: VyperType) -> None:
        _validate_msg_data_attribute(node)

        # CMC 2023-10-19 TODO generalize this to mutability check on every node.
        # something like,
        # if self.func.mutability < expr_info.mutability:
        #    raise ...

        if self.func and self.func.mutability != StateMutability.PAYABLE:
            _validate_msg_value_access(node)

        if self.func and self.func.mutability == StateMutability.PURE:
            _validate_pure_access(node, typ)

        value_type = get_exact_type_from_node(node.value)
        _validate_address_code(node, value_type)

        self.visit(node.value, value_type)

    def visit_BinOp(self, node: vy_ast.BinOp, typ: VyperType) -> None:
        validate_expected_type(node.left, typ)
        self.visit(node.left, typ)

        rtyp = typ
        if isinstance(node.op, (vy_ast.LShift, vy_ast.RShift)):
            rtyp = get_possible_types_from_node(node.right).pop()

        validate_expected_type(node.right, rtyp)

        self.visit(node.right, rtyp)

    def visit_BoolOp(self, node: vy_ast.BoolOp, typ: VyperType) -> None:
        assert typ == BoolT()  # sanity check
        for value in node.values:
            validate_expected_type(value, BoolT())
            self.visit(value, BoolT())

    def visit_Call(self, node: vy_ast.Call, typ: VyperType) -> None:
        call_type = get_exact_type_from_node(node.func)
        # except for builtin functions, `get_exact_type_from_node`
        # already calls `validate_expected_type` on the call args
        # and kwargs via `call_type.fetch_call_return`
        self.visit(node.func, call_type)

        if isinstance(call_type, ContractFunctionT):
            # function calls
            if self.func and call_type.is_internal:
                self.func.called_functions.add(call_type)
            for arg, typ in zip(node.args, call_type.argument_types):
                self.visit(arg, typ)
            for kwarg in node.keywords:
                # We should only see special kwargs
                typ = call_type.call_site_kwargs[kwarg.arg].typ
                self.visit(kwarg.value, typ)

        elif is_type_t(call_type, EventT):
            # events have no kwargs
            expected_types = call_type.typedef.arguments.values()
            for arg, typ in zip(node.args, expected_types):
                self.visit(arg, typ)
        elif is_type_t(call_type, StructT):
            # struct ctors
            # ctors have no kwargs
            expected_types = call_type.typedef.members.values()
            for value, arg_type in zip(node.args[0].values, expected_types):
                self.visit(value, arg_type)
        elif isinstance(call_type, MemberFunctionT):
            assert len(node.args) == len(call_type.arg_types)
            for arg, arg_type in zip(node.args, call_type.arg_types):
                self.visit(arg, arg_type)
        else:
            # builtin functions
            arg_types = call_type.infer_arg_types(node, expected_return_typ=typ)
            # `infer_arg_types` already calls `validate_expected_type`
            for arg, arg_type in zip(node.args, arg_types):
                self.visit(arg, arg_type)
            kwarg_types = call_type.infer_kwarg_types(node)
            for kwarg in node.keywords:
                self.visit(kwarg.value, kwarg_types[kwarg.arg])

    def visit_Compare(self, node: vy_ast.Compare, typ: VyperType) -> None:
        if isinstance(node.op, (vy_ast.In, vy_ast.NotIn)):
            # membership in list literal - `x in [a, b, c]`
            # needle: ltyp, haystack: rtyp
            if isinstance(node.right, vy_ast.List):
                ltyp = get_common_types(node.left, *node.right.elements).pop()

                rlen = len(node.right.elements)
                rtyp = SArrayT(ltyp, rlen)
                validate_expected_type(node.right, rtyp)
            else:
                rtyp = get_exact_type_from_node(node.right)
                if isinstance(rtyp, FlagT):
                    # enum membership - `some_enum in other_enum`
                    ltyp = rtyp
                else:
                    # array membership - `x in my_list_variable`
                    assert isinstance(rtyp, (SArrayT, DArrayT))
                    ltyp = rtyp.value_type

            validate_expected_type(node.left, ltyp)

            self.visit(node.left, ltyp)
            self.visit(node.right, rtyp)

        else:
            # ex. a < b
            cmp_typ = get_common_types(node.left, node.right).pop()
            if isinstance(cmp_typ, _BytestringT):
                # for bytestrings, get_common_types automatically downcasts
                # to the smaller common type - that will annotate with the
                # wrong type, instead use get_exact_type_from_node (which
                # resolves to the right type for bytestrings anyways).
                ltyp = get_exact_type_from_node(node.left)
                rtyp = get_exact_type_from_node(node.right)
            else:
                ltyp = rtyp = cmp_typ
                validate_expected_type(node.left, ltyp)
                validate_expected_type(node.right, rtyp)

            self.visit(node.left, ltyp)
            self.visit(node.right, rtyp)

    def visit_Constant(self, node: vy_ast.Constant, typ: VyperType) -> None:
        validate_expected_type(node, typ)

    def visit_Index(self, node: vy_ast.Index, typ: VyperType) -> None:
        validate_expected_type(node.value, typ)
        self.visit(node.value, typ)

    def visit_List(self, node: vy_ast.List, typ: VyperType) -> None:
        assert isinstance(typ, (SArrayT, DArrayT))
        for element in node.elements:
            validate_expected_type(element, typ.value_type)
            self.visit(element, typ.value_type)

    def visit_Name(self, node: vy_ast.Name, typ: VyperType) -> None:
        if self.func and self.func.mutability == StateMutability.PURE:
            _validate_self_reference(node)

        if not isinstance(typ, TYPE_T):
            validate_expected_type(node, typ)

    def visit_Subscript(self, node: vy_ast.Subscript, typ: VyperType) -> None:
        if isinstance(typ, TYPE_T):
            # don't recurse; can't annotate AST children of type definition
            return

        if isinstance(node.value, (vy_ast.List, vy_ast.Subscript)):
            possible_base_types = get_possible_types_from_node(node.value)

            for possible_type in possible_base_types:
                if typ.compare_type(possible_type.value_type):
                    base_type = possible_type
                    break
            else:
                # this should have been caught in
                # `get_possible_types_from_node` but wasn't.
                raise TypeCheckFailure(f"Expected {typ} but it is not a possible type", node)

        else:
            base_type = get_exact_type_from_node(node.value)

        # get the correct type for the index, it might
        # not be exactly base_type.key_type
        # note: index_type is validated in types_from_Subscript
        index_types = get_possible_types_from_node(node.slice.value)
        index_type = index_types.pop()

        self.visit(node.slice, index_type)
        self.visit(node.value, base_type)

    def visit_Tuple(self, node: vy_ast.Tuple, typ: VyperType) -> None:
        if isinstance(typ, TYPE_T):
            # don't recurse; can't annotate AST children of type definition
            return

        assert isinstance(typ, TupleT)
        for element, subtype in zip(node.elements, typ.member_types):
            validate_expected_type(element, subtype)
            self.visit(element, subtype)

    def visit_UnaryOp(self, node: vy_ast.UnaryOp, typ: VyperType) -> None:
        validate_expected_type(node.operand, typ)
        self.visit(node.operand, typ)

    def visit_IfExp(self, node: vy_ast.IfExp, typ: VyperType) -> None:
        validate_expected_type(node.test, BoolT())
        self.visit(node.test, BoolT())
        validate_expected_type(node.body, typ)
        self.visit(node.body, typ)
        validate_expected_type(node.orelse, typ)
        self.visit(node.orelse, typ)


def _analyse_range_call(node: vy_ast.Call) -> list[VyperType]:
    """
    Check that the arguments to a range() call are valid.
    :param node: call to range()
    :return: None
    """
    validate_call_args(node, (1, 2), kwargs=["bound"])
    kwargs = {s.arg: s.value for s in node.keywords or []}
    start, end = (vy_ast.Int(value=0), node.args[0]) if len(node.args) == 1 else node.args
    start, end = [i.get_folded_value() if i.has_folded_value else i for i in (start, end)]

    all_args = (start, end, *kwargs.values())
    for arg1 in all_args:
        validate_expected_type(arg1, IntegerT.any())

    type_list = get_common_types(*all_args)
    if not type_list:
        raise TypeMismatch("Iterator values are of different types", node)

    if "bound" in kwargs:
        bound = kwargs["bound"]
        if bound.has_folded_value:
            bound = bound.get_folded_value()
        if not isinstance(bound, vy_ast.Num):
            raise StateAccessViolation("Bound must be a literal", bound)
        if bound.value <= 0:
            raise StructureException("Bound must be at least 1", bound)
        if isinstance(start, vy_ast.Num) and isinstance(end, vy_ast.Num):
            error = "Please remove the `bound=` kwarg when using range with constants"
            raise StructureException(error, bound)
    else:
        for arg in (start, end):
            if not isinstance(arg, vy_ast.Num):
                error = "Value must be a literal integer, unless a bound is specified"
                raise StateAccessViolation(error, arg)
        if end.value <= start.value:
            raise StructureException("End must be greater than start", end)

    return type_list<|MERGE_RESOLUTION|>--- conflicted
+++ resolved
@@ -198,11 +198,7 @@
 
         for arg in self.func.arguments:
             self.namespace[arg.name] = VarInfo(
-<<<<<<< HEAD
-                arg.typ, _location=location, is_immutable=is_immutable
-=======
-                arg.typ, location=location, modifiability=modifiability
->>>>>>> 56c4c9db
+                arg.typ, _location=location, modifiability=modifiability
             )
 
         for node in self.fn_node.body:
@@ -554,20 +550,18 @@
         # annotate
         node._metadata["type"] = typ
 
-<<<<<<< HEAD
         # tag variable accesses
         info = get_expr_info(node)
         if (var_info := info._var_info) is not None:
             node._metadata["variable_access"] = var_info
             var_info._reads.append(node)
             self.func._variable_reads.append(node)
-=======
+
         # validate and annotate folded value
         if node.has_folded_value:
             folded_node = node.get_folded_value()
             validate_expected_type(folded_node, typ)
             folded_node._metadata["type"] = typ
->>>>>>> 56c4c9db
 
     def visit_Attribute(self, node: vy_ast.Attribute, typ: VyperType) -> None:
         _validate_msg_data_attribute(node)
