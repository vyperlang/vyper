import copy
from typing import Optional

from vyper import ast as vy_ast
from vyper.ast.validation import validate_call_args
from vyper.exceptions import (
    ExceptionList,
    FunctionDeclarationException,
    ImmutableViolation,
    InvalidLiteral,
    InvalidOperation,
    InvalidType,
    IteratorException,
    NonPayableViolation,
    StateAccessViolation,
    StructureException,
    SyntaxException,
    TypeMismatch,
    VariableDeclarationException,
    VyperException,
)

# TODO consolidate some of these imports
from vyper.semantics.environment import CONSTANT_ENVIRONMENT_VARS, MUTABLE_ENVIRONMENT_VARS
from vyper.semantics.namespace import get_namespace
from vyper.semantics.types.abstract import IntegerAbstractType
from vyper.semantics.types.bases import DataLocation
<<<<<<< HEAD
from vyper.semantics.types.function import (
    ContractFunction,
    FunctionVisibility,
    MemberFunctionDefinition,
    StateMutability,
)
=======
from vyper.semantics.types.function import ContractFunction, StateMutability
>>>>>>> 5efb11af
from vyper.semantics.types.indexable.sequence import (
    ArrayDefinition,
    DynamicArrayDefinition,
    TupleDefinition,
)
from vyper.semantics.types.user.event import Event
from vyper.semantics.types.utils import get_type_from_annotation
from vyper.semantics.types.value.address import AddressDefinition
from vyper.semantics.types.value.array_value import StringDefinition
from vyper.semantics.types.value.boolean import BoolDefinition
from vyper.semantics.validation.annotation import StatementAnnotationVisitor
from vyper.semantics.validation.base import VyperNodeVisitorBase
from vyper.semantics.validation.utils import (
    get_common_types,
    get_exact_type_from_node,
    get_possible_types_from_node,
    validate_expected_type,
)


def validate_functions(vy_module: vy_ast.Module) -> None:

    """Analyzes a vyper ast and validates the function-level namespaces."""

    err_list = ExceptionList()
    namespace = get_namespace()
    for node in vy_module.get_children(vy_ast.FunctionDef):
        with namespace.enter_scope():
            try:
                FunctionNodeVisitor(vy_module, node, namespace)
            except VyperException as e:
                err_list.append(e)

    err_list.raise_if_not_empty()


def _is_terminus_node(node: vy_ast.VyperNode) -> bool:
    if getattr(node, "_is_terminus", None):
        return True
    if isinstance(node, vy_ast.Expr) and isinstance(node.value, vy_ast.Call):
        func = get_exact_type_from_node(node.value.func)
        if getattr(func, "_is_terminus", None):
            return True
    return False


def check_for_terminus(node_list: list) -> bool:
    if next((i for i in node_list if _is_terminus_node(i)), None):
        return True
    for node in [i for i in node_list if isinstance(i, vy_ast.If)][::-1]:
        if not node.orelse or not check_for_terminus(node.orelse):
            continue
        if not check_for_terminus(node.body):
            continue
        return True
    return False


def _check_iterator_assign(
    target_node: vy_ast.VyperNode, search_node: vy_ast.VyperNode
) -> Optional[vy_ast.VyperNode]:
    similar_nodes = [
        n
        for n in search_node.get_descendants(type(target_node))
        if vy_ast.compare_nodes(target_node, n)
    ]

    for node in similar_nodes:
        # raise if the node is the target of an assignment statement
        assign_node = node.get_ancestor((vy_ast.Assign, vy_ast.AugAssign))
        if assign_node and node in assign_node.target.get_descendants(include_self=True):
            return node

    return None


def _validate_revert_reason(msg_node: vy_ast.VyperNode) -> None:
    if msg_node:
        if isinstance(msg_node, vy_ast.Str):
            if not msg_node.value.strip():
                raise StructureException("Reason string cannot be empty", msg_node)
        elif not (isinstance(msg_node, vy_ast.Name) and msg_node.id == "UNREACHABLE"):
            try:
                validate_expected_type(msg_node, StringDefinition(1024))
            except TypeMismatch as e:
                raise InvalidType("revert reason must fit within String[1024]") from e


def _validate_address_code_attribute(node: vy_ast.Attribute) -> None:
    value_type = get_exact_type_from_node(node.value)
    if isinstance(value_type, AddressDefinition) and node.attr == "code":
        # Validate `slice(<address>.code, start, length)` where `length` is constant
        parent = node.get_ancestor()
        if isinstance(parent, vy_ast.Call):
            ok_func = isinstance(parent.func, vy_ast.Name) and parent.func.id == "slice"
            ok_args = len(parent.args) == 3 and isinstance(parent.args[2], vy_ast.Int)
            if ok_func and ok_args:
                return
        raise SyntaxException(
            "(address).code is only allowed inside of a slice function with a constant length",
            node.node_source_code,
            node.lineno,  # type: ignore[attr-defined]
            node.col_offset,  # type: ignore[attr-defined]
        )


def _validate_msg_data_attribute(node: vy_ast.Attribute) -> None:
    if isinstance(node.value, vy_ast.Name) and node.value.id == "msg" and node.attr == "data":
        parent = node.get_ancestor()
        if parent.get("func.id") not in ("slice", "len"):
            raise SyntaxException(
                "msg.data is only allowed inside of the slice or len functions",
                node.node_source_code,
                node.lineno,  # type: ignore[attr-defined]
                node.col_offset,  # type: ignore[attr-defined]
            )


class FunctionNodeVisitor(VyperNodeVisitorBase):

    ignored_types = (
        vy_ast.Break,
        vy_ast.Constant,
        vy_ast.Continue,
        vy_ast.Pass,
    )
    scope_name = "function"

    def __init__(
        self, vyper_module: vy_ast.Module, fn_node: vy_ast.FunctionDef, namespace: dict
    ) -> None:
        self.vyper_module = vyper_module
        self.fn_node = fn_node
        self.namespace = namespace
        self.func = fn_node._metadata["type"]
        self.annotation_visitor = StatementAnnotationVisitor(fn_node, namespace)
        self.expr_visitor = _LocalExpressionVisitor()
        namespace.update(self.func.arguments)

        if self.func.mutability == StateMutability.PURE:
            node_list = fn_node.get_descendants(
                vy_ast.Attribute,
                {
                    "value.id": set(CONSTANT_ENVIRONMENT_VARS.keys()).union(
                        set(MUTABLE_ENVIRONMENT_VARS.keys())
                    )
                },
            )
            if node_list:
                raise StateAccessViolation(
                    "not allowed to query contract or environment variables in pure functions",
                    node_list[0],
                )
        if self.func.mutability is not StateMutability.PAYABLE:
            node_list = fn_node.get_descendants(
                vy_ast.Attribute, {"value.id": "msg", "attr": "value"}
            )
            if node_list:
                raise NonPayableViolation(
                    "msg.value is not allowed in non-payable functions", node_list[0]
                )

        for node in fn_node.body:
            self.visit(node)
        if self.func.return_type:
            if not check_for_terminus(fn_node.body):
                raise FunctionDeclarationException(
                    f"Missing or unmatched return statements in function '{fn_node.name}'",
                    fn_node,
                )

    def visit(self, node):
        super().visit(node)
        self.annotation_visitor.visit(node)

    def visit_AnnAssign(self, node):
        name = node.get("target.id")
        if name is None:
            raise VariableDeclarationException("Invalid assignment", node)

        if not node.value:
            raise VariableDeclarationException(
                "Memory variables must be declared with an initial value", node
            )

        type_definition = get_type_from_annotation(node.annotation, DataLocation.MEMORY)
        validate_expected_type(node.value, type_definition)

        try:
            self.namespace[name] = type_definition
        except VyperException as exc:
            raise exc.with_annotation(node) from None
        self.expr_visitor.visit(node.value)

    def visit_Assign(self, node):
        if isinstance(node.value, vy_ast.Tuple):
            raise StructureException("Right-hand side of assignment cannot be a tuple", node.value)
        target = get_exact_type_from_node(node.target)
        validate_expected_type(node.value, target)
        if self.func.mutability <= StateMutability.VIEW and target.location == DataLocation.STORAGE:
            raise StateAccessViolation(
                f"Cannot modify storage in a {self.func.mutability.value} function", node
            )
        target.validate_modification(node)
        self.expr_visitor.visit(node.value)

    def visit_AugAssign(self, node):
        if isinstance(node.value, vy_ast.Tuple):
            raise StructureException("Right-hand side of assignment cannot be a tuple", node.value)
        target = get_exact_type_from_node(node.target)
        validate_expected_type(node.value, target)
        if self.func.mutability <= StateMutability.VIEW and target.location == DataLocation.STORAGE:
            raise StateAccessViolation(
                f"Cannot modify storage in a {self.func.mutability.value} function", node
            )
        target.validate_modification(node)
        self.expr_visitor.visit(node.value)

    def visit_Raise(self, node):
        if node.exc:
            _validate_revert_reason(node.exc)
            self.expr_visitor.visit(node.exc)

    def visit_Assert(self, node):
        if node.msg:
            _validate_revert_reason(node.msg)
            self.expr_visitor.visit(node.msg)

        try:
            validate_expected_type(node.test, BoolDefinition())
        except InvalidType:
            raise InvalidType("Assertion test value must be a boolean", node.test)
        self.expr_visitor.visit(node.test)

    def visit_Return(self, node):
        values = node.value
        if values is None:
            if self.func.return_type:
                raise FunctionDeclarationException("Return statement is missing a value", node)
            return
        elif self.func.return_type is None:
            raise FunctionDeclarationException("Function does not return any values", node)

        if isinstance(values, vy_ast.Tuple):
            values = values.elements
            if not isinstance(self.func.return_type, TupleDefinition):
                raise FunctionDeclarationException("Function only returns a single value", node)
            if self.func.return_type.length != len(values):
                raise FunctionDeclarationException(
                    f"Incorrect number of return values: "
                    f"expected {self.func.return_type.length}, got {len(values)}",
                    node,
                )
            for given, expected in zip(values, self.func.return_type.value_type):
                validate_expected_type(given, expected)
        else:
            validate_expected_type(values, self.func.return_type)
        self.expr_visitor.visit(node.value)

    def visit_If(self, node):
        validate_expected_type(node.test, BoolDefinition())
        self.expr_visitor.visit(node.test)
        with self.namespace.enter_scope():
            for n in node.body:
                self.visit(n)
        with self.namespace.enter_scope():
            for n in node.orelse:
                self.visit(n)

    def visit_For(self, node):
        if isinstance(node.iter, vy_ast.Subscript):
            raise StructureException("Cannot iterate over a nested list", node.iter)

        if isinstance(node.iter, vy_ast.Call):
            # iteration via range()
            if node.iter.get("func.id") != "range":
                raise IteratorException(
                    "Cannot iterate over the result of a function call", node.iter
                )
            validate_call_args(node.iter, (1, 2))

            args = node.iter.args
            if len(args) == 1:
                # range(CONSTANT)
                if not isinstance(args[0], vy_ast.Num):
                    raise StateAccessViolation("Value must be a literal", node)
                if args[0].value <= 0:
                    raise StructureException("For loop must have at least 1 iteration", args[0])
                validate_expected_type(args[0], IntegerAbstractType())
                type_list = get_possible_types_from_node(args[0])
            else:
                validate_expected_type(args[0], IntegerAbstractType())
                type_list = get_common_types(*args)
                if not isinstance(args[0], vy_ast.Constant):
                    # range(x, x + CONSTANT)
                    if not isinstance(args[1], vy_ast.BinOp) or not isinstance(
                        args[1].op, vy_ast.Add
                    ):
                        raise StructureException(
                            "Second element must be the first element plus a literal value",
                            args[0],
                        )
                    if not vy_ast.compare_nodes(args[0], args[1].left):
                        raise StructureException(
                            "First and second variable must be the same", args[1].left
                        )
                    if not isinstance(args[1].right, vy_ast.Int):
                        raise InvalidLiteral("Literal must be an integer", args[1].right)
                    if args[1].right.value < 1:
                        raise StructureException(
                            f"For loop has invalid number of iterations ({args[1].right.value}),"
                            " the value must be greater than zero",
                            args[1].right,
                        )
                else:
                    # range(CONSTANT, CONSTANT)
                    if not isinstance(args[1], vy_ast.Int):
                        raise InvalidType("Value must be a literal integer", args[1])
                    validate_expected_type(args[1], IntegerAbstractType())
                    if args[0].value >= args[1].value:
                        raise StructureException("Second value must be > first value", args[1])

        else:
            # iteration over a variable or literal list
            type_list = [
                i.value_type
                for i in get_possible_types_from_node(node.iter)
                if isinstance(i, (DynamicArrayDefinition, ArrayDefinition))
            ]

        if not type_list:
            raise InvalidType("Not an iterable type", node.iter)

        if isinstance(node.iter, (vy_ast.Name, vy_ast.Attribute)):
            # check for references to the iterated value within the body of the loop
            assign = _check_iterator_assign(node.iter, node)
            if assign:
                raise ImmutableViolation("Cannot modify array during iteration", assign)

        if node.iter.get("value.id") == "self":
            # check if iterated value may be modified by function calls inside the loop
            iter_name = node.iter.attr
            for call_node in node.get_descendants(vy_ast.Call, {"func.value.id": "self"}):
                fn_name = call_node.func.attr

                fn_node = self.vyper_module.get_children(vy_ast.FunctionDef, {"name": fn_name})[0]
                if _check_iterator_assign(node.iter, fn_node):
                    # check for direct modification
                    raise ImmutableViolation(
                        f"Cannot call '{fn_name}' inside for loop, it potentially "
                        f"modifies iterated storage variable '{iter_name}'",
                        call_node,
                    )

                for name in self.namespace["self"].members[fn_name].recursive_calls:
                    # check for indirect modification
                    fn_node = self.vyper_module.get_children(vy_ast.FunctionDef, {"name": name})[0]
                    if _check_iterator_assign(node.iter, fn_node):
                        raise ImmutableViolation(
                            f"Cannot call '{fn_name}' inside for loop, it may call to '{name}' "
                            f"which potentially modifies iterated storage variable '{iter_name}'",
                            call_node,
                        )
        self.expr_visitor.visit(node.iter)

        for_loop_exceptions = []
        iter_name = node.target.id
        for type_ in type_list:
            # type check the for loop body using each possible type for iterator value
            type_ = copy.deepcopy(type_)
            type_.is_constant = True

            with self.namespace.enter_scope():
                try:
                    self.namespace[iter_name] = type_
                except VyperException as exc:
                    raise exc.with_annotation(node) from None

                try:
                    for n in node.body:
                        self.visit(n)
                    # type information is applied directly because the scope is
                    # closed prior to the call to `StatementAnnotationVisitor`
                    node.target._metadata["type"] = type_
                    return
                except (TypeMismatch, InvalidOperation) as exc:
                    for_loop_exceptions.append(exc)

        if len(set(str(i) for i in for_loop_exceptions)) == 1:
            # if every attempt at type checking raised the same exception
            raise for_loop_exceptions[0]

        # return an aggregate TypeMismatch that shows all possible exceptions
        # depending on which type is used
        types_str = [str(i) for i in type_list]
        given_str = f"{', '.join(types_str[:1])} or {types_str[-1]}"
        raise TypeMismatch(
            f"Iterator value '{iter_name}' may be cast as {given_str}, "
            "but type checking fails with all possible types:",
            node,
            *(
                (f"Casting '{iter_name}' as {type_}: {exc.message}", exc.annotations[0])
                for type_, exc in zip(type_list, for_loop_exceptions)
            ),
        )

    def visit_Expr(self, node):
        if not isinstance(node.value, vy_ast.Call):
            raise StructureException("Expressions without assignment are disallowed", node)
        fn_type = get_exact_type_from_node(node.value.func)
        if isinstance(fn_type, Event):
            raise StructureException("To call an event you must use the `log` statement", node)

        if isinstance(fn_type, ContractFunction):
            if (
                fn_type.mutability > StateMutability.VIEW
                and self.func.mutability <= StateMutability.VIEW
            ):
                raise StateAccessViolation(
                    f"Cannot call a mutating function from a {self.func.mutability.value} function",
                    node,
                )

            if self.func.mutability == StateMutability.PURE:
                raise StateAccessViolation(
                    f"Cannot call any function from a {self.func.mutability.value} function", node
                )
        return_value = fn_type.fetch_call_return(node.value)
        if (
            return_value
            and not isinstance(fn_type, MemberFunctionDefinition)
            and not isinstance(fn_type, ContractFunction)
        ):
            raise StructureException(
                f"Function '{fn_type._id}' cannot be called without assigning the result", node
            )
        self.expr_visitor.visit(node.value)

    def visit_Log(self, node):
        if not isinstance(node.value, vy_ast.Call):
            raise StructureException("Log must call an event", node)
        event = get_exact_type_from_node(node.value.func)
        if not isinstance(event, Event):
            raise StructureException("Value is not an event", node.value)
        event.fetch_call_return(node.value)
        self.expr_visitor.visit(node.value)


class _LocalExpressionVisitor(VyperNodeVisitorBase):
    ignored_types = (vy_ast.Constant, vy_ast.Name)
    scope_name = "function"

    def visit_Attribute(self, node: vy_ast.Attribute) -> None:
        self.visit(node.value)
        _validate_msg_data_attribute(node)
        _validate_address_code_attribute(node)

    def visit_BinOp(self, node: vy_ast.BinOp) -> None:
        self.visit(node.left)
        self.visit(node.right)

    def visit_BoolOp(self, node: vy_ast.BoolOp) -> None:
        for value in node.values:  # type: ignore[attr-defined]
            self.visit(value)

    def visit_Call(self, node: vy_ast.Call) -> None:
        self.visit(node.func)
        for arg in node.args:
            self.visit(arg)
        for kwarg in node.keywords:
            self.visit(kwarg.value)

    def visit_Compare(self, node: vy_ast.Compare) -> None:
        self.visit(node.left)  # type: ignore[attr-defined]
        self.visit(node.right)  # type: ignore[attr-defined]

    def visit_Dict(self, node: vy_ast.Dict) -> None:
        for key in node.keys:
            self.visit(key)
        for value in node.values:
            self.visit(value)

    def visit_Index(self, node: vy_ast.Index) -> None:
        self.visit(node.value)

    def visit_List(self, node: vy_ast.List) -> None:
        for element in node.elements:
            self.visit(element)

    def visit_Subscript(self, node: vy_ast.Subscript) -> None:
        self.visit(node.value)
        self.visit(node.slice)

    def visit_Tuple(self, node: vy_ast.Tuple) -> None:
        for element in node.elements:
            self.visit(element)

    def visit_UnaryOp(self, node: vy_ast.UnaryOp) -> None:
        self.visit(node.operand)  # type: ignore[attr-defined]<|MERGE_RESOLUTION|>--- conflicted
+++ resolved
@@ -25,16 +25,12 @@
 from vyper.semantics.namespace import get_namespace
 from vyper.semantics.types.abstract import IntegerAbstractType
 from vyper.semantics.types.bases import DataLocation
-<<<<<<< HEAD
 from vyper.semantics.types.function import (
     ContractFunction,
     FunctionVisibility,
     MemberFunctionDefinition,
     StateMutability,
 )
-=======
-from vyper.semantics.types.function import ContractFunction, StateMutability
->>>>>>> 5efb11af
 from vyper.semantics.types.indexable.sequence import (
     ArrayDefinition,
     DynamicArrayDefinition,
