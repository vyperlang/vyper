--- conflicted
+++ resolved
@@ -20,16 +20,12 @@
 from vyper.semantics.namespace import get_namespace
 from vyper.semantics.types.abstract import IntegerAbstractType
 from vyper.semantics.types.bases import BaseTypeDefinition
-<<<<<<< HEAD
 from vyper.semantics.types.indexable.sequence import (
     ArrayDefinition,
     DynamicArrayDefinition,
     TupleDefinition,
 )
-=======
-from vyper.semantics.types.indexable.sequence import ArrayDefinition, TupleDefinition
 from vyper.semantics.types.value.array_value import BytesArrayDefinition, StringDefinition
->>>>>>> c490ca13
 from vyper.semantics.types.value.boolean import BoolDefinition
 
 
@@ -229,23 +225,19 @@
             raise InvalidLiteral("Cannot have an empty array", node)
 
         types_list = get_common_types(*node.elements)
-<<<<<<< HEAD
+
+        # Throw exception if only possible type is String or Bytes
+        if len(types_list) == 1:
+            if isinstance(types_list[0], (StringDefinition, BytesArrayDefinition)):
+                raise StructureException(f"{types_list[0]._id} arrays are not supported", node)
+
+
         if len(types_list) > 0:
             count = len(node.elements)
             ret = []
             ret.extend([DynamicArrayDefinition(t, count) for t in types_list])
             ret.extend([ArrayDefinition(t, count) for t in types_list])
             return ret
-=======
-
-        if types_list:
-            # Throw exception if only possible type is String or Bytes
-            if len(types_list) == 1:
-                if isinstance(types_list[0], (StringDefinition, BytesArrayDefinition)):
-                    raise StructureException(f"{types_list[0]._id} arrays are not supported", node)
-
-            return [ArrayDefinition(i, len(node.elements)) for i in types_list]
->>>>>>> c490ca13
 
         raise InvalidLiteral("Array contains multiple, incompatible types", node)
 
