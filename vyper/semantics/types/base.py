from functools import cached_property
from typing import Any, Dict, Optional, Tuple, Union

from vyper import ast as vy_ast
from vyper.abi_types import ABIType
from vyper.ast.identifiers import validate_identifier
from vyper.exceptions import (
    CompilerPanic,
    InvalidLiteral,
    InvalidOperation,
    NamespaceCollision,
    StructureException,
    UnknownAttribute,
)
from vyper.semantics.analysis.levenshtein_utils import get_levenshtein_error_suggestions
from vyper.semantics.data_locations import DataLocation


# Some fake type with an overridden `compare_type` which accepts any RHS
# type of type `type_`
class _GenericTypeAcceptor:
    def __repr__(self):
        return f"GenericTypeAcceptor({self.type_})"

    def __init__(self, type_):
        self.type_ = type_

    def compare_type(self, other):
        if isinstance(other, self.type_):
            return True
        # compare two GenericTypeAcceptors -- they are the same if the base
        # type is the same
        return isinstance(other, self.__class__) and other.type_ == self.type_

    def to_dict(self):
        # this shouldn't really appear in the AST type annotations, but it's
        # there for certain string literals which don't have a known type. this
        # should be fixed soon by improving type inference. for now just put
        # *something* in the AST.
        return {"generic": self.type_.typeclass}


class VyperType:
    """
    Base class for vyper types.

    Attributes
    ----------
    _id : str
        The name of the type.
    _as_array: bool, optional
        If `True`, this type can be used as the base member for an array.
    _valid_literal : Tuple
        A tuple of Vyper ast classes that may be assigned this type.
    _invalid_locations : Tuple
        A tuple of invalid `DataLocation`s for this type
    _is_prim_word: bool, optional
        This is a word type like uint256, int8, bytesM or address
    _supports_external_calls: bool, optional
        Whether or not this type supports external calls. Currently
        limited to `InterfaceT`s
    _attribute_in_annotation: bool, optional
        Whether or not this type can be attributed in a type
        annotation, like IFoo.SomeType. Currently limited to
        `InterfaceT`s.
    """

    typeclass: str = None  # type: ignore

    _id: str  # rename to `_name`
    _type_members: Optional[Dict] = None
    _valid_literal: Tuple = ()
    _invalid_locations: Tuple = ()
    _is_prim_word: bool = False
    _equality_attrs: Optional[Tuple] = None
    _is_array_type: bool = False
    _is_bytestring: bool = False  # is it a bytes or a string?

    _as_array: bool = False  # rename to something like can_be_array_member
    _as_hashmap_key: bool = False

    _supports_external_calls: bool = False
    _attribute_in_annotation: bool = False

    size_in_bytes = 32  # default; override for larger types

    decl_node: Optional[vy_ast.VyperNode] = None

    def __init__(self, members: Optional[Dict] = None) -> None:
        self.members: Dict = {}

        # add members that are on the class instance.
        if self._type_members is not None:
            for k, v in self._type_members.items():
                # for builtin members like `contract.address` -- skip namespace
                # validation, as it introduces a dependency cycle
                self.add_member(k, v)

        members = members or {}
        for k, v in members.items():
            self.add_member(k, v)

    def _get_equality_attrs(self):
        return tuple(getattr(self, attr) for attr in self._equality_attrs)

    def __hash__(self):
        return hash(self._get_equality_attrs())

    def __eq__(self, other):
        if self is other:
            return True
        return (
            type(self) is type(other) and self._get_equality_attrs() == other._get_equality_attrs()
        )

    def __lt__(self, other):
        return self.abi_type.selector_name() < other.abi_type.selector_name()

    # return a dict suitable for serializing in the AST
    def to_dict(self):
        ret = {"name": self._id}
        if self.decl_node is not None:
            ret["type_decl_node"] = self.decl_node.get_id_dict()
        if self.typeclass is not None:
            ret["typeclass"] = self.typeclass

        # use dict ctor to block duplicates
        return dict(**self._addl_dict_fields(), **ret)

    # for most types, this is a reasonable implementation, but it can
    # be overridden as needed.
    def _addl_dict_fields(self):
        keys = self._equality_attrs or ()
        ret = {}
        for k in keys:
            if k.startswith("_"):
                continue
            v = getattr(self, k)
            if hasattr(v, "to_dict"):
                v = v.to_dict()
            ret[k] = v
        return ret

    @cached_property
    def _as_darray(self):
        return self._as_array

    @property
    def getter_signature(self):
        return (), self

    # TODO not sure if this is a great idea.
    @classmethod
    def any(cls):
        return _GenericTypeAcceptor(cls)

    @property
    def abi_type(self) -> ABIType:
        """
        The ABI type corresponding to this type
        """
        raise CompilerPanic("Method must be implemented by the inherited class")

    def get_size_in(self, location: DataLocation):
        if location in (DataLocation.STORAGE, DataLocation.TRANSIENT):
            return self.storage_size_in_words
        if location == DataLocation.MEMORY:
            return self.memory_bytes_required
        if location == DataLocation.CODE:
            return self.memory_bytes_required

        raise CompilerPanic(f"unreachable: invalid location {location}")  # pragma: nocover

    @property
    def memory_bytes_required(self) -> int:
        # alias for API compatibility with codegen
        return self.size_in_bytes

    @property
    def storage_size_in_words(self) -> int:
        # consider renaming if other word-addressable address spaces are
        # added to EVM or exist in other arches
        """
        Returns the number of words required to allocate in storage for
        this type
        """
        r = self.memory_bytes_required
        if r % 32 != 0:
            raise CompilerPanic("Memory bytes must be multiple of 32")
        return r // 32

    @property
    def canonical_abi_type(self) -> str:
        """
        The canonical name of this type. Used for ABI types and generating function signatures.
        """
        return self.abi_type.selector_name()

    def to_abi_arg(self, name: str = "") -> dict[str, Any]:
        """
        The JSON ABI description of this type. Note for complex types,
        the implementation is overridden to be compliant with the spec:
        https://docs.soliditylang.org/en/v0.8.14/abi-spec.html#json
        > An object with members name, type and potentially components
          describes a typed variable. The canonical type is determined
          until a tuple type is reached and the string description up to
          that point is stored in type prefix with the word tuple, i.e.
          it will be tuple followed by a sequence of [] and [k] with
          integers k. The components of the tuple are then stored in the
          member components, which is of array type and has the same
          structure as the top-level object except that indexed is not
          allowed there.
        """
        return {"name": name, "type": self.canonical_abi_type}

    # convenience method for erroring out of invalid ast ops
    def _raise_invalid_op(
        self,
        # TODO maybe make these AST classes inherit from "HasOperator"
        node: Union[vy_ast.UnaryOp, vy_ast.BinOp, vy_ast.AugAssign, vy_ast.Compare, vy_ast.BoolOp],
    ) -> None:
        raise InvalidOperation(f"Cannot perform {node.op.description} on {self}", node.op)

    def validate_comparator(self, node: vy_ast.Compare) -> None:
        """
        Validate a comparator for this type.

        Arguments
        ---------
        node : Compare
            Vyper ast node of the comparator to be validated.

        Returns
        -------
        None. A failed validation must raise an exception.
        """
        if not isinstance(node.op, (vy_ast.Eq, vy_ast.NotEq)):
            self._raise_invalid_op(node)

    def validate_numeric_op(
        self, node: Union[vy_ast.UnaryOp, vy_ast.BinOp, vy_ast.AugAssign]
    ) -> None:
        """
        Validate a numeric operation for this type.

        Arguments
        ---------
        node : UnaryOp | BinOp | AugAssign
            Vyper ast node of the numeric operation to be validated.

        Returns
        -------
        None. A failed validation must raise an exception.
        """
        self._raise_invalid_op(node)

    def validate_boolean_op(self, node: vy_ast.BoolOp) -> None:
        """
        Validate a boolean operation for this type.

        Arguments
        ---------
        node : BoolOp
            Vyper ast node of the boolean operation to be validated.

        Returns
        -------
        None. A failed validation must raise an exception.
        """
        self._raise_invalid_op(node)

    def validate_literal(self, node: vy_ast.Constant) -> None:
        """
        Validate that a literal node can be annotated with this type

        Arguments
        ---------
        node : VyperNode
            `Constant` Vyper ast node, or a list or tuple of constants.
        """
        if not isinstance(node, self._valid_literal) or not isinstance(node, vy_ast.Constant):
            # should not reach here, by paths into validate_literal.
            raise InvalidLiteral(f"Invalid literal for {self._id}", node)

    def validate_index_type(self, node: vy_ast.Subscript) -> None:
        raise StructureException(f"Not an indexable type: '{self}'", node)

    def compare_type(self, other: "VyperType") -> bool:
        """
        Compare this type object against another type object.

        Failed comparisons must return `False`, not raise an exception.

        This method does *not* test for type equality, it is a type
        checker function, it should have the meaning: "an expr of type
        <other> can be assigned to an expr of type <self>."

        Arguments
        ---------
        other: VyperType
            Another type object to be compared against this one.

        Returns
        -------
        bool
            Indicates if the types are equivalent.
        """
        return isinstance(other, type(self))

    def get_return_type(
        self, node: vy_ast.Call, expected_type: Optional["VyperType"] = None
    ) -> Optional["VyperType"]:
        # TODO will be cleaner to separate into validate_call and get_return_type
        """
        Validate a call to this type and return the result.

        This method must raise if the type is not callable, or the call arguments
        are not valid.

        Arguments
        ---------
        node : Call
            Vyper ast node of call action to validate.

        Returns
        -------
        VyperType, optional
            Type generated as a result of the call.
        """
        raise StructureException(f"{self} is not callable", node)

    @classmethod
    def get_subscripted_type(self, node: vy_ast.VyperNode) -> None:
        """
        Return the type of a subscript expression, e.g. x[1]

        Arguments
        ---------
        node: Index
            Vyper ast node from the `slice` member of a Subscript node

        Returns
        -------
        VyperType
            Type object for value at the given index.
        """
        raise StructureException(f"'{self}' cannot be indexed into", node)

    def _check_add_member(self, name):
        if (prev_type := self.members.get(name)) is not None:
            msg = f"Member '{name}' already exists in {self}"
            raise NamespaceCollision(msg, prev_decl=prev_type.decl_node)

    def add_member(self, name: str, type_: "VyperType") -> None:
        validate_identifier(name)
        self._check_add_member(name)
        self.members[name] = type_

    def get_member(self, key: str, node: vy_ast.VyperNode) -> "VyperType":
        if key in self.members:
            return self.members[key]

        # special error message for types with no members
        if not self.members:
            raise StructureException(f"{self} instance does not have members", node)

        hint = get_levenshtein_error_suggestions(key, self.members, 0.3)
        raise UnknownAttribute(f"{self} has no member '{key}'.", node, hint=hint)

    def __repr__(self):
        return self._id


class KwargSettings:
    # convenience class which holds metadata about how to process kwargs.
    # contains the `default` value for the kwarg as a python value, and a
    # flag `require_literal`, which, when True, indicates that the kwarg
    # must be set to a compile-time constant at any call site.
    # (note that the kwarg processing machinery will return a
    # Python value instead of an AST or IRnode in this case).
    def __init__(self, typ, default, require_literal=False):
        self.typ = typ
        self.default = default
        self.require_literal = require_literal


class _VoidType(VyperType):
    _id = "(void)"


# sentinel for function calls which return nothing
VOID_TYPE = _VoidType()


def map_void(typ: Optional[VyperType]) -> VyperType:
    if typ is None:
        return VOID_TYPE
    return typ


# A type type. Used internally for types which can live in expression
# position, ex. constructors (events, interfaces and structs), and also
# certain builtins which take types as parameters
class TYPE_T(VyperType):
    def __init__(self, typedef):
        super().__init__()

        self.typedef = typedef

    def to_dict(self):
        return {"type_t": self.typedef.to_dict()}

    def __repr__(self):
        return f"type({self.typedef})"

    def check_modifiability_for_call(self, node, modifiability):
        if hasattr(self.typedef, "_ctor_modifiability_for_call"):
            return self.typedef._ctor_modifiability_for_call(node, modifiability)
        raise StructureException("Value is not callable", node)

    # dispatch into ctor if it's called
    def get_return_type(self, node, expected_type=None):
        if expected_type is not None:
            if not self.typedef.compare_type(expected_type):
                raise CompilerPanic("bad type passed to {self.typedef} ctor", node)
        if hasattr(self.typedef, "_ctor_call_return"):
            return self.typedef._ctor_call_return(node)
        raise StructureException("Value is not callable", node)

<<<<<<< HEAD
    def infer_arg_types(self, node, return_type=None):
=======
    def infer_arg_types(self, node, expected_return_typ=None):
>>>>>>> 48a5da46
        if hasattr(self.typedef, "_ctor_arg_types"):
            return self.typedef._ctor_arg_types(node)
        raise StructureException("Value is not callable", node)

    def infer_kwarg_types(self, node):
        if hasattr(self.typedef, "_ctor_kwarg_types"):
            return self.typedef._ctor_kwarg_types(node)
        raise StructureException("Value is not callable", node)

    # dispatch into get_type_member if it's dereferenced, ex.
    # MyFlag.FOO
    def get_member(self, key, node):
        if hasattr(self.typedef, "get_type_member"):
            return self.typedef.get_type_member(key, node)
        raise UnknownAttribute("Value is not attributable", node)


def is_type_t(x: VyperType, t: type) -> bool:
    return isinstance(x, TYPE_T) and isinstance(x.typedef, t)<|MERGE_RESOLUTION|>--- conflicted
+++ resolved
@@ -427,11 +427,7 @@
             return self.typedef._ctor_call_return(node)
         raise StructureException("Value is not callable", node)
 
-<<<<<<< HEAD
-    def infer_arg_types(self, node, return_type=None):
-=======
     def infer_arg_types(self, node, expected_return_typ=None):
->>>>>>> 48a5da46
         if hasattr(self.typedef, "_ctor_arg_types"):
             return self.typedef._ctor_arg_types(node)
         raise StructureException("Value is not callable", node)
