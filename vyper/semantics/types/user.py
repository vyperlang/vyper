from functools import cached_property
from typing import Dict, List, Optional, Tuple, Union

from vyper import ast as vy_ast
from vyper.abi_types import ABI_Address, ABI_GIntM, ABI_Tuple, ABIType
from vyper.ast.validation import validate_call_args
from vyper.exceptions import (
    EnumDeclarationException,
    EventDeclarationException,
    InterfaceViolation,
    InvalidAttribute,
    NamespaceCollision,
    StructureException,
    UnknownAttribute,
    VariableDeclarationException,
)
from vyper.semantics.analysis.base import VarInfo
from vyper.semantics.analysis.levenshtein_utils import get_levenshtein_error_suggestions
from vyper.semantics.analysis.utils import validate_expected_type, validate_unique_method_ids
from vyper.semantics.namespace import get_namespace
from vyper.semantics.types.base import VyperType
from vyper.semantics.types.function import ContractFunction
from vyper.semantics.types.primitives import AddressT
from vyper.semantics.types.subscriptable import HashMapT
from vyper.semantics.types.utils import type_from_abi, type_from_annotation
from vyper.utils import keccak256


# user defined type
class _UserType(VyperType):
    def __eq__(self, other):
        return self is other

    def __hash__(self):
        return hash(id(self))


# note: enum behaves a lot like uint256, or uints in general.
class EnumT(_UserType):
<<<<<<< HEAD
    # this is a carveout because currently we allow dynamic arrays of
    # enums, but not static arrays of enums
    _as_darray = True
=======
    _is_prim_word = True
>>>>>>> 2d414708

    def __init__(self, name: str, members: dict) -> None:
        if len(members.keys()) > 256:
            raise EnumDeclarationException("Enums are limited to 256 members!")

        super().__init__()
        self._id = name

        self._enum_members = members

        # use a VyperType for convenient access to the `get_member` function
        # also conveniently checks well-formedness of the members namespace
        self._helper = VyperType(members)

    def get_type_member(self, key: str, node: vy_ast.VyperNode) -> "VyperType":
        self._helper.get_member(key, node)
        return self

    def __repr__(self):
        arg_types = ",".join(repr(a) for a in self._enum_members)
        return f"enum {self.name}({arg_types})"

    @property
    def abi_type(self):
        # note: not compatible with solidity enums - those have
        # ABI type uint8.
        return ABI_GIntM(m_bits=256, signed=False)

    @property
    def name(self):
        return f"{self._id}"

    def validate_numeric_op(self, node):
        allowed_ops = (vy_ast.BitOr, vy_ast.BitAnd, vy_ast.Invert, vy_ast.BitXor)
        if isinstance(node.op, allowed_ops):
            return
        # fallback to parent class error message
        super().validate_numeric_op(node)

    def validate_comparator(self, node):
        if isinstance(node.op, (vy_ast.Eq, vy_ast.NotEq, vy_ast.In, vy_ast.NotIn)):
            return
        # fallback to parent class error message
        super().validate_comparator(node)

    # @property
    # def signature(self):
    #    return f"{self.name}({','.join(v.canonical_abi_type for v in self.arguments)})"

    @classmethod
    def from_EnumDef(cls, base_node: vy_ast.EnumDef) -> "EnumT":
        """
        Generate an `Enum` object from a Vyper ast node.

        Arguments
        ---------
        base_node : EnumDef
            Vyper ast node defining the enum
        Returns
        -------
        Enum
        """
        members: Dict = {}

        if len(base_node.body) == 1 and isinstance(base_node.body[0], vy_ast.Pass):
            raise EnumDeclarationException("Enum must have members")

        for i, node in enumerate(base_node.body):
            member_name = node.value.id
            if member_name in members:
                raise EnumDeclarationException(
                    f"Enum member '{member_name}' has already been declared", node.value
                )

            members[member_name] = i

        return cls(base_node.name, members)

    def fetch_call_return(self, node: vy_ast.Call) -> Optional[VyperType]:
        # TODO
        return None

    def to_toplevel_abi_dict(self) -> List[Dict]:
        # TODO
        return []


class EventT(_UserType):
    """
    Event type.

    Attributes
    ----------
    arguments : dict
        Event arguments.
    event_id : int
        Keccak of the event signature, converted to an integer. Used as the
        first topic when the event is emitted.
    indexed : list
        A list of booleans indicating if each argument within the event is
        indexed.
    name : str
        Name of the event.
    """

    def __init__(self, name: str, arguments: dict, indexed: list) -> None:
        super().__init__(members=arguments)
        self.name = name
        self.indexed = indexed
        self.event_id = int(keccak256(self.signature.encode()).hex(), 16)

    # backward compatible
    @property
    def arguments(self):
        return self.members

    def __repr__(self):
        arg_types = ",".join(repr(a) for a in self.arguments.values())
        return f"event {self.name}({arg_types})"

    # TODO rename to abi_signature
    @property
    def signature(self):
        return f"{self.name}({','.join(v.canonical_abi_type for v in self.arguments.values())})"

    @classmethod
    def from_abi(cls, abi: Dict) -> "EventT":
        """
        Generate an `Event` object from an ABI interface.

        Arguments
        ---------
        abi : dict
            An object from a JSON ABI interface, representing an event.

        Returns
        -------
        Event object.
        """
        members: dict = {}
        indexed: List = [i["indexed"] for i in abi["inputs"]]
        for item in abi["inputs"]:
            members[item["name"]] = type_from_abi(item)
        return cls(abi["name"], members, indexed)

    @classmethod
    def from_EventDef(cls, base_node: vy_ast.EventDef) -> "EventT":
        """
        Generate an `Event` object from a Vyper ast node.

        Arguments
        ---------
        base_node : EventDef
            Vyper ast node defining the event
        Returns
        -------
        Event
        """
        members: Dict = {}
        indexed: List = []

        if len(base_node.body) == 1 and isinstance(base_node.body[0], vy_ast.Pass):
            return EventT(base_node.name, members, indexed)

        for node in base_node.body:
            if not isinstance(node, vy_ast.AnnAssign):
                raise StructureException("Events can only contain variable definitions", node)
            if node.value is not None:
                raise StructureException("Cannot assign a value during event declaration", node)
            if not isinstance(node.target, vy_ast.Name):
                raise StructureException("Invalid syntax for event member name", node.target)
            member_name = node.target.id
            if member_name in members:
                raise NamespaceCollision(
                    f"Event member '{member_name}' has already been declared", node.target
                )

            annotation = node.annotation
            if isinstance(annotation, vy_ast.Call) and annotation.get("func.id") == "indexed":
                validate_call_args(annotation, 1)
                if indexed.count(True) == 3:
                    raise EventDeclarationException(
                        "Event cannot have more than three indexed arguments", annotation
                    )
                indexed.append(True)
                annotation = annotation.args[0]
            else:
                indexed.append(False)

            members[member_name] = type_from_annotation(annotation)

        return cls(base_node.name, members, indexed)

    def _ctor_call_return(self, node: vy_ast.Call) -> None:
        validate_call_args(node, len(self.arguments))
        for arg, expected in zip(node.args, self.arguments.values()):
            validate_expected_type(arg, expected)

    def to_toplevel_abi_dict(self) -> List[Dict]:
        return [
            {
                "name": self.name,
                "inputs": [
                    dict(**typ.to_abi_arg(name=k), **{"indexed": idx})
                    for (k, typ), idx in zip(self.arguments.items(), self.indexed)
                ],
                "anonymous": False,
                "type": "event",
            }
        ]


class InterfaceT(_UserType):

    _type_members = {"address": AddressT()}
    _is_prim_word = True
    _as_array = True
    _as_hashmap_key = True

    def __init__(self, _id: str, members: dict, events: dict) -> None:
        validate_unique_method_ids(list(members.values()))  # explicit list cast for mypy
        super().__init__(members)

        self._id = _id
        self.events = events

    @property
    def getter_signature(self):
        return (), AddressT()

    @property
    def abi_type(self) -> ABIType:
        return ABI_Address()

    def __repr__(self):
        return f"{self._id}"

    # when using the type itself (not an instance) in the call position
    # maybe rename to _ctor_call_return
    def _ctor_call_return(self, node: vy_ast.Call) -> "InterfaceT":
        self._ctor_arg_types(node)

        return self

    def _ctor_arg_types(self, node):
        validate_call_args(node, 1)
        validate_expected_type(node.args[0], AddressT())
        return [AddressT()]

    def _ctor_kwarg_types(self, node):
        return {}

    # TODO x.validate_implements(other)
    def validate_implements(self, node: vy_ast.ImplementsDecl) -> None:
        namespace = get_namespace()
        unimplemented = []

        def _is_function_implemented(fn_name, fn_type):
            vyper_self = namespace["self"].typ
            if name not in vyper_self.members:
                return False
            s = vyper_self.members[name]
            if isinstance(s, ContractFunction):
                to_compare = vyper_self.members[name]
            # this is kludgy, rework order of passes in ModuleNodeVisitor
            elif isinstance(s, VarInfo) and s.is_public:
                to_compare = s.decl_node._metadata["func_type"]
            else:
                return False

            return to_compare.compare_signature(fn_type)

        # check for missing functions
        for name, type_ in self.members.items():
            if not isinstance(type_, ContractFunction):
                # ex. address
                continue

            if not _is_function_implemented(name, type_):
                unimplemented.append(name)

        # check for missing events
        for name, event in self.events.items():
            if (
                name not in namespace
                or not isinstance(namespace[name], EventT)
                or namespace[name].event_id != event.event_id
            ):
                unimplemented.append(name)

        if len(unimplemented) > 0:
            missing_str = ", ".join(sorted(unimplemented))
            raise InterfaceViolation(
                f"Contract does not implement all interface functions or events: {missing_str}",
                node,
            )

    def to_toplevel_abi_dict(self) -> List[Dict]:
        abi = []
        for event in self.events.values():
            abi += event.to_toplevel_abi_dict()
        for func in self.functions.values():
            abi += func.to_toplevel_abi_dict()
        return abi

    @property
    def functions(self):
        return {k: v for (k, v) in self.members.items() if isinstance(v, ContractFunction)}

    @classmethod
    def from_json_abi(cls, name: str, abi: dict) -> "InterfaceT":
        """
        Generate an `InterfaceT` object from an ABI.

        Arguments
        ---------
        name : str
            The name of the interface
        abi : dict
            Contract ABI

        Returns
        -------
        InterfaceT
            primitive interface type
        """
        members: Dict = {}
        events: Dict = {}

        names = [i["name"] for i in abi if i.get("type") in ("event", "function")]
        collisions = set(i for i in names if names.count(i) > 1)
        if collisions:
            collision_list = ", ".join(sorted(collisions))
            raise NamespaceCollision(
                f"ABI '{name}' has multiple functions or events "
                f"with the same name: {collision_list}"
            )

        for item in [i for i in abi if i.get("type") == "function"]:
            members[item["name"]] = ContractFunction.from_abi(item)
        for item in [i for i in abi if i.get("type") == "event"]:
            events[item["name"]] = EventT.from_abi(item)

        return cls(name, members, events)

    # TODO: split me into from_InterfaceDef and from_Module
    @classmethod
    def from_ast(cls, node: Union[vy_ast.InterfaceDef, vy_ast.Module]) -> "InterfaceT":
        """
        Generate an `InterfacePrimitive` object from a Vyper ast node.

        Arguments
        ---------
        node : InterfaceDef | Module
            Vyper ast node defining the interface
        Returns
        -------
        InterfacePrimitive
            primitive interface type
        """
        if isinstance(node, vy_ast.Module):
            members, events = _get_module_definitions(node)
        elif isinstance(node, vy_ast.InterfaceDef):
            members = _get_class_functions(node)
            events = {}
        else:
            raise StructureException("Invalid syntax for interface definition", node)

        return cls(node.name, members, events)


def _get_module_definitions(base_node: vy_ast.Module) -> Tuple[Dict, Dict]:
    functions: Dict = {}
    events: Dict = {}
    for node in base_node.get_children(vy_ast.FunctionDef):
        if "external" in [i.id for i in node.decorator_list if isinstance(i, vy_ast.Name)]:
            func = ContractFunction.from_FunctionDef(node)
            if node.name in functions:
                # compare the input arguments of the new function and the previous one
                # if one function extends the inputs, this is a valid function name overload
                existing_args = list(functions[node.name].arguments)
                new_args = list(func.arguments)
                for a, b in zip(existing_args, new_args):
                    if not isinstance(a, type(b)):
                        raise NamespaceCollision(
                            f"Interface contains multiple functions named '{node.name}' "
                            "with incompatible input types",
                            base_node,
                        )
                if len(new_args) <= len(existing_args):
                    # only keep the `ContractFunction` with the longest set of input args
                    continue
            functions[node.name] = func
    for node in base_node.get_children(vy_ast.VariableDecl, {"is_public": True}):
        name = node.target.id
        if name in functions:
            raise NamespaceCollision(
                f"Interface contains multiple functions named '{name}'", base_node
            )
        functions[name] = ContractFunction.getter_from_VariableDecl(node)
    for node in base_node.get_children(vy_ast.EventDef):
        name = node.name
        if name in functions or name in events:
            raise NamespaceCollision(
                f"Interface contains multiple objects named '{name}'", base_node
            )
        events[name] = EventT.from_EventDef(node)

    return functions, events


def _get_class_functions(base_node: vy_ast.InterfaceDef) -> Dict[str, ContractFunction]:
    functions = {}
    for node in base_node.body:
        if not isinstance(node, vy_ast.FunctionDef):
            raise StructureException("Interfaces can only contain function definitions", node)
        if node.name in functions:
            raise NamespaceCollision(
                f"Interface contains multiple functions named '{node.name}'", node
            )
        functions[node.name] = ContractFunction.from_FunctionDef(node, is_interface=True)

    return functions


class StructT(_UserType):
    _as_array = True

    def __init__(self, _id, members, ast_def=None):
        super().__init__(members)

        self._id = _id

        self.ast_def = ast_def

        for n, t in self.members.items():
            if isinstance(t, HashMapT):
                raise StructureException(f"Struct contains a mapping '{n}'", ast_def)

    @cached_property
    def name(self) -> str:
        # Alias for API compatibility with codegen
        return self._id

    # duplicated code in TupleT
    def tuple_members(self):
        return [v for (_k, v) in self.tuple_items()]

    # duplicated code in TupleT
    def tuple_keys(self):
        return [k for (k, _v) in self.tuple_items()]

    def tuple_items(self):
        return list(self.members.items())

    @cached_property
    def member_types(self):
        """
        Alias to match TupleT API without shadowing `members` on TupleT
        """
        return self.members

    @classmethod
    def from_ast_def(cls, base_node: vy_ast.StructDef) -> "StructT":
        """
        Generate a `StructT` object from a Vyper ast node.

        Arguments
        ---------
        node : StructDef
            Vyper ast node defining the struct
        Returns
        -------
        StructT
            Struct type
        """

        struct_name = base_node.name
        members: Dict[str, VyperType] = {}
        for node in base_node.body:
            if not isinstance(node, vy_ast.AnnAssign):
                raise StructureException(
                    "Struct declarations can only contain variable definitions", node
                )
            if node.value is not None:
                raise StructureException("Cannot assign a value during struct declaration", node)
            if not isinstance(node.target, vy_ast.Name):
                raise StructureException("Invalid syntax for struct member name", node.target)
            member_name = node.target.id

            if member_name in members:
                raise NamespaceCollision(
                    f"struct member '{member_name}' has already been declared", node.value
                )

            members[member_name] = type_from_annotation(node.annotation)

        return cls(struct_name, members, ast_def=base_node)

    def __repr__(self):
        return f"{self._id} declaration object"

    # TODO check me
    def compare_type(self, other):
        return super().compare_type(other) and self._id == other._id

    @property
    def size_in_bytes(self):
        return sum(i.size_in_bytes for i in self.member_types.values())

    @property
    def abi_type(self) -> ABIType:
        return ABI_Tuple([t.abi_type for t in self.member_types.values()])

    def to_abi_arg(self, name: str = "") -> dict:
        components = [t.to_abi_arg(name=k) for k, t in self.member_types.items()]
        return {"name": name, "type": "tuple", "components": components}

    # TODO breaking change: use kwargs instead of dict
    # when using the type itself (not an instance) in the call position
    # maybe rename to _ctor_call_return
    def _ctor_call_return(self, node: vy_ast.Call) -> "StructT":
        validate_call_args(node, 1)
        if not isinstance(node.args[0], vy_ast.Dict):
            raise VariableDeclarationException(
                "Struct values must be declared via dictionary", node.args[0]
            )
        if next((i for i in self.member_types.values() if isinstance(i, HashMapT)), False):
            raise VariableDeclarationException(
                "Struct contains a mapping and so cannot be declared as a literal", node
            )

        members = self.member_types.copy()
        keys = list(self.member_types.keys())
        for i, (key, value) in enumerate(zip(node.args[0].keys, node.args[0].values)):
            if key is None or key.get("id") not in members:
                suggestions_str = get_levenshtein_error_suggestions(key.get("id"), members, 1.0)
                raise UnknownAttribute(
                    f"Unknown or duplicate struct member. {suggestions_str}", key or value
                )
            expected_key = keys[i]
            if key.id != expected_key:
                raise InvalidAttribute(
                    "Struct keys are required to be in order, but got "
                    f"`{key.id}` instead of `{expected_key}`. (Reminder: the "
                    f"keys in this struct are {list(self.member_types.items())})",
                    key,
                )

            validate_expected_type(value, members.pop(key.id))

        if members:
            raise VariableDeclarationException(
                f"Struct declaration does not define all fields: {', '.join(list(members))}", node
            )

        return StructT(self._id, self.member_types)<|MERGE_RESOLUTION|>--- conflicted
+++ resolved
@@ -37,13 +37,10 @@
 
 # note: enum behaves a lot like uint256, or uints in general.
 class EnumT(_UserType):
-<<<<<<< HEAD
     # this is a carveout because currently we allow dynamic arrays of
     # enums, but not static arrays of enums
     _as_darray = True
-=======
     _is_prim_word = True
->>>>>>> 2d414708
 
     def __init__(self, name: str, members: dict) -> None:
         if len(members.keys()) > 256:
