from functools import cached_property
from typing import Optional

from vyper import ast as vy_ast
from vyper.abi_types import ABI_GIntM, ABI_Tuple, ABIType
from vyper.ast.validation import validate_call_args
from vyper.exceptions import (
    EventDeclarationException,
    FlagDeclarationException,
    InstantiationException,
    NamespaceCollision,
    StructureException,
    UnfoldableNode,
    VariableDeclarationException,
)
from vyper.semantics.analysis.base import Modifiability
<<<<<<< HEAD
from vyper.semantics.analysis.levenshtein_utils import get_levenshtein_error_suggestions
from vyper.semantics.analysis.utils import check_modifiability, infer_type
=======
from vyper.semantics.analysis.utils import (
    check_modifiability,
    validate_expected_type,
    validate_kwargs,
)
>>>>>>> a466dc8a
from vyper.semantics.data_locations import DataLocation
from vyper.semantics.types.base import VyperType
from vyper.semantics.types.subscriptable import HashMapT
from vyper.semantics.types.utils import type_from_abi, type_from_annotation
from vyper.utils import keccak256, vyper_warn


# user defined type
class _UserType(VyperType):
    def __init__(self, members=None):
        super().__init__(members=members)

    def __eq__(self, other):
        return self is other

    def compare_type(self, other):
        # object exact comparison is a bit tricky here since we have
        # to be careful to construct any given user type exactly
        # only one time. however, the alternative requires reasoning
        # about both the name and source (module or json abi) of
        # the type.
        return self is other

    def __hash__(self):
        return hash(id(self))


# note: flag behaves a lot like uint256, or uints in general.
class FlagT(_UserType):
    typeclass = "flag"

    # this is a carveout because currently we allow dynamic arrays of
    # flags, but not static arrays of flags
    _as_darray = True
    _is_prim_word = True
    _as_hashmap_key = True

    def __init__(self, name: str, members: dict) -> None:
        if len(members.keys()) > 256:
            raise FlagDeclarationException("Flags are limited to 256 members!")

        super().__init__(members=None)

        self._id = name

        self._flag_members = members

        # use a VyperType for convenient access to the `get_member` function
        # also conveniently checks well-formedness of the members namespace
        self._helper = VyperType(members)

        # set the name for exception handling in `get_member`
        self._helper._id = name

    def get_type_member(self, key: str, node: vy_ast.VyperNode) -> "VyperType":
        self._helper.get_member(key, node)
        return self

    def __str__(self):
        return f"{self.name}"

    def __repr__(self):
        arg_types = ",".join(repr(a) for a in self._flag_members)
        return f"flag {self.name}({arg_types})"

    @property
    def abi_type(self):
        # note: not compatible with solidity enums - those have
        # ABI type uint8.
        return ABI_GIntM(m_bits=256, signed=False)

    @property
    def name(self):
        return f"{self._id}"

    def validate_numeric_op(self, node):
        allowed_ops = (vy_ast.BitOr, vy_ast.BitAnd, vy_ast.Invert, vy_ast.BitXor)
        if isinstance(node.op, allowed_ops):
            return
        # fallback to parent class error message
        super().validate_numeric_op(node)

    def validate_comparator(self, node):
        if isinstance(node.op, (vy_ast.Eq, vy_ast.NotEq, vy_ast.In, vy_ast.NotIn)):
            return
        # fallback to parent class error message
        super().validate_comparator(node)

    # @property
    # def signature(self):
    #    return f"{self.name}({','.join(v.canonical_abi_type for v in self.arguments)})"

    @classmethod
    def from_FlagDef(cls, base_node: vy_ast.FlagDef) -> "FlagT":
        """
        Generate an `Flag` object from a Vyper ast node.

        Arguments
        ---------
        base_node : FlagDef
            Vyper ast node defining the flag
        Returns
        -------
        Flag
        """
        members: dict = {}

        if len(base_node.body) == 1 and isinstance(base_node.body[0], vy_ast.Pass):
            raise FlagDeclarationException("Flag must have members", base_node)

        for i, node in enumerate(base_node.body):
            if not isinstance(node, vy_ast.Expr) or not isinstance(node.value, vy_ast.Name):
                raise FlagDeclarationException("Invalid syntax for flag member", node)

            member_name = node.value.id
            if member_name in members:
                raise FlagDeclarationException(
                    f"Flag member '{member_name}' has already been declared", node.value
                )

            members[member_name] = i

        return cls(base_node.name, members)

    def fetch_call_return(self, node: vy_ast.Call) -> Optional[VyperType]:
        # TODO
        return None

    def to_toplevel_abi_dict(self) -> list[dict]:
        # TODO
        return []


class EventT(_UserType):
    """
    Event type.

    Attributes
    ----------
    arguments : dict
        Event arguments.
    event_id : int
        Keccak of the event signature, converted to an integer. Used as the
        first topic when the event is emitted.
    indexed : list
        A list of booleans indicating if each argument within the event is
        indexed.
    name : str
        Name of the event.
    """

    typeclass = "event"

    _invalid_locations = tuple(iter(DataLocation))  # not instantiable in any location

    def __init__(
        self,
        name: str,
        arguments: dict,
        indexed: list,
        decl_node: Optional[vy_ast.VyperNode] = None,
    ) -> None:
        super().__init__(members=arguments)
        self.name = name
        self.indexed = indexed
        assert len(self.indexed) == len(self.arguments)
        self.event_id = int(keccak256(self.signature.encode()).hex(), 16)

        self.decl_node = decl_node

    @property
    def _id(self):
        return self.name

    # backward compatible
    @property
    def arguments(self):
        return self.members

    def __repr__(self):
        args = []
        for is_indexed, (_, argtype) in zip(self.indexed, self.arguments.items()):
            argtype_str = repr(argtype)
            if is_indexed:
                argtype_str = f"indexed({argtype_str})"
            args.append(f"{argtype_str}")
        return f"event {self.name}({','.join(args)})"

    # TODO rename to abi_signature
    @property
    def signature(self):
        return f"{self.name}({','.join(v.canonical_abi_type for v in self.arguments.values())})"

    @classmethod
    def from_abi(cls, abi: dict) -> "EventT":
        """
        Generate an `Event` object from an ABI interface.

        Arguments
        ---------
        abi : dict
            An object from a JSON ABI interface, representing an event.

        Returns
        -------
        Event object.
        """
        members: dict = {}
        indexed: list = [i["indexed"] for i in abi["inputs"]]
        for item in abi["inputs"]:
            members[item["name"]] = type_from_abi(item)
        return cls(abi["name"], members, indexed)

    @classmethod
    def from_EventDef(cls, base_node: vy_ast.EventDef) -> "EventT":
        """
        Generate an `Event` object from a Vyper ast node.

        Arguments
        ---------
        base_node : EventDef
            Vyper ast node defining the event
        Returns
        -------
        Event
        """
        members: dict = {}
        indexed: list = []

        if len(base_node.body) == 1 and isinstance(base_node.body[0], vy_ast.Pass):
            return cls(base_node.name, members, indexed, base_node)

        for node in base_node.body:
            # TODO: these syntax checks should be in EventDef.validate()
            if not isinstance(node, vy_ast.AnnAssign):
                raise StructureException("Events can only contain variable definitions", node)
            if node.value is not None:
                raise StructureException(
                    "Cannot assign a value during event declaration", node.value
                )
            if not isinstance(node.target, vy_ast.Name):
                raise StructureException("Invalid syntax for event member name", node.target)

            member_name = node.target.id
            if member_name in members:
                # TODO: add prev_decl
                raise NamespaceCollision(
                    f"Event member '{member_name}' has already been declared", node.target
                )

            annotation = node.annotation
            if isinstance(annotation, vy_ast.Call) and annotation.get("func.id") == "indexed":
                validate_call_args(annotation, 1)
                if indexed.count(True) == 3:
                    raise EventDeclarationException(
                        "Event cannot have more than three indexed arguments", annotation
                    )
                indexed.append(True)
                annotation = annotation.args[0]
            else:
                indexed.append(False)

            members[member_name] = type_from_annotation(annotation)

        return cls(base_node.name, members, indexed, base_node)

    def _ctor_call_return(self, node: vy_ast.Call) -> None:
        # validate keyword arguments if provided
        if len(node.keywords) > 0:
            if len(node.args) > 0:
                raise InstantiationException(
                    "Event instantiation requires either all keyword arguments "
                    "or all positional arguments",
                    node,
                )

            return validate_kwargs(node, self.arguments, self.typeclass)

        # warn about positional argument depreciation
        rec0 = ", ".join(
            f"{argname}={val.node_source_code}"
            for argname, val in zip(self.arguments.keys(), node.args)
        )
        recommendation = f"log {node.func.node_source_code}({rec0})"
        msg = "Instantiating events with positional arguments is"
        msg += " deprecated as of v0.4.1 and will be disallowed"
        msg += " in a future release. Use kwargs instead e.g.:"
        msg += f"\n```\n{recommendation}\n```"

        vyper_warn(msg, node)

        validate_call_args(node, len(self.arguments))
        for arg, expected in zip(node.args, self.arguments.values()):
            infer_type(arg, expected)

    def to_toplevel_abi_dict(self) -> list[dict]:
        return [
            {
                "name": self.name,
                "inputs": [
                    dict(**typ.to_abi_arg(name=k), **{"indexed": idx})
                    for (k, typ), idx in zip(self.arguments.items(), self.indexed)
                ],
                "anonymous": False,
                "type": "event",
            }
        ]


class StructT(_UserType):
    typeclass = "struct"
    _as_array = True

    def __init__(self, _id, members, ast_def=None):
        super().__init__(members)

        self._id = _id

        self.ast_def = ast_def

    @cached_property
    def name(self) -> str:
        # Alias for API compatibility with codegen
        return self._id

    # duplicated code in TupleT
    def tuple_members(self):
        return [v for (_k, v) in self.tuple_items()]

    # duplicated code in TupleT
    def tuple_keys(self):
        return [k for (k, _v) in self.tuple_items()]

    def tuple_items(self):
        return list(self.members.items())

    @cached_property
    def member_types(self):
        """
        Alias to match TupleT API without shadowing `members` on TupleT
        """
        return self.members

    @classmethod
    def from_StructDef(cls, base_node: vy_ast.StructDef) -> "StructT":
        """
        Generate a `StructT` object from a Vyper ast node.

        Arguments
        ---------
        node : StructDef
            Vyper ast node defining the struct
        Returns
        -------
        StructT
            Struct type
        """

        struct_name = base_node.name
        members: dict[str, VyperType] = {}
        for node in base_node.body:
            if not isinstance(node, vy_ast.AnnAssign):
                raise StructureException(
                    "Struct declarations can only contain variable definitions", node
                )
            if node.value is not None:
                raise StructureException("Cannot assign a value during struct declaration", node)
            if not isinstance(node.target, vy_ast.Name):
                raise StructureException("Invalid syntax for struct member name", node.target)
            member_name = node.target.id

            if member_name in members:
                # TODO: add prev_decl
                raise NamespaceCollision(
                    f"struct member '{member_name}' has already been declared", node.value
                )

            members[member_name] = type_from_annotation(node.annotation)

        return cls(struct_name, members, ast_def=base_node)

    def __str__(self):
        return f"{self._id}"

    def __repr__(self):
        return f"{self._id} {self.members}"

    def _try_fold(self, node):
        if len(node.args) != 1:
            raise UnfoldableNode("wrong number of args", node.args)
        args = [arg.get_folded_value() for arg in node.args]
        if not isinstance(args[0], vy_ast.Dict):
            raise UnfoldableNode("not a dict")

        # it can't be reduced, but this lets upstream code know it's constant
        return node

    def def_source_str(self):
        ret = f"struct {self._id}:\n"
        for k, v in self.member_types.items():
            ret += f"    {k}: {v}\n"
        return ret

    @property
    def size_in_bytes(self):
        return sum(i.size_in_bytes for i in self.member_types.values())

    @property
    def abi_type(self) -> ABIType:
        return ABI_Tuple([t.abi_type for t in self.member_types.values()])

    def to_abi_arg(self, name: str = "") -> dict:
        components = [t.to_abi_arg(name=k) for k, t in self.member_types.items()]
        return {"name": name, "type": "tuple", "components": components}

    def _ctor_call_return(self, node: vy_ast.Call) -> "StructT":
        if len(node.args) > 0:
            raise VariableDeclarationException(
                "Struct values must be declared as kwargs e.g. Foo(a=1, b=2)", node.args[0]
            )
        if next((i for i in self.member_types.values() if isinstance(i, HashMapT)), False):
            raise VariableDeclarationException(
                "Struct contains a mapping and so cannot be declared as a literal", node
            )

<<<<<<< HEAD
        # manually validate kwargs for better error messages instead of
        # relying on `validate_call_args`
        members = self.member_types.copy()
        keys = list(self.member_types.keys())
        for i, kwarg in enumerate(node.keywords):
            # x=5 => kwarg(arg="x", value=Int(5))
            argname = kwarg.arg
            if argname not in members:
                hint = get_levenshtein_error_suggestions(argname, members, 1.0)
                raise UnknownAttribute("Unknown or duplicate struct member.", kwarg, hint=hint)
            expected = keys[i]
            if argname != expected:
                raise InvalidAttribute(
                    "Struct keys are required to be in order, but got "
                    f"`{argname}` instead of `{expected}`. (Reminder: the "
                    f"keys in this struct are {list(self.member_types.items())})",
                    kwarg,
                )

            expected_type = members.pop(argname)
            infer_type(kwarg.value, expected_type)

        if members:
            raise VariableDeclarationException(
                f"Struct declaration does not define all fields: {', '.join(list(members))}", node
            )
=======
        validate_kwargs(node, self.member_types, self.typeclass)
>>>>>>> a466dc8a

        return self

    def _ctor_modifiability_for_call(self, node: vy_ast.Call, modifiability: Modifiability) -> bool:
        return all(check_modifiability(k.value, modifiability) for k in node.keywords)<|MERGE_RESOLUTION|>--- conflicted
+++ resolved
@@ -14,16 +14,7 @@
     VariableDeclarationException,
 )
 from vyper.semantics.analysis.base import Modifiability
-<<<<<<< HEAD
-from vyper.semantics.analysis.levenshtein_utils import get_levenshtein_error_suggestions
-from vyper.semantics.analysis.utils import check_modifiability, infer_type
-=======
-from vyper.semantics.analysis.utils import (
-    check_modifiability,
-    validate_expected_type,
-    validate_kwargs,
-)
->>>>>>> a466dc8a
+from vyper.semantics.analysis.utils import check_modifiability, infer_type, validate_kwargs
 from vyper.semantics.data_locations import DataLocation
 from vyper.semantics.types.base import VyperType
 from vyper.semantics.types.subscriptable import HashMapT
@@ -449,36 +440,7 @@
                 "Struct contains a mapping and so cannot be declared as a literal", node
             )
 
-<<<<<<< HEAD
-        # manually validate kwargs for better error messages instead of
-        # relying on `validate_call_args`
-        members = self.member_types.copy()
-        keys = list(self.member_types.keys())
-        for i, kwarg in enumerate(node.keywords):
-            # x=5 => kwarg(arg="x", value=Int(5))
-            argname = kwarg.arg
-            if argname not in members:
-                hint = get_levenshtein_error_suggestions(argname, members, 1.0)
-                raise UnknownAttribute("Unknown or duplicate struct member.", kwarg, hint=hint)
-            expected = keys[i]
-            if argname != expected:
-                raise InvalidAttribute(
-                    "Struct keys are required to be in order, but got "
-                    f"`{argname}` instead of `{expected}`. (Reminder: the "
-                    f"keys in this struct are {list(self.member_types.items())})",
-                    kwarg,
-                )
-
-            expected_type = members.pop(argname)
-            infer_type(kwarg.value, expected_type)
-
-        if members:
-            raise VariableDeclarationException(
-                f"Struct declaration does not define all fields: {', '.join(list(members))}", node
-            )
-=======
         validate_kwargs(node, self.member_types, self.typeclass)
->>>>>>> a466dc8a
 
         return self
 
