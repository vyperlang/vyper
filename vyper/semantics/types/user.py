from functools import cached_property
<<<<<<< HEAD
from typing import Optional
=======
from typing import Dict, List, Tuple, Union
>>>>>>> 23ef9d16

from vyper import ast as vy_ast
from vyper.abi_types import ABI_GIntM, ABI_Tuple, ABIType
from vyper.ast.validation import validate_call_args
from vyper.exceptions import (
    EnumDeclarationException,
    EventDeclarationException,
    InvalidAttribute,
    NamespaceCollision,
    StructureException,
    UnknownAttribute,
    VariableDeclarationException,
)
from vyper.semantics.analysis.levenshtein_utils import get_levenshtein_error_suggestions
from vyper.semantics.analysis.utils import validate_expected_type
from vyper.semantics.data_locations import DataLocation
from vyper.semantics.types.base import VyperType
from vyper.semantics.types.subscriptable import HashMapT
from vyper.semantics.types.utils import type_from_abi, type_from_annotation
from vyper.utils import keccak256


# user defined type
class _UserType(VyperType):
    def __init__(self, members=None):
        super().__init__(members=members)

    def __eq__(self, other):
        return self is other

    def compare_type(self, other):
        # object exact comparison is a bit tricky here since we have
        # to be careful to construct any given user type exactly
        # only one time. however, the alternative requires reasoning
        # about both the name and source (module or json abi) of
        # the type.
        return self is other

    def __hash__(self):
        return hash(id(self))


# note: enum behaves a lot like uint256, or uints in general.
class EnumT(_UserType):
    # this is a carveout because currently we allow dynamic arrays of
    # enums, but not static arrays of enums
    _as_darray = True
    _is_prim_word = True
    _as_hashmap_key = True

    def __init__(self, name: str, members: dict) -> None:
        if len(members.keys()) > 256:
            raise EnumDeclarationException("Enums are limited to 256 members!")

        super().__init__(members=None)

        self._id = name

        self._enum_members = members

        # use a VyperType for convenient access to the `get_member` function
        # also conveniently checks well-formedness of the members namespace
        self._helper = VyperType(members)

        # set the name for exception handling in `get_member`
        self._helper._id = name

    def get_type_member(self, key: str, node: vy_ast.VyperNode) -> "VyperType":
        self._helper.get_member(key, node)
        return self

    def __repr__(self):
        arg_types = ",".join(repr(a) for a in self._enum_members)
        return f"enum {self.name}({arg_types})"

    @property
    def abi_type(self):
        # note: not compatible with solidity enums - those have
        # ABI type uint8.
        return ABI_GIntM(m_bits=256, signed=False)

    @property
    def name(self):
        return f"{self._id}"

    def validate_numeric_op(self, node):
        allowed_ops = (vy_ast.BitOr, vy_ast.BitAnd, vy_ast.Invert, vy_ast.BitXor)
        if isinstance(node.op, allowed_ops):
            return
        # fallback to parent class error message
        super().validate_numeric_op(node)

    def validate_comparator(self, node):
        if isinstance(node.op, (vy_ast.Eq, vy_ast.NotEq, vy_ast.In, vy_ast.NotIn)):
            return
        # fallback to parent class error message
        super().validate_comparator(node)

    # @property
    # def signature(self):
    #    return f"{self.name}({','.join(v.canonical_abi_type for v in self.arguments)})"

    @classmethod
    def from_EnumDef(cls, base_node: vy_ast.EnumDef) -> "EnumT":
        """
        Generate an `Enum` object from a Vyper ast node.

        Arguments
        ---------
        base_node : EnumDef
            Vyper ast node defining the enum
        Returns
        -------
        Enum
        """
        members: dict = {}

        if len(base_node.body) == 1 and isinstance(base_node.body[0], vy_ast.Pass):
            raise EnumDeclarationException("Enum must have members", base_node)

        for i, node in enumerate(base_node.body):
            if not isinstance(node, vy_ast.Expr) or not isinstance(node.value, vy_ast.Name):
                raise EnumDeclarationException("Invalid syntax for enum member", node)

            member_name = node.value.id
            if member_name in members:
                raise EnumDeclarationException(
                    f"Enum member '{member_name}' has already been declared", node.value
                )

            members[member_name] = i

        return cls(base_node.name, members)

    def get_return_type(
        self, node: vy_ast.Call, expected_type: VyperType | None = None
    ) -> VyperType | None:
        # TODO
        return None

    def to_toplevel_abi_dict(self) -> list[dict]:
        # TODO
        return []


class EventT(_UserType):
    """
    Event type.

    Attributes
    ----------
    arguments : dict
        Event arguments.
    event_id : int
        Keccak of the event signature, converted to an integer. Used as the
        first topic when the event is emitted.
    indexed : list
        A list of booleans indicating if each argument within the event is
        indexed.
    name : str
        Name of the event.
    """

    _invalid_locations = tuple(iter(DataLocation))  # not instantiable in any location

    def __init__(
        self,
        name: str,
        arguments: dict,
        indexed: list,
        decl_node: Optional[vy_ast.VyperNode] = None,
    ) -> None:
        super().__init__(members=arguments)
        self.name = name
        self.indexed = indexed
        assert len(self.indexed) == len(self.arguments)
        self.event_id = int(keccak256(self.signature.encode()).hex(), 16)

        self.decl_node = decl_node

    # backward compatible
    @property
    def arguments(self):
        return self.members

    def __repr__(self):
        args = []
        for is_indexed, (_, argtype) in zip(self.indexed, self.arguments.items()):
            argtype_str = repr(argtype)
            if is_indexed:
                argtype_str = f"indexed({argtype_str})"
            args.append(f"{argtype_str}")
        return f"event {self.name}({','.join(args)})"

    # TODO rename to abi_signature
    @property
    def signature(self):
        return f"{self.name}({','.join(v.canonical_abi_type for v in self.arguments.values())})"

    @classmethod
    def from_abi(cls, abi: dict) -> "EventT":
        """
        Generate an `Event` object from an ABI interface.

        Arguments
        ---------
        abi : dict
            An object from a JSON ABI interface, representing an event.

        Returns
        -------
        Event object.
        """
        members: dict = {}
        indexed: list = [i["indexed"] for i in abi["inputs"]]
        for item in abi["inputs"]:
            members[item["name"]] = type_from_abi(item)
        return cls(abi["name"], members, indexed)

    @classmethod
    def from_EventDef(cls, base_node: vy_ast.EventDef) -> "EventT":
        """
        Generate an `Event` object from a Vyper ast node.

        Arguments
        ---------
        base_node : EventDef
            Vyper ast node defining the event
        Returns
        -------
        Event
        """
        members: dict = {}
        indexed: list = []

        if len(base_node.body) == 1 and isinstance(base_node.body[0], vy_ast.Pass):
            return cls(base_node.name, members, indexed, base_node)

        for node in base_node.body:
            if not isinstance(node, vy_ast.AnnAssign):
                raise StructureException("Events can only contain variable definitions", node)
            if node.value is not None:
                raise StructureException("Cannot assign a value during event declaration", node)
            if not isinstance(node.target, vy_ast.Name):
                raise StructureException("Invalid syntax for event member name", node.target)
            member_name = node.target.id
            if member_name in members:
                raise NamespaceCollision(
                    f"Event member '{member_name}' has already been declared", node.target
                )

            annotation = node.annotation
            if isinstance(annotation, vy_ast.Call) and annotation.get("func.id") == "indexed":
                validate_call_args(annotation, 1)
                if indexed.count(True) == 3:
                    raise EventDeclarationException(
                        "Event cannot have more than three indexed arguments", annotation
                    )
                indexed.append(True)
                annotation = annotation.args[0]
            else:
                indexed.append(False)

            members[member_name] = type_from_annotation(annotation)

        return cls(base_node.name, members, indexed, base_node)

    def _ctor_call_return(self, node: vy_ast.Call) -> None:
        validate_call_args(node, len(self.arguments))
        for arg, expected in zip(node.args, self.arguments.values()):
            validate_expected_type(arg, expected)

    def to_toplevel_abi_dict(self) -> list[dict]:
        return [
            {
                "name": self.name,
                "inputs": [
                    dict(**typ.to_abi_arg(name=k), **{"indexed": idx})
                    for (k, typ), idx in zip(self.arguments.items(), self.indexed)
                ],
                "anonymous": False,
                "type": "event",
            }
        ]


class StructT(_UserType):
    _as_array = True

    def __init__(self, _id, members, ast_def=None):
        super().__init__(members)

        self._id = _id

        self.ast_def = ast_def

    @cached_property
    def name(self) -> str:
        # Alias for API compatibility with codegen
        return self._id

    # duplicated code in TupleT
    def tuple_members(self):
        return [v for (_k, v) in self.tuple_items()]

    # duplicated code in TupleT
    def tuple_keys(self):
        return [k for (k, _v) in self.tuple_items()]

    def tuple_items(self):
        return list(self.members.items())

    @cached_property
    def member_types(self):
        """
        Alias to match TupleT API without shadowing `members` on TupleT
        """
        return self.members

    @classmethod
    def from_StructDef(cls, base_node: vy_ast.StructDef) -> "StructT":
        """
        Generate a `StructT` object from a Vyper ast node.

        Arguments
        ---------
        node : StructDef
            Vyper ast node defining the struct
        Returns
        -------
        StructT
            Struct type
        """

        struct_name = base_node.name
        members: dict[str, VyperType] = {}
        for node in base_node.body:
            if not isinstance(node, vy_ast.AnnAssign):
                raise StructureException(
                    "Struct declarations can only contain variable definitions", node
                )
            if node.value is not None:
                raise StructureException("Cannot assign a value during struct declaration", node)
            if not isinstance(node.target, vy_ast.Name):
                raise StructureException("Invalid syntax for struct member name", node.target)
            member_name = node.target.id

            if member_name in members:
                raise NamespaceCollision(
                    f"struct member '{member_name}' has already been declared", node.value
                )

            members[member_name] = type_from_annotation(node.annotation)

        return cls(struct_name, members, ast_def=base_node)

    def __repr__(self):
        return f"{self._id} declaration object"

    @property
    def size_in_bytes(self):
        return sum(i.size_in_bytes for i in self.member_types.values())

    @property
    def abi_type(self) -> ABIType:
        return ABI_Tuple([t.abi_type for t in self.member_types.values()])

    def to_abi_arg(self, name: str = "") -> dict:
        components = [t.to_abi_arg(name=k) for k, t in self.member_types.items()]
        return {"name": name, "type": "tuple", "components": components}

    # TODO breaking change: use kwargs instead of dict
    # when using the type itself (not an instance) in the call position
    # maybe rename to _ctor_call_return
    def _ctor_call_return(self, node: vy_ast.Call) -> "StructT":
        validate_call_args(node, 1)
        if not isinstance(node.args[0], vy_ast.Dict):
            raise VariableDeclarationException(
                "Struct values must be declared via dictionary", node.args[0]
            )
        if next((i for i in self.member_types.values() if isinstance(i, HashMapT)), False):
            raise VariableDeclarationException(
                "Struct contains a mapping and so cannot be declared as a literal", node
            )

        members = self.member_types.copy()
        keys = list(self.member_types.keys())
        for i, (key, value) in enumerate(zip(node.args[0].keys, node.args[0].values)):
            if key is None or key.get("id") not in members:
                suggestions_str = get_levenshtein_error_suggestions(key.get("id"), members, 1.0)
                raise UnknownAttribute(
                    f"Unknown or duplicate struct member. {suggestions_str}", key or value
                )
            expected_key = keys[i]
            if key.id != expected_key:
                raise InvalidAttribute(
                    "Struct keys are required to be in order, but got "
                    f"`{key.id}` instead of `{expected_key}`. (Reminder: the "
                    f"keys in this struct are {list(self.member_types.items())})",
                    key,
                )

            validate_expected_type(value, members.pop(key.id))

        if members:
            raise VariableDeclarationException(
                f"Struct declaration does not define all fields: {', '.join(list(members))}", node
            )

        return self<|MERGE_RESOLUTION|>--- conflicted
+++ resolved
@@ -1,9 +1,5 @@
 from functools import cached_property
-<<<<<<< HEAD
-from typing import Optional
-=======
 from typing import Dict, List, Tuple, Union
->>>>>>> 23ef9d16
 
 from vyper import ast as vy_ast
 from vyper.abi_types import ABI_GIntM, ABI_Tuple, ABIType
