--- conflicted
+++ resolved
@@ -284,218 +284,6 @@
         ]
 
 
-<<<<<<< HEAD
-class InterfaceT(_UserType):
-    _type_members = {"address": AddressT()}
-    _is_prim_word = True
-    _as_array = True
-    _as_hashmap_key = True
-
-    def __init__(self, _id: str, members: dict, events: dict) -> None:
-        validate_unique_method_ids(list(members.values()))  # explicit list cast for mypy
-        super().__init__(members)
-
-        self._id = _id
-        self.events = events
-
-    @property
-    def getter_signature(self):
-        return (), AddressT()
-
-    @property
-    def abi_type(self) -> ABIType:
-        return ABI_Address()
-
-    def __repr__(self):
-        return f"interface ({self.functions})"
-
-    # when using the type itself (not an instance) in the call position
-    # maybe rename to _ctor_call_return
-    def _ctor_call_return(self, node: vy_ast.Call) -> "InterfaceT":
-        self._ctor_arg_types(node)
-
-        return self
-
-    def _ctor_arg_types(self, node):
-        validate_call_args(node, 1)
-        validate_expected_type(node.args[0], AddressT())
-        return [AddressT()]
-
-    def _ctor_kwarg_types(self, node):
-        return {}
-
-    # TODO x.validate_implements(other)
-    def validate_implements(self, node: vy_ast.ImplementsDecl) -> None:
-        namespace = get_namespace()
-        unimplemented = []
-
-        def _is_function_implemented(fn_name, fn_type):
-            vyper_self = namespace["self"].typ
-            if fn_name not in vyper_self.members:
-                return False
-            s = vyper_self.members[fn_name]
-            if isinstance(s, ContractFunctionT):
-                to_compare = vyper_self.members[fn_name]
-            # this is kludgy, rework order of passes in ModuleNodeVisitor
-            elif isinstance(s, VarInfo) and s.is_public:
-                to_compare = s.decl_node._metadata["func_type"]
-            else:
-                return False
-
-            return to_compare.implements(fn_type)
-
-        # check for missing functions
-        for name, type_ in self.members.items():
-            if not isinstance(type_, ContractFunctionT):
-                # ex. address
-                continue
-
-            if not _is_function_implemented(name, type_):
-                unimplemented.append(name)
-
-        # check for missing events
-        for name, event in self.events.items():
-            if name not in namespace:
-                unimplemented.append(name)
-                continue
-
-            if not isinstance(namespace[name], EventT):
-                unimplemented.append(f"{name} is not an event!")
-            if (
-                namespace[name].event_id != event.event_id
-                or namespace[name].indexed != event.indexed
-            ):
-                unimplemented.append(f"{name} is not implemented! (should be {event})")
-
-        if len(unimplemented) > 0:
-            # TODO: improve the error message for cases where the
-            # mismatch is small (like mutability, or just one argument
-            # is off, etc).
-            missing_str = ", ".join(sorted(unimplemented))
-            raise InterfaceViolation(
-                f"Contract does not implement all interface functions or events: {missing_str}",
-                node,
-            )
-
-    def to_toplevel_abi_dict(self) -> List[Dict]:
-        abi = []
-        for event in self.events.values():
-            abi += event.to_toplevel_abi_dict()
-        for func in self.functions.values():
-            abi += func.to_toplevel_abi_dict()
-        return abi
-
-    @property
-    def functions(self):
-        return {k: v for (k, v) in self.members.items() if isinstance(v, ContractFunctionT)}
-
-    @classmethod
-    def from_json_abi(cls, name: str, abi: dict) -> "InterfaceT":
-        """
-        Generate an `InterfaceT` object from an ABI.
-
-        Arguments
-        ---------
-        name : str
-            The name of the interface
-        abi : dict
-            Contract ABI
-
-        Returns
-        -------
-        InterfaceT
-            primitive interface type
-        """
-        members: Dict = {}
-        events: Dict = {}
-
-        names = [i["name"] for i in abi if i.get("type") in ("event", "function")]
-        collisions = set(i for i in names if names.count(i) > 1)
-        if collisions:
-            collision_list = ", ".join(sorted(collisions))
-            raise NamespaceCollision(
-                f"ABI '{name}' has multiple functions or events "
-                f"with the same name: {collision_list}"
-            )
-
-        for item in [i for i in abi if i.get("type") == "function"]:
-            members[item["name"]] = ContractFunctionT.from_abi(item)
-        for item in [i for i in abi if i.get("type") == "event"]:
-            events[item["name"]] = EventT.from_abi(item)
-
-        return cls(name, members, events)
-
-    # TODO: split me into from_InterfaceDef and from_Module
-    @classmethod
-    def from_ast(cls, node: Union[vy_ast.InterfaceDef, vy_ast.Module]) -> "InterfaceT":
-        """
-        Generate an `InterfaceT` object from a Vyper ast node.
-
-        Arguments
-        ---------
-        node : InterfaceDef | Module
-            Vyper ast node defining the interface
-        Returns
-        -------
-        InterfaceT
-            primitive interface type
-        """
-        if isinstance(node, vy_ast.Module):
-            members, events = _get_module_definitions(node)
-        elif isinstance(node, vy_ast.InterfaceDef):
-            members = _get_class_functions(node)
-            events = {}
-        else:
-            raise StructureException("Invalid syntax for interface definition", node)
-
-        return cls(node.name, members, events)
-
-
-def _get_module_definitions(base_node: vy_ast.Module) -> Tuple[Dict, Dict]:
-    functions: Dict = {}
-    events: Dict = {}
-    for node in base_node.get_children(vy_ast.FunctionDef):
-        if "external" in [i.id for i in node.decorator_list if isinstance(i, vy_ast.Name)]:
-            func = ContractFunctionT.from_FunctionDef(node)
-            functions[node.name] = func
-    for node in base_node.get_children(vy_ast.VariableDecl, {"is_public": True}):
-        name = node.target.id
-        if name in functions:
-            raise NamespaceCollision(
-                f"Interface contains multiple functions named '{name}'", base_node
-            )
-        functions[name] = ContractFunctionT.getter_from_VariableDecl(node)
-    for node in base_node.get_children(vy_ast.EventDef):
-        name = node.name
-        if name in functions or name in events:
-            raise NamespaceCollision(
-                f"Interface contains multiple objects named '{name}'", base_node
-            )
-        events[name] = EventT.from_EventDef(node)
-
-    return functions, events
-
-
-def _get_class_functions(base_node: vy_ast.InterfaceDef) -> Dict[str, ContractFunctionT]:
-    functions = {}
-    for node in base_node.body:
-        if not isinstance(node, vy_ast.FunctionDef):
-            raise StructureException("Interfaces can only contain function definitions", node)
-        if node.name in functions:
-            raise NamespaceCollision(
-                f"Interface contains multiple functions named '{node.name}'", node
-            )
-        if len(node.decorator_list) > 0:
-            raise StructureException(
-                "Function definition in interface cannot be decorated", node.decorator_list[0]
-            )
-        functions[node.name] = ContractFunctionT.from_FunctionDef(node, is_interface=True)
-
-    return functions
-
-
-=======
->>>>>>> 3116e88c
 class StructT(_UserType):
     _as_array = True
 
