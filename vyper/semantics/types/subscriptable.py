--- conflicted
+++ resolved
@@ -287,27 +287,11 @@
         ):
             raise StructureException(err_msg, node.slice)
 
-        length_node = node.slice.value.elements[1]
+        length_node = node.slice.value.elements[1]._metadata.get("folded_value")
 
         if not isinstance(length_node, vy_ast.Int):
             raise StructureException(err_msg, length_node)
 
-<<<<<<< HEAD
-        length = node.slice.value.elements[1]._metadata.get("folded_value")
-        if not isinstance(length, vy_ast.Int):
-            raise StructureException(
-                "DynArray must have a max length of integer type, e.g. DynArray[bool, 5]", node
-            )
-
-        value_type = type_from_annotation(node.slice.value.elements[0])
-        if not value_type._as_darray:
-            # TODO: this is currently not reachable because all instantiable types are set to True
-            #       and non-instantiable types like events are caught by `type_from_annotation`
-            raise StructureException(f"Arrays of {value_type} are not allowed", node)
-
-        max_length = length.value
-        return cls(value_type, max_length)
-=======
         length = length_node.value
 
         value_node = node.slice.value.elements[0]
@@ -316,7 +300,6 @@
             raise StructureException(f"Arrays of {value_type} are not allowed", value_node)
 
         return cls(value_type, length)
->>>>>>> 3116e88c
 
 
 class TupleT(VyperType):
