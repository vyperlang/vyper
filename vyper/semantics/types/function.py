--- conflicted
+++ resolved
@@ -310,16 +310,11 @@
 
             type_ = type_from_annotation(arg.annotation, DataLocation.CALLDATA)
 
-<<<<<<< HEAD
-            if value is not None:
-                if not check_kwargable(value, type_):
-=======
             if i < n_positional_args:
                 positional_args.append(PositionalArg(argname, type_, ast_source=arg))
             else:
                 value = node.args.defaults[i - n_positional_args]
-                if not check_kwargable(value):
->>>>>>> 64733b9d
+                if not check_kwargable(value, type_):
                     raise StateAccessViolation(
                         "Value must be literal or environment variable", value
                     )
