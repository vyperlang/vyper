import re
import warnings
from collections import OrderedDict
from typing import Any, Dict, List, Optional, Set, Tuple

from vyper import ast as vy_ast
from vyper.ast.validation import validate_call_args
from vyper.exceptions import (
    ArgumentException,
    CallViolation,
    CompilerPanic,
    FunctionDeclarationException,
    InvalidType,
    NamespaceCollision,
    StateAccessViolation,
    StructureException,
)
from vyper.semantics.namespace import get_namespace
from vyper.semantics.types.bases import BaseTypeDefinition, DataLocation, StorageSlot
from vyper.semantics.types.indexable.sequence import (
    ArrayDefinition,
    DynamicArrayDefinition,
    TupleDefinition,
)
from vyper.semantics.types.user.struct import StructDefinition
from vyper.semantics.types.utils import (
    StringEnum,
    check_kwargable,
    generate_abi_type,
    get_type_from_abi,
    get_type_from_annotation,
)
from vyper.semantics.types.value.boolean import BoolDefinition
from vyper.semantics.types.value.numeric import Uint256Definition  # type: ignore
from vyper.semantics.validation.utils import validate_expected_type
from vyper.utils import keccak256


class FunctionVisibility(StringEnum):
    EXTERNAL = StringEnum.auto()
    INTERNAL = StringEnum.auto()


class StateMutability(StringEnum):
    PURE = StringEnum.auto()
    VIEW = StringEnum.auto()
    NONPAYABLE = StringEnum.auto()
    PAYABLE = StringEnum.auto()

    @classmethod
    def from_abi(cls, abi_dict: Dict) -> "StateMutability":
        """
        Extract stateMutability from an entry in a contract's ABI
        """
        if "stateMutability" in abi_dict:
            return cls(abi_dict["stateMutability"])
        elif abi_dict.get("payable"):
            return StateMutability.PAYABLE
        elif "constant" in abi_dict and abi_dict["constant"]:
            return StateMutability.VIEW
        else:  # Assume nonpayable if neither field is there, or constant/payable not set
            return StateMutability.NONPAYABLE
        # NOTE: The state mutability nonpayable is reflected in Solidity by not
        #       specifying a state mutability modifier at all. Do the same here.


class ContractFunction(BaseTypeDefinition):
    """
    Contract function type.

    Functions compare false against all types and so cannot be assigned without
    being called. Calls are validated by `fetch_call_return`, check the call
    arguments against `arguments`, and return `return_type`.

    Attributes
    ----------
    name : str
        The name of the function.
    arguments : OrderedDict
        Function input arguments as {'name': BaseType}
    min_arg_count : int
        The minimum number of required input arguments.
    max_arg_count : int
        The maximum number of required input arguments. When a function has no
        default arguments, this value is the same as `min_arg_count`.
    kwarg_keys : List
        List of optional input argument keys.
    function_visibility : FunctionVisibility
        enum indicating the external visibility of a function.
    state_mutability : StateMutability
        enum indicating the authority a function has to mutate it's own state.
    nonreentrant : str
        Re-entrancy lock name.
    """

    _is_callable = True

    def __init__(
        self,
        name: str,
        arguments: OrderedDict,
        # TODO rename to something like positional_args, keyword_args
        min_arg_count: int,
        max_arg_count: int,
        return_type: Optional[BaseTypeDefinition],
        function_visibility: FunctionVisibility,
        state_mutability: StateMutability,
        nonreentrant: Optional[str] = None,
    ) -> None:
        super().__init__(
            # A function definition type only exists while compiling
            DataLocation.UNSET,
            # A function definition type is immutable once created
            is_constant=True,
            # A function definition type is public if it's visibility is public
            is_public=(function_visibility == FunctionVisibility.EXTERNAL),
        )
        self.name = name
        self.arguments = arguments
        self.min_arg_count = min_arg_count
        self.max_arg_count = max_arg_count
        self.return_type = return_type
        self.kwarg_keys = []
        if min_arg_count < max_arg_count:
            self.kwarg_keys = list(self.arguments)[min_arg_count:]
        self.visibility = function_visibility
        self.mutability = state_mutability
        self.nonreentrant = nonreentrant

        # a list of internal functions this function calls
        self.called_functions: Set["ContractFunction"] = set()

    def __repr__(self):
        arg_types = ",".join(repr(a) for a in self.arguments.values())
        return f"contract function {self.name}({arg_types})"

    @classmethod
    def from_abi(cls, abi: Dict) -> "ContractFunction":
        """
        Generate a `ContractFunction` object from an ABI interface.

        Arguments
        ---------
        abi : dict
            An object from a JSON ABI interface, representing a function.

        Returns
        -------
        ContractFunction object.
        """

        arguments = OrderedDict()
        for item in abi["inputs"]:
            arguments[item["name"]] = get_type_from_abi(
                item, location=DataLocation.CALLDATA, is_constant=True
            )
        return_type = None
        if len(abi["outputs"]) == 1:
            return_type = get_type_from_abi(
                abi["outputs"][0], location=DataLocation.CALLDATA, is_constant=True
            )
        elif len(abi["outputs"]) > 1:
            return_type = TupleDefinition(
                tuple(
                    get_type_from_abi(i, location=DataLocation.CALLDATA, is_constant=True)
                    for i in abi["outputs"]
                )
            )
        return cls(
            abi["name"],
            arguments,
            len(arguments),
            len(arguments),
            return_type,
            function_visibility=FunctionVisibility.EXTERNAL,
            state_mutability=StateMutability.from_abi(abi),
        )

    @classmethod
    def from_FunctionDef(
        cls,
        node: vy_ast.FunctionDef,
        is_interface: Optional[bool] = False,
    ) -> "ContractFunction":
        """
        Generate a `ContractFunction` object from a `FunctionDef` node.

        Arguments
        ---------
        node : FunctionDef
            Vyper ast node to generate the function definition from.
        is_interface: bool, optional
            Boolean indicating if the function definition is part of an interface.

        Returns
        -------
        ContractFunction
        """
        kwargs: Dict[str, Any] = {}
        if is_interface:
            # FunctionDef with stateMutability in body (Interface defintions)
            if (
                len(node.body) == 1
                and isinstance(node.body[0], vy_ast.Expr)
                and isinstance(node.body[0].value, vy_ast.Name)
                and StateMutability.is_valid_value(node.body[0].value.id)
            ):
                # Interfaces are always public
                kwargs["function_visibility"] = FunctionVisibility.EXTERNAL
                kwargs["state_mutability"] = StateMutability(node.body[0].value.id)
            elif len(node.body) == 1 and node.body[0].get("value.id") in ("constant", "modifying"):
                if node.body[0].value.id == "constant":
                    expected = "view or pure"
                else:
                    expected = "payable or nonpayable"
                raise StructureException(
                    f"State mutability should be set to {expected}", node.body[0]
                )
            else:
                raise StructureException(
                    "Body must only contain state mutability label", node.body[0]
                )

        else:

            # FunctionDef with decorators (normal functions)
            for decorator in node.decorator_list:

                if isinstance(decorator, vy_ast.Call):
                    if "nonreentrant" in kwargs:
                        raise StructureException(
                            "nonreentrant decorator is already set with key: "
                            f"{kwargs['nonreentrant']}",
                            node,
                        )

                    if decorator.get("func.id") != "nonreentrant":
                        raise StructureException("Decorator is not callable", decorator)
                    if len(decorator.args) != 1 or not isinstance(decorator.args[0], vy_ast.Str):
                        raise StructureException(
                            "@nonreentrant name must be given as a single string literal",
                            decorator,
                        )

                    if node.name == "__init__":
                        msg = "Nonreentrant decorator disallowed on `__init__`"
                        raise FunctionDeclarationException(msg, decorator)

                    kwargs["nonreentrant"] = decorator.args[0].value

                elif isinstance(decorator, vy_ast.Name):
                    if FunctionVisibility.is_valid_value(decorator.id):
                        if "function_visibility" in kwargs:
                            raise FunctionDeclarationException(
                                f"Visibility is already set to: {kwargs['function_visibility']}",
                                node,
                            )
                        kwargs["function_visibility"] = FunctionVisibility(decorator.id)

                    elif StateMutability.is_valid_value(decorator.id):
                        if "state_mutability" in kwargs:
                            raise FunctionDeclarationException(
                                f"Mutability is already set to: {kwargs['state_mutability']}", node
                            )
                        kwargs["state_mutability"] = StateMutability(decorator.id)

                    else:
                        if decorator.id == "constant":
                            warnings.warn(
                                "'@constant' decorator has been removed (see VIP2040). "
                                "Use `@view` instead.",
                                DeprecationWarning,
                            )
                        raise FunctionDeclarationException(
                            f"Unknown decorator: {decorator.id}", decorator
                        )

                else:
                    raise StructureException("Bad decorator syntax", decorator)

        if "function_visibility" not in kwargs:
            raise FunctionDeclarationException(
                f"Visibility must be set to one of: {', '.join(FunctionVisibility.values())}", node
            )

        if node.name == "__default__":
            if kwargs["function_visibility"] != FunctionVisibility.EXTERNAL:
                raise FunctionDeclarationException(
                    "Default function must be marked as `@external`", node
                )
            if node.args.args:
                raise FunctionDeclarationException(
                    "Default function may not receive any arguments", node.args.args[0]
                )

        if "state_mutability" not in kwargs:
            # Assume nonpayable if not set at all (cannot accept Ether, but can modify state)
            kwargs["state_mutability"] = StateMutability.NONPAYABLE

        if (
            kwargs["state_mutability"] in (StateMutability.VIEW, StateMutability.PURE)
            and "nonreentrant" in kwargs
        ):
            raise StructureException("Cannot use reentrancy guard on view or pure functions", node)

        # call arguments
        if node.args.defaults and node.name == "__init__":
            raise FunctionDeclarationException(
                "Constructor may not use default arguments", node.args.defaults[0]
            )

        arguments = OrderedDict()
        max_arg_count = len(node.args.args)
        min_arg_count = max_arg_count - len(node.args.defaults)
        defaults = [None] * min_arg_count + node.args.defaults

        namespace = get_namespace()
        for arg, value in zip(node.args.args, defaults):
            if arg.arg in ("gas", "value", "skip_contract_check", "default_return_value"):
                raise ArgumentException(
                    f"Cannot use '{arg.arg}' as a variable name in a function input",
                    arg,
                )
            if arg.arg in arguments:
                raise ArgumentException(f"Function contains multiple inputs named {arg.arg}", arg)
            if arg.arg in namespace:
                raise NamespaceCollision(arg.arg, arg)

            if arg.annotation is None:
                raise ArgumentException(f"Function argument '{arg.arg}' is missing a type", arg)

            type_definition = get_type_from_annotation(
                arg.annotation, location=DataLocation.CALLDATA, is_constant=True
            )
            if value is not None:
                if not check_kwargable(value):
                    raise StateAccessViolation(
                        "Value must be literal or environment variable", value
                    )
                validate_expected_type(value, type_definition)
                # kludge because kwargs in signatures don't get visited by the annotator
                value._metadata["type"] = type_definition
                if isinstance(
                    type_definition, (ArrayDefinition, DynamicArrayDefinition, StructDefinition)
                ):
                    _annotate_nested_default_args(value, type_definition)

            arguments[arg.arg] = type_definition

        # return types
        if node.returns is None:
            return_type = None
        elif node.name == "__init__":
            raise FunctionDeclarationException(
                "Constructor may not have a return type", node.returns
            )
        elif isinstance(node.returns, (vy_ast.Name, vy_ast.Call, vy_ast.Subscript)):
            return_type = get_type_from_annotation(node.returns, location=DataLocation.MEMORY)
        elif isinstance(node.returns, vy_ast.Tuple):
            tuple_types: Tuple = ()
            for n in node.returns.elements:
                tuple_types += (get_type_from_annotation(n, location=DataLocation.MEMORY),)
            return_type = TupleDefinition(tuple_types)
        else:
            raise InvalidType("Function return value must be a type name or tuple", node.returns)

        return cls(node.name, arguments, min_arg_count, max_arg_count, return_type, **kwargs)

    def set_reentrancy_key_position(self, position: StorageSlot) -> None:
        if hasattr(self, "reentrancy_key_position"):
            raise CompilerPanic("Position was already assigned")
        if self.nonreentrant is None:
            raise CompilerPanic(f"No reentrant key {self}")
        # sanity check even though implied by the type
        if position._location != DataLocation.STORAGE:
            raise CompilerPanic("Non-storage reentrant key")
        self.reentrancy_key_position = position

    @classmethod
    def from_AnnAssign(cls, node: vy_ast.AnnAssign) -> "ContractFunction":
        """
        Generate a `ContractFunction` object from an `AnnAssign` node.

        Used to create getter functions for public variables.

        Arguments
        ---------
        node : AnnAssign
            Vyper ast node to generate the function definition from.

        Returns
        -------
        ContractFunction
        """
        if not isinstance(node.annotation, vy_ast.Call):
            raise CompilerPanic("Annotation must be a call to public()")
        type_ = get_type_from_annotation(node.annotation.args[0], location=DataLocation.STORAGE)
        arguments, return_type = type_.get_signature()
        args_dict: OrderedDict = OrderedDict()
        for item in arguments:
            args_dict[f"arg{len(args_dict)}"] = item
        return cls(
            node.target.id,
            args_dict,
            len(arguments),
            len(arguments),
            return_type,
            function_visibility=FunctionVisibility.EXTERNAL,
            state_mutability=StateMutability.VIEW,
        )

    @property
    def is_external(self) -> bool:
        return self.visibility == FunctionVisibility.EXTERNAL

    @property
    def is_internal(self) -> bool:
        return self.visibility == FunctionVisibility.INTERNAL

    @property
    def method_ids(self) -> Dict[str, int]:
        """
        Dict of `{signature: four byte selector}` for this function.

        * For functions without default arguments the dict contains one item.
        * For functions with default arguments, there is one key for each
          function signature.
        """
        arg_types = [i.canonical_abi_type for i in self.arguments.values()]

        if not self.has_default_args:
            return _generate_method_id(self.name, arg_types)

        method_ids = {}
        for i in range(self.min_arg_count, self.max_arg_count + 1):
            method_ids.update(_generate_method_id(self.name, arg_types[:i]))
        return method_ids

    # for caller-fills-args calling convention
    def get_args_buffer_offset(self) -> int:
        """
        Get the location of the args buffer in the function frame (caller sets)
        """
        return 0

    # TODO is this needed?
    def get_args_buffer_len(self) -> int:
        """
        Get the length of the argument buffer in the function frame
        """
        return sum(arg_t.size_in_bytes() for arg_t in self.arguments.values())

    @property
    def is_constructor(self) -> bool:
        return self.name == "__init__"

    @property
    def is_fallback(self) -> bool:
        return self.name == "__default__"

    @property
    def has_default_args(self) -> bool:
        return self.min_arg_count < self.max_arg_count

    def get_signature(self) -> Tuple[Tuple, Optional[BaseTypeDefinition]]:
        return tuple(self.arguments.values()), self.return_type

    def fetch_call_return(self, node: vy_ast.Call) -> Optional[BaseTypeDefinition]:
        if node.get("func.value.id") == "self" and self.visibility == FunctionVisibility.EXTERNAL:
            raise CallViolation("Cannnot call external functions via 'self'", node)

        # for external calls, include gas and value as optional kwargs
        kwarg_keys = self.kwarg_keys.copy()
        if node.get("func.value.id") != "self":
            kwarg_keys += ["gas", "value", "skip_contract_check", "default_return_value"]
        validate_call_args(node, (self.min_arg_count, self.max_arg_count), kwarg_keys)

        if self.mutability < StateMutability.PAYABLE:
            kwarg_node = next((k for k in node.keywords if k.arg == "value"), None)
            if kwarg_node is not None:
                raise CallViolation("Cannnot send ether to nonpayable function", kwarg_node)

        for arg, expected in zip(node.args, self.arguments.values()):
            validate_expected_type(arg, expected)

        for kwarg in node.keywords:
            if kwarg.arg in ("gas", "value"):
                validate_expected_type(kwarg.value, Uint256Definition())
<<<<<<< HEAD
                kwarg.value._metadata["type"] = Uint256Definition()
            elif kwarg.arg in ("skip_contract_check"):
=======
            elif kwarg.arg in ("skip_contract_check",):
>>>>>>> 3195701e
                validate_expected_type(kwarg.value, BoolDefinition())
                if not isinstance(kwarg.value, vy_ast.NameConstant):
                    raise InvalidType("skip_contract_check must be literal bool", kwarg.value)
            elif kwarg.arg in ("default_return_value",):
                validate_expected_type(kwarg.value, self.return_type)
            else:
                # Generate the modified source code string with the kwarg removed
                # as a suggestion to the user.
                kwarg_pattern = rf"{kwarg.arg}\s*=\s*{re.escape(kwarg.value.node_source_code)}"
                modified_line = re.sub(
                    kwarg_pattern, kwarg.value.node_source_code, node.node_source_code
                )
                error_suggestion = (
                    f"\n(hint: Try removing the kwarg: `{modified_line}`)"
                    if modified_line != node.node_source_code
                    else ""
                )

                raise ArgumentException(
                    (
                        "Usage of kwarg in Vyper is restricted to gas=, "
                        f"value= and skip_contract_check=. {error_suggestion}"
                    ),
                    kwarg,
                )

        return self.return_type

    def to_abi_dict(self) -> List[Dict]:
        abi_dict: Dict = {"stateMutability": self.mutability.value}

        if self.is_fallback:
            abi_dict["type"] = "fallback"
            return [abi_dict]

        if self.is_constructor:
            abi_dict["type"] = "constructor"
        else:
            abi_dict["type"] = "function"
            abi_dict["name"] = self.name

        abi_dict["inputs"] = [generate_abi_type(v, k) for k, v in self.arguments.items()]

        typ = self.return_type
        if typ is None:
            abi_dict["outputs"] = []
        elif isinstance(typ, TupleDefinition) and len(typ.value_type) > 1:  # type: ignore
            abi_dict["outputs"] = [generate_abi_type(i) for i in typ.value_type]  # type: ignore
        else:
            abi_dict["outputs"] = [generate_abi_type(typ)]

        if self.has_default_args:
            # for functions with default args, return a dict for each possible arg count
            result = []
            for i in range(self.min_arg_count, self.max_arg_count + 1):
                result.append(abi_dict.copy())
                result[-1]["inputs"] = result[-1]["inputs"][:i]
            return result
        else:
            return [abi_dict]


class MemberFunctionDefinition(BaseTypeDefinition):
    """
    Member function type definition.

    This class has no corresponding primitive.

    (examples for (x <DynArray[int128, 3]>).append(1))

    Arguments:
        underlying_type: the type this method is attached to. ex. DynArray[int128, 3]
        name: the name of this method. ex. "append"
        arg_types: the argument types this method accepts. ex. [int128]
        return_type: the return type of this method. ex. None
    """

    _is_callable = True

    def __init__(
        self,
        underlying_type: BaseTypeDefinition,
        name: str,
        arg_types: List[BaseTypeDefinition],
        return_type: Optional[BaseTypeDefinition],
        is_modifying: bool,
    ) -> None:
        super().__init__(DataLocation.UNSET)
        self.underlying_type = underlying_type
        self.name = name
        self.arg_types = arg_types
        self.return_type = return_type
        self.is_modifying = is_modifying

    def __repr__(self):
        return f"{self.underlying_type._id} member function '{self.name}'"

    def fetch_call_return(self, node: vy_ast.Call) -> Optional[BaseTypeDefinition]:
        validate_call_args(node, len(self.arg_types))

        assert len(node.args) == len(self.arg_types)  # validate_call_args postcondition
        for arg, expected_type in zip(node.args, self.arg_types):
            # CMC 2022-04-01 this should probably be in the validation module
            validate_expected_type(arg, expected_type)

        return self.return_type


def _generate_method_id(name: str, canonical_abi_types: List[str]) -> Dict[str, int]:
    function_sig = f"{name}({','.join(canonical_abi_types)})"
    selector = keccak256(function_sig.encode())[:4].hex()
    return {function_sig: int(selector, 16)}


def _annotate_nested_default_args(node, type_definition):
    # Helper function to annotate default arguments for arrays and structs with
    # literals, including nested arrays and structs.
    if isinstance(type_definition, (ArrayDefinition, DynamicArrayDefinition)):
        for e in node.elements:
            if isinstance(e, vy_ast.Constant):
                e._metadata["type"] = type_definition.value_type
            elif isinstance(e, (vy_ast.List, vy_ast.Call)):
                _annotate_nested_default_args(e, type_definition.value_type)
    elif isinstance(type_definition, StructDefinition):
        for e, t in zip(node.args[0].values, type_definition.members.values()):
            if isinstance(e, vy_ast.Constant):
                e._metadata["type"] = t
            elif isinstance(e, (vy_ast.List, vy_ast.Call)):
                _annotate_nested_default_args(e, t)<|MERGE_RESOLUTION|>--- conflicted
+++ resolved
@@ -486,12 +486,8 @@
         for kwarg in node.keywords:
             if kwarg.arg in ("gas", "value"):
                 validate_expected_type(kwarg.value, Uint256Definition())
-<<<<<<< HEAD
                 kwarg.value._metadata["type"] = Uint256Definition()
             elif kwarg.arg in ("skip_contract_check"):
-=======
-            elif kwarg.arg in ("skip_contract_check",):
->>>>>>> 3195701e
                 validate_expected_type(kwarg.value, BoolDefinition())
                 if not isinstance(kwarg.value, vy_ast.NameConstant):
                     raise InvalidType("skip_contract_check must be literal bool", kwarg.value)
