--- conflicted
+++ resolved
@@ -315,18 +315,8 @@
             raise FunctionDeclarationException(
                 "Constructor may not have a return type", node.returns
             )
-<<<<<<< HEAD
-        elif isinstance(node.returns, (vy_ast.Name, vy_ast.Subscript)):
-            return_type = type_from_annotation(node.returns, DataLocation.MEMORY)
-        elif isinstance(node.returns, vy_ast.Tuple):
-            tuple_types: Tuple = ()
-            for n in node.returns.elements:
-                tuple_types += (type_from_annotation(n, DataLocation.MEMORY),)
-            return_type = TupleT(tuple_types)
-=======
         elif isinstance(node.returns, (vy_ast.Name, vy_ast.Subscript, vy_ast.Tuple)):
             return_type = type_from_annotation(node.returns)
->>>>>>> 9cc56b61
         else:
             raise InvalidType("Function return value must be a type name or tuple", node.returns)
 
