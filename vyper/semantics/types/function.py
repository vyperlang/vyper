--- conflicted
+++ resolved
@@ -91,12 +91,8 @@
         return_type: Optional[VyperType],
         function_visibility: FunctionVisibility,
         state_mutability: StateMutability,
-<<<<<<< HEAD
+        from_interface: bool = False,
         nonreentrant: bool = False,
-=======
-        from_interface: bool = False,
-        nonreentrant: Optional[str] = None,
->>>>>>> 7bdebbf1
         ast_def: Optional[vy_ast.VyperNode] = None,
     ) -> None:
         super().__init__()
@@ -281,12 +277,8 @@
             return_type,
             function_visibility,
             state_mutability,
-<<<<<<< HEAD
+            from_interface=True,
             nonreentrant=False,
-=======
-            from_interface=True,
-            nonreentrant=None,
->>>>>>> 7bdebbf1
             ast_def=funcdef,
         )
 
@@ -336,12 +328,8 @@
             return_type,
             function_visibility,
             state_mutability,
-<<<<<<< HEAD
+            from_interface=True,
             nonreentrant=nonreentrant,
-=======
-            from_interface=True,
-            nonreentrant=nonreentrant_key,
->>>>>>> 7bdebbf1
             ast_def=funcdef,
         )
 
@@ -411,12 +399,8 @@
             return_type,
             function_visibility,
             state_mutability,
-<<<<<<< HEAD
+            from_interface=False,
             nonreentrant=nonreentrant,
-=======
-            from_interface=False,
-            nonreentrant=nonreentrant_key,
->>>>>>> 7bdebbf1
             ast_def=funcdef,
         )
 
