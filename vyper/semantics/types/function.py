--- conflicted
+++ resolved
@@ -24,16 +24,12 @@
     VarAccess,
     VarOffset,
 )
-<<<<<<< HEAD
-from vyper.semantics.analysis.utils import check_modifiability, get_exact_type_from_node, infer_type
-=======
 from vyper.semantics.analysis.utils import (
     check_modifiability,
     get_exact_type_from_node,
+    infer_type,
     uses_state,
-    validate_expected_type,
 )
->>>>>>> a466dc8a
 from vyper.semantics.data_locations import DataLocation
 from vyper.semantics.types.base import KwargSettings, VyperType
 from vyper.semantics.types.primitives import BoolT
