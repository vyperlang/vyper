import warnings
from collections import OrderedDict
from typing import Any, Dict, List, Optional, Tuple

from vyper import ast as vy_ast
from vyper.ast.validation import validate_call_args
from vyper.exceptions import (
    ArgumentException,
    CallViolation,
    CompilerPanic,
    FunctionDeclarationException,
    InvalidType,
    NamespaceCollision,
    StateAccessViolation,
    StructureException,
)
from vyper.semantics.namespace import get_namespace
from vyper.semantics.types.bases import BaseTypeDefinition, DataLocation, StorageSlot
<<<<<<< HEAD
from vyper.semantics.types.indexable.sequence import DynamicArrayDefinition, TupleDefinition
from vyper.semantics.types.user.struct import StructDefinition
=======
from vyper.semantics.types.indexable.sequence import TupleDefinition
>>>>>>> 5efb11af
from vyper.semantics.types.utils import (
    StringEnum,
    check_constant,
    generate_abi_type,
    get_type_from_abi,
    get_type_from_annotation,
)
from vyper.semantics.types.value.boolean import BoolDefinition
from vyper.semantics.types.value.numeric import Uint256Definition
from vyper.semantics.validation.utils import validate_expected_type
from vyper.utils import keccak256


class FunctionVisibility(StringEnum):
    EXTERNAL = StringEnum.auto()
    INTERNAL = StringEnum.auto()


class StateMutability(StringEnum):
    PURE = StringEnum.auto()
    VIEW = StringEnum.auto()
    NONPAYABLE = StringEnum.auto()
    PAYABLE = StringEnum.auto()

    @classmethod
    def from_abi(cls, abi_dict: Dict) -> "StateMutability":
        """
        Extract stateMutability from an entry in a contract's ABI
        """
        if "stateMutability" in abi_dict:
            return cls(abi_dict["stateMutability"])
        elif abi_dict.get("payable"):
            return StateMutability.PAYABLE
        elif "constant" in abi_dict and abi_dict["constant"]:
            return StateMutability.VIEW
        else:  # Assume nonpayable if neither field is there, or constant/payable not set
            return StateMutability.NONPAYABLE
        # NOTE: The state mutability nonpayable is reflected in Solidity by not
        #       specifying a state mutability modifier at all. Do the same here.


class ContractFunction(BaseTypeDefinition):
    """
    Contract function type.

    Functions compare false against all types and so cannot be assigned without
    being called. Calls are validated by `fetch_call_return`, check the call
    arguments against `arguments`, and return `return_type`.

    Attributes
    ----------
    name : str
        The name of the function.
    arguments : OrderedDict
        Function input arguments as {'name': BaseType}
    min_arg_count : int
        The minimum number of required input arguments.
    max_arg_count : int
        The maximum number of required input arguments. When a function has no
        default arguments, this value is the same as `min_arg_count`.
    kwarg_keys : List
        List of optional input argument keys.
    function_visibility : FunctionVisibility
        enum indicating the external visibility of a function.
    state_mutability : StateMutability
        enum indicating the authority a function has to mutate it's own state.
    nonreentrant : str
        Re-entrancy lock name.
    """

    _is_callable = True

    def __init__(
        self,
        name: str,
        arguments: OrderedDict,
        # TODO rename to something like positional_args, keyword_args
        min_arg_count: int,
        max_arg_count: int,
        return_type: Optional[BaseTypeDefinition],
        function_visibility: FunctionVisibility,
        state_mutability: StateMutability,
        nonreentrant: Optional[str] = None,
    ) -> None:
        super().__init__(
            # A function definition type only exists while compiling
            DataLocation.UNSET,
            # A function definition type is immutable once created
            is_constant=True,
            # A function definition type is public if it's visibility is public
            is_public=(function_visibility == FunctionVisibility.EXTERNAL),
        )
        self.name = name
        self.arguments = arguments
        self.min_arg_count = min_arg_count
        self.max_arg_count = max_arg_count
        self.return_type = return_type
        self.kwarg_keys = []
        if min_arg_count < max_arg_count:
            self.kwarg_keys = list(self.arguments)[min_arg_count:]
        self.visibility = function_visibility
        self.mutability = state_mutability
        self.nonreentrant = nonreentrant

    def __repr__(self):
        return f"contract function '{self.name}'"

    @classmethod
    def from_abi(cls, abi: Dict) -> "ContractFunction":
        """
        Generate a `ContractFunction` object from an ABI interface.

        Arguments
        ---------
        abi : dict
            An object from a JSON ABI interface, representing a function.

        Returns
        -------
        ContractFunction object.
        """

        arguments = OrderedDict()
        for item in abi["inputs"]:
            arguments[item["name"]] = get_type_from_abi(
                item, location=DataLocation.CALLDATA, is_constant=True
            )
        return_type = None
        if len(abi["outputs"]) == 1:
            return_type = get_type_from_abi(
                abi["outputs"][0], location=DataLocation.CALLDATA, is_constant=True
            )
        elif len(abi["outputs"]) > 1:
            return_type = TupleDefinition(
                tuple(
                    get_type_from_abi(i, location=DataLocation.CALLDATA, is_constant=True)
                    for i in abi["outputs"]
                )
            )
        return cls(
            abi["name"],
            arguments,
            len(arguments),
            len(arguments),
            return_type,
            function_visibility=FunctionVisibility.EXTERNAL,
            state_mutability=StateMutability.from_abi(abi),
        )

    @classmethod
    def from_FunctionDef(
        cls,
        node: vy_ast.FunctionDef,
        is_interface: Optional[bool] = False,
    ) -> "ContractFunction":
        """
        Generate a `ContractFunction` object from a `FunctionDef` node.

        Arguments
        ---------
        node : FunctionDef
            Vyper ast node to generate the function definition from.
        is_interface: bool, optional
            Boolean indicating if the function definition is part of an interface.

        Returns
        -------
        ContractFunction
        """
        kwargs: Dict[str, Any] = {}
        if is_interface:
            # FunctionDef with stateMutability in body (Interface defintions)
            if (
                len(node.body) == 1
                and isinstance(node.body[0], vy_ast.Expr)
                and isinstance(node.body[0].value, vy_ast.Name)
                and StateMutability.is_valid_value(node.body[0].value.id)
            ):
                # Interfaces are always public
                kwargs["function_visibility"] = FunctionVisibility.EXTERNAL
                kwargs["state_mutability"] = StateMutability(node.body[0].value.id)
            elif len(node.body) == 1 and node.body[0].get("value.id") in ("constant", "modifying"):
                if node.body[0].value.id == "constant":
                    expected = "view or pure"
                else:
                    expected = "payable or nonpayable"
                raise StructureException(
                    f"State mutability should be set to {expected}", node.body[0]
                )
            else:
                raise StructureException(
                    "Body must only contain state mutability label", node.body[0]
                )

        else:

            # FunctionDef with decorators (normal functions)
            for decorator in node.decorator_list:

                if isinstance(decorator, vy_ast.Call):
                    if "nonreentrant" in kwargs:
                        raise StructureException(
                            "nonreentrant decorator is already set with key: "
                            f"{kwargs['nonreentrant']}",
                            node,
                        )

                    if decorator.get("func.id") != "nonreentrant":
                        raise StructureException("Decorator is not callable", decorator)
                    if len(decorator.args) != 1 or not isinstance(decorator.args[0], vy_ast.Str):
                        raise StructureException(
                            "@nonreentrant name must be given as a single string literal",
                            decorator,
                        )

                    if node.name == "__init__":
                        msg = "Nonreentrant decorator disallowed on `__init__`"
                        raise FunctionDeclarationException(msg, decorator)

                    kwargs["nonreentrant"] = decorator.args[0].value

                elif isinstance(decorator, vy_ast.Name):
                    if FunctionVisibility.is_valid_value(decorator.id):
                        if "function_visibility" in kwargs:
                            raise FunctionDeclarationException(
                                f"Visibility is already set to: {kwargs['function_visibility']}",
                                node,
                            )
                        kwargs["function_visibility"] = FunctionVisibility(decorator.id)

                    elif StateMutability.is_valid_value(decorator.id):
                        if "state_mutability" in kwargs:
                            raise FunctionDeclarationException(
                                f"Mutability is already set to: {kwargs['state_mutability']}", node
                            )
                        kwargs["state_mutability"] = StateMutability(decorator.id)

                    else:
                        if decorator.id == "constant":
                            warnings.warn(
                                "'@constant' decorator has been removed (see VIP2040). "
                                "Use `@view` instead.",
                                DeprecationWarning,
                            )
                        raise FunctionDeclarationException(
                            f"Unknown decorator: {decorator.id}", decorator
                        )

                else:
                    raise StructureException("Bad decorator syntax", decorator)

        if "function_visibility" not in kwargs:
            raise FunctionDeclarationException(
                f"Visibility must be set to one of: {', '.join(FunctionVisibility.values())}", node
            )

        if node.name == "__default__":
            if kwargs["function_visibility"] != FunctionVisibility.EXTERNAL:
                raise FunctionDeclarationException(
                    "Default function must be marked as `@external`", node
                )
            if node.args.args:
                raise FunctionDeclarationException(
                    "Default function may not receive any arguments", node.args.args[0]
                )

        if "state_mutability" not in kwargs:
            # Assume nonpayable if not set at all (cannot accept Ether, but can modify state)
            kwargs["state_mutability"] = StateMutability.NONPAYABLE

        if (
            kwargs["state_mutability"] in (StateMutability.VIEW, StateMutability.PURE)
            and "nonreentrant" in kwargs
        ):
            raise StructureException("Cannot use reentrancy guard on view or pure functions", node)

        # call arguments
        if node.args.defaults and node.name == "__init__":
            raise FunctionDeclarationException(
                "Constructor may not use default arguments", node.args.defaults[0]
            )

        arguments = OrderedDict()
        max_arg_count = len(node.args.args)
        min_arg_count = max_arg_count - len(node.args.defaults)
        defaults = [None] * min_arg_count + node.args.defaults

        namespace = get_namespace()
        for arg, value in zip(node.args.args, defaults):
            if arg.arg in ("gas", "value", "skip_contract_check"):
                raise ArgumentException(
                    f"Cannot use '{arg.arg}' as a variable name in a function input",
                    arg,
                )
            if arg.arg in arguments:
                raise ArgumentException(f"Function contains multiple inputs named {arg.arg}", arg)
            if arg.arg in namespace:
                raise NamespaceCollision(arg.arg, arg)

            if arg.annotation is None:
                raise ArgumentException(f"Function argument '{arg.arg}' is missing a type", arg)

            type_definition = get_type_from_annotation(
                arg.annotation, location=DataLocation.CALLDATA, is_constant=True
            )
            if value is not None:
                if not check_constant(value):
                    raise StateAccessViolation(
                        "Value must be literal or environment variable", value
                    )
                validate_expected_type(value, type_definition)
                # kludge because kwargs in signatures don't get visited by the annotator
                value._metadata["type"] = type_definition

            arguments[arg.arg] = type_definition

        # return types
        if node.returns is None:
            return_type = None
        elif isinstance(node.returns, (vy_ast.Name, vy_ast.Call, vy_ast.Subscript)):
            return_type = get_type_from_annotation(node.returns, location=DataLocation.MEMORY)
        elif isinstance(node.returns, vy_ast.Tuple):
            tuple_types: Tuple = ()
            for n in node.returns.elements:
                tuple_types += (get_type_from_annotation(n, location=DataLocation.MEMORY),)
            return_type = TupleDefinition(tuple_types)
        else:
            raise InvalidType("Function return value must be a type name or tuple", node.returns)

        return cls(node.name, arguments, min_arg_count, max_arg_count, return_type, **kwargs)

    def set_reentrancy_key_position(self, position: StorageSlot) -> None:
        if hasattr(self, "reentrancy_key_position"):
            raise CompilerPanic("Position was already assigned")
        if self.nonreentrant is None:
            raise CompilerPanic("No reentrant key {self}")
        # sanity check even though implied by the type
        if position._location != DataLocation.STORAGE:
            raise CompilerPanic("Non-storage reentrant key")
        self.reentrancy_key_position = position

    @classmethod
    def from_AnnAssign(cls, node: vy_ast.AnnAssign) -> "ContractFunction":
        """
        Generate a `ContractFunction` object from an `AnnAssign` node.

        Used to create getter functions for public variables.

        Arguments
        ---------
        node : AnnAssign
            Vyper ast node to generate the function definition from.

        Returns
        -------
        ContractFunction
        """
        if not isinstance(node.annotation, vy_ast.Call):
            raise CompilerPanic("Annotation must be a call to public()")
        type_ = get_type_from_annotation(node.annotation.args[0], location=DataLocation.STORAGE)
        arguments, return_type = type_.get_signature()
        args_dict: OrderedDict = OrderedDict()
        for item in arguments:
            args_dict[f"arg{len(args_dict)}"] = item
        return cls(
            node.target.id,
            args_dict,
            len(arguments),
            len(arguments),
            return_type,
            function_visibility=FunctionVisibility.EXTERNAL,
            state_mutability=StateMutability.VIEW,
        )

    @property
    def method_ids(self) -> Dict[str, int]:
        """
        Dict of `{signature: four byte selector}` for this function.

        * For functions without default arguments the dict contains one item.
        * For functions with default arguments, there is one key for each
          function signature.
        """
        arg_types = [i.canonical_abi_type for i in self.arguments.values()]

        if not self.has_default_args:
            return _generate_method_id(self.name, arg_types)

        method_ids = {}
        for i in range(self.min_arg_count, self.max_arg_count + 1):
            method_ids.update(_generate_method_id(self.name, arg_types[:i]))
        return method_ids

    # for caller-fills-args calling convention
    def get_args_buffer_offset(self) -> int:
        """
        Get the location of the args buffer in the function frame (caller sets)
        """
        return 0

    # TODO is this needed?
    def get_args_buffer_len(self) -> int:
        """
        Get the length of the argument buffer in the function frame
        """
        return sum(arg_t.size_in_bytes() for arg_t in self.arguments.values())

    @property
    def is_constructor(self) -> bool:
        return self.name == "__init__"

    @property
    def is_fallback(self) -> bool:
        return self.name == "__default__"

    @property
    def has_default_args(self) -> bool:
        return self.min_arg_count < self.max_arg_count

    def get_signature(self) -> Tuple[Tuple, Optional[BaseTypeDefinition]]:
        return tuple(self.arguments.values()), self.return_type

    def fetch_call_return(self, node: vy_ast.Call) -> Optional[BaseTypeDefinition]:
        if node.get("func.value.id") == "self" and self.visibility == FunctionVisibility.EXTERNAL:
            raise CallViolation("Cannnot call external functions via 'self'", node)

        # for external calls, include gas and value as optional kwargs
        kwarg_keys = self.kwarg_keys.copy()
        if node.get("func.value.id") != "self":
            kwarg_keys += ["gas", "value", "skip_contract_check"]
        validate_call_args(node, (self.min_arg_count, self.max_arg_count), kwarg_keys)

        if self.mutability < StateMutability.PAYABLE:
            kwarg_node = next((k for k in node.keywords if k.arg == "value"), None)
            if kwarg_node is not None:
                raise CallViolation("Cannnot send ether to nonpayable function", kwarg_node)

        for arg, expected in zip(node.args, self.arguments.values()):
            validate_expected_type(arg, expected)

        for kwarg in node.keywords:
            if kwarg.arg in ("gas", "value"):
                validate_expected_type(kwarg.value, Uint256Definition())
            elif kwarg.arg in ("skip_contract_check"):
                validate_expected_type(kwarg.value, BoolDefinition())
                if not isinstance(kwarg.value, vy_ast.NameConstant):
                    raise InvalidType("skip_contract_check must be literal bool", kwarg.value)
            else:
                validate_expected_type(kwarg.arg, kwarg.value)

        return self.return_type

    def to_abi_dict(self) -> List[Dict]:
        abi_dict: Dict = {"stateMutability": self.mutability.value}

        if self.is_fallback:
            abi_dict["type"] = "fallback"
            return [abi_dict]

        if self.is_constructor:
            abi_dict["type"] = "constructor"
        else:
            abi_dict["type"] = "function"
            abi_dict["name"] = self.name

        abi_dict["inputs"] = [generate_abi_type(v, k) for k, v in self.arguments.items()]

        typ = self.return_type
        if typ is None:
            abi_dict["outputs"] = []
        elif isinstance(typ, TupleDefinition) and len(typ.value_type) > 1:  # type: ignore
            abi_dict["outputs"] = [generate_abi_type(i) for i in typ.value_type]  # type: ignore
        else:
            abi_dict["outputs"] = [generate_abi_type(typ)]

        if self.has_default_args:
            # for functions with default args, return a dict for each possible arg count
            result = []
            for i in range(self.min_arg_count, self.max_arg_count + 1):
                result.append(abi_dict.copy())
                result[-1]["inputs"] = result[-1]["inputs"][:i]
            return result
        else:
            return [abi_dict]


<<<<<<< HEAD
class MemberFunctionDefinition(BaseTypeDefinition):
    """
    Member function type definition.

    This class has no corresponding primitive.
    """

    _is_callable = True

    def __init__(
        self, underlying_type: BaseTypeDefinition, name: str, min_arg_count: int, max_arg_count: int
    ) -> None:
        super().__init__(DataLocation.UNSET)
        self.underlying_type = underlying_type
        self.name = name
        self.min_arg_count = min_arg_count
        self.max_arg_count = max_arg_count

    def __repr__(self):
        return f"{self.underlying_type._id} member function '{self.name}'"

    def fetch_call_return(self, node: vy_ast.Call) -> Optional[BaseTypeDefinition]:
        validate_call_args(node, (self.min_arg_count, self.max_arg_count))

        if isinstance(self.underlying_type, DynamicArrayDefinition):
            if self.name == "append":
                return None

            elif self.name == "pop":
                value_type = self.underlying_type.value_type
                return value_type

        raise CallViolation("Function does not exist on given type", node)


def _generate_abi_type(type_definition, name=""):
    if isinstance(type_definition, StructDefinition):
        return {
            "name": name,
            "type": "tuple",
            "components": [_generate_abi_type(v, k) for k, v in type_definition.members.items()],
        }
    if isinstance(type_definition, TupleDefinition):
        return {
            "type": "tuple",
            "components": [_generate_abi_type(i) for i in type_definition.value_type],
        }
    return {"name": name, "type": type_definition.canonical_abi_type}


=======
>>>>>>> 5efb11af
def _generate_method_id(name: str, canonical_abi_types: List[str]) -> Dict[str, int]:
    function_sig = f"{name}({','.join(canonical_abi_types)})"
    selector = keccak256(function_sig.encode())[:4].hex()
    return {function_sig: int(selector, 16)}<|MERGE_RESOLUTION|>--- conflicted
+++ resolved
@@ -16,12 +16,8 @@
 )
 from vyper.semantics.namespace import get_namespace
 from vyper.semantics.types.bases import BaseTypeDefinition, DataLocation, StorageSlot
-<<<<<<< HEAD
 from vyper.semantics.types.indexable.sequence import DynamicArrayDefinition, TupleDefinition
 from vyper.semantics.types.user.struct import StructDefinition
-=======
-from vyper.semantics.types.indexable.sequence import TupleDefinition
->>>>>>> 5efb11af
 from vyper.semantics.types.utils import (
     StringEnum,
     check_constant,
@@ -508,7 +504,6 @@
             return [abi_dict]
 
 
-<<<<<<< HEAD
 class MemberFunctionDefinition(BaseTypeDefinition):
     """
     Member function type definition.
@@ -544,23 +539,6 @@
         raise CallViolation("Function does not exist on given type", node)
 
 
-def _generate_abi_type(type_definition, name=""):
-    if isinstance(type_definition, StructDefinition):
-        return {
-            "name": name,
-            "type": "tuple",
-            "components": [_generate_abi_type(v, k) for k, v in type_definition.members.items()],
-        }
-    if isinstance(type_definition, TupleDefinition):
-        return {
-            "type": "tuple",
-            "components": [_generate_abi_type(i) for i in type_definition.value_type],
-        }
-    return {"name": name, "type": type_definition.canonical_abi_type}
-
-
-=======
->>>>>>> 5efb11af
 def _generate_method_id(name: str, canonical_abi_types: List[str]) -> Dict[str, int]:
     function_sig = f"{name}({','.join(canonical_abi_types)})"
     selector = keccak256(function_sig.encode())[:4].hex()
