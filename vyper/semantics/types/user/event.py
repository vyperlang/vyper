--- conflicted
+++ resolved
@@ -123,11 +123,7 @@
             {
                 "name": self.name,
                 "inputs": [
-<<<<<<< HEAD
                     dict(**generate_abi_type(typ, name), **{"indexed": idx})
-=======
-                    {"name": name, "type": typ.canonical_abi_type, "indexed": idx}
->>>>>>> 82f44eea
                     for (name, typ), idx in zip(self.arguments.items(), self.indexed)
                 ],
                 "anonymous": False,
