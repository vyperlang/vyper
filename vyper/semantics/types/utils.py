<<<<<<< HEAD
from typing import Dict, Optional

=======
>>>>>>> a466dc8a
from vyper import ast as vy_ast
from vyper.compiler.settings import get_global_settings
from vyper.exceptions import (
    ArrayIndexException,
    CompilerPanic,
    FeatureException,
    InstantiationException,
    InvalidType,
    StructureException,
    UndeclaredDefinition,
    UnknownType,
)
from vyper.semantics.analysis.levenshtein_utils import get_levenshtein_error_suggestions
from vyper.semantics.data_locations import DataLocation
from vyper.semantics.namespace import get_namespace
from vyper.semantics.types.base import TYPE_T, VyperType

# TODO maybe this should be merged with .types/base.py


def type_from_abi(abi_type: dict) -> VyperType:
    """
    Return a type object from an ABI type definition.

    Arguments
    ---------
    abi_type : dict
       A type definition taken from the `input` or `output` field of an ABI.

    Returns
    -------
    BaseTypeDefinition
        Type definition object.
    """
    type_string = abi_type["type"]
    if type_string == "int168" and abi_type.get("internalType") == "decimal":
        type_string = "decimal"
    if type_string in ("string", "bytes"):
        type_string = type_string.capitalize()

    namespace = get_namespace()

    if "[" in type_string:
        # handle dynarrays, static arrays
        value_type_string, length_str = type_string.rsplit("[", maxsplit=1)
        try:
            length = int(length_str.rstrip("]"))
        except ValueError:
            raise UnknownType(f"ABI type has an invalid length: {type_string}") from None
        try:
            value_type = type_from_abi({"type": value_type_string})
        except UnknownType:
            raise UnknownType(f"ABI contains unknown type: {type_string}") from None
        try:
            sarray_t = namespace["$SArrayT"]
            return sarray_t(value_type, length)
        except InvalidType:
            raise UnknownType(f"ABI contains unknown type: {type_string}") from None

    else:
        try:
            t = namespace[type_string]
            if type_string in ("Bytes", "String"):
                # special handling for bytes, string, since
                # the type ctor is in the namespace instead of a concrete type.
                return t()
            return t
        except KeyError:
            raise UnknownType(f"ABI contains unknown type: {type_string}") from None


def type_from_annotation(
    node: vy_ast.VyperNode, location: DataLocation = DataLocation.UNSET
) -> VyperType:
    """
    Return a type object for the given AST node after validating its location.

    Arguments
    ---------
    node: VyperNode
        Vyper ast node from the `annotation` member of a `VariableDecl` or `AnnAssign` node.

    Returns
    -------
    VyperType
        Type definition object.
    """
    typ = _type_from_annotation(node)

    if location in typ._invalid_locations:
        location_str = "" if location is DataLocation.UNSET else f"in {location.name.lower()}"
        raise InstantiationException(f"{typ} is not instantiable {location_str}", node)

    # TODO: cursed import cycle!
    from vyper.semantics.types.primitives import DecimalT

    if isinstance(typ, DecimalT):
        # is there a better place to put this check?
        settings = get_global_settings()
        if settings and not settings.get_enable_decimals():
            raise FeatureException("decimals are not allowed unless `--enable-decimals` is set")

    return typ


def _type_from_annotation(node: vy_ast.VyperNode) -> VyperType:
    namespace = get_namespace()

    if isinstance(node, vy_ast.Tuple):
        tuple_t = namespace["$TupleT"]
        return tuple_t.from_annotation(node)

    if isinstance(node, vy_ast.Subscript):
        # ex. HashMap, DynArray, Bytes, static arrays
        if node.value.get("id") in ("HashMap", "Bytes", "String", "DynArray"):
            assert isinstance(node.value, vy_ast.Name)  # mypy hint
            type_ctor = namespace[node.value.id]
        else:
            # like, address[5] or int256[5][5]
            type_ctor = namespace["$SArrayT"]

        return type_ctor.from_annotation(node)

    # prepare a common error message
    err_msg = f"'{node.node_source_code}' is not a type!"

    if isinstance(node, vy_ast.Attribute):
        # ex. SomeModule.SomeStruct

        if isinstance(node.value, vy_ast.Attribute):
            module_or_interface = _type_from_annotation(node.value)
        elif isinstance(node.value, vy_ast.Name):
            try:
                module_or_interface = namespace[node.value.id]  # type: ignore
            except UndeclaredDefinition:
                raise InvalidType(err_msg, node) from None
        else:
            raise InvalidType(err_msg, node)

        if hasattr(module_or_interface, "module_t"):  # i.e., it's a ModuleInfo
            module_or_interface = module_or_interface.module_t

        if not isinstance(module_or_interface, VyperType):
            raise InvalidType(err_msg, node)

        if not module_or_interface._attribute_in_annotation:
            raise InvalidType(err_msg, node)

        type_t = module_or_interface.get_type_member(node.attr, node)  # type: ignore
        assert isinstance(type_t, TYPE_T)  # sanity check
        return type_t.typedef

    if not isinstance(node, vy_ast.Name):
        # maybe handle this somewhere upstream in ast validation
        raise InvalidType(err_msg, node)

    if node.id not in namespace:  # type: ignore
        hint = get_levenshtein_error_suggestions(node.node_source_code, namespace, 0.3)
        raise UnknownType(
            f"No builtin or user-defined type named '{node.node_source_code}'.", node, hint=hint
        ) from None

    typ_ = namespace[node.id]
    if hasattr(typ_, "from_annotation"):
        # cases where the object in the namespace is an uninstantiated
        # type object, ex. Bytestring or DynArray (with no length provided).
        # call from_annotation to produce a better error message.
        typ_.from_annotation(node)

    if hasattr(typ_, "module_t"):  # it's a ModuleInfo
        typ_ = typ_.module_t

    if not isinstance(typ_, VyperType):
        raise CompilerPanic(f"Not a type: {typ_}", node)

    return typ_


def get_index_value(node: vy_ast.VyperNode) -> Optional[int]:
    """
    Return the literal value for a `Subscript` index.

    Arguments
    ---------
    node: vy_ast.VyperNode
        Vyper ast node from the `slice` member of a Subscript node.

    Returns
    -------
    Optional[int]
        Literal integer value.
        Return `None` if the subscript is an Ellipsis
    """
    # this is imported to improve error messages
    # TODO: revisit this!
    from vyper.semantics.analysis.utils import get_possible_types_from_node

    node = node.reduced()

    if isinstance(node, vy_ast.Ellipsis):
        return None

    if not isinstance(node, vy_ast.Int):
        # even though the subscript is an invalid type, first check if it's a valid _something_
        # this gives a more accurate error in case of e.g. a typo in a constant variable name
        try:
            get_possible_types_from_node(node)
        except StructureException:
            # StructureException is a very broad error, better to raise InvalidType in this case
            pass
        raise InvalidType("Subscript must be a literal integer", node)

    if node.value <= 0:
        raise ArrayIndexException("Subscript must be greater than 0", node)

    return node.value<|MERGE_RESOLUTION|>--- conflicted
+++ resolved
@@ -1,8 +1,5 @@
-<<<<<<< HEAD
-from typing import Dict, Optional
-
-=======
->>>>>>> a466dc8a
+from typing import Optional
+
 from vyper import ast as vy_ast
 from vyper.compiler.settings import get_global_settings
 from vyper.exceptions import (
