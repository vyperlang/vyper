--- conflicted
+++ resolved
@@ -114,7 +114,6 @@
     if node.id not in namespace:
         _failwith(node.node_source_code)
 
-<<<<<<< HEAD
     type_ = namespace[node.id]
 
     from vyper.semantics.types.user import EventT
@@ -126,8 +125,6 @@
     ):
         raise InvalidType("Events are not instantiable", node)
 
-    return type_
-=======
     typ_ = namespace[node.id]
     if hasattr(typ_, "from_annotation"):
         # cases where the object in the namespace is an uninstantiated
@@ -136,7 +133,6 @@
         typ_.from_annotation(node)
 
     return typ_
->>>>>>> 9cc56b61
 
 
 def get_index_value(node: vy_ast.Index) -> int:
