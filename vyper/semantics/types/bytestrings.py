--- conflicted
+++ resolved
@@ -112,9 +112,6 @@
         if node.get("value.id") != cls._id:
             raise UnexpectedValue("Node id does not match type name")
 
-<<<<<<< HEAD
-        length = get_index_value(node.slice)
-=======
         length = get_index_value(node.slice)  # type: ignore
 
         if length is None:
@@ -125,7 +122,6 @@
         # TODO: pass None to constructor after we redo length inference on bytestrings
         length = length or 0
 
->>>>>>> b0ea5b6f
         return cls(length)
 
     @classmethod
