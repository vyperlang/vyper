--- conflicted
+++ resolved
@@ -396,25 +396,16 @@
         self, symbol: Label | CONSTREF, ofst: IRnode, height: int
     ) -> list[AssemblyInstruction]:
         # e.g. PUSHOFST foo 32
-<<<<<<< HEAD
         assert isinstance(symbol, (Label, CONSTREF)), symbol
-=======
-        assert is_label(sym) or is_mem_sym(sym), sym
->>>>>>> 84808b0b
 
         if isinstance(ofst.value, int):
             # resolve at compile time using magic PUSH_OFST op
             return [PUSH_OFST(symbol, ofst.value)]
 
-<<<<<<< HEAD
         # if we can't resolve at compile time, resolve at runtime
         pushsym: PUSHLABEL | PUSH_OFST
         if isinstance(symbol, Label):
             pushsym = PUSHLABEL(symbol)
-=======
-        if is_label(sym):
-            pushsym = PUSHLABEL(sym)
->>>>>>> 84808b0b
         else:
             # magic for mem syms
             assert isinstance(symbol, CONSTREF)  # clarity
@@ -1015,14 +1006,8 @@
         if assembly[i] in _TERMINAL_OPS:
             # find the next jumpdest or data section
             for j in range(i + 1, len(assembly)):
-<<<<<<< HEAD
                 next_is_reachable = isinstance(assembly[j], (Label, DataHeader))
                 if next_is_reachable:
-=======
-                next_is_jumpdest = j < len(assembly) and is_label(assembly[j])
-                next_is_list = isinstance(assembly[j], list)
-                if next_is_jumpdest or next_is_list:
->>>>>>> 84808b0b
                     break
             else:
                 # fixup an off-by-one if we made it to the end of the assembly
@@ -1179,13 +1164,7 @@
         if isinstance(item, DATA_ITEM) and isinstance(item.data, Label):
             # add symbols used in data sections as they are likely
             # used for a jumptable.
-<<<<<<< HEAD
             used_jumpdests.add(item.data)
-=======
-            for t in item:
-                if is_label(t):
-                    used_jumpdests.add(t)
->>>>>>> 84808b0b
 
     # delete jumpdests that aren't used
     i = 0
@@ -1263,7 +1242,6 @@
 SYMBOL_SIZE = 2  # size of a PUSH instruction for a code symbol
 
 
-<<<<<<< HEAD
 # predict what length of an assembly [data] node will be in bytecode
 def get_data_segment_lengths(assembly: list[AssemblyInstruction]) -> list[int]:
     ret = []
@@ -1275,50 +1253,19 @@
             # haven't yet seen a data header
             continue
         assert isinstance(item, DATA_ITEM)
-        if is_symbol(item.data):
+        if is_label(item.data):
             ret[-1] += SYMBOL_SIZE
         elif isinstance(item.data, bytes):
             ret[-1] += len(item.data)
         else:  # pragma: nocover
-=======
-def _data_to_evm(assembly, symbol_map):
-    ret = bytearray()
-    assert isinstance(assembly[0], DataHeader)
-    for item in assembly[1:]:
-        if is_label(item):
-            symbol = symbol_map[item].to_bytes(SYMBOL_SIZE, "big")
-            ret.extend(symbol)
-        elif isinstance(item, int):
-            ret.append(item)
-        elif isinstance(item, bytes):
-            ret.extend(item)
-        else:
->>>>>>> 84808b0b
             raise ValueError(f"invalid data {type(item)} {item}")
 
     return ret
 
 
-<<<<<<< HEAD
 ##############################
 # assembly to evm bytecode
 ##############################
-=======
-# predict what length of an assembly [data] node will be in bytecode
-def _length_of_data(assembly):
-    ret = 0
-    assert isinstance(assembly[0], DataHeader)
-    for item in assembly[1:]:
-        if is_label(item):
-            ret += SYMBOL_SIZE
-        elif isinstance(item, int):
-            assert 0 <= item < 256, f"invalid data byte {item}"
-            ret += 1
-        elif isinstance(item, bytes):
-            ret += len(item)
-        else:
-            raise ValueError(f"invalid data {type(item)} {item}")
->>>>>>> 84808b0b
 
 
 def _compile_data_item(item: DATA_ITEM, symbol_map: dict[Label, int]) -> bytes:
@@ -1413,40 +1360,22 @@
             continue  # CONST declarations do not go into bytecode
 
         # update pc
-<<<<<<< HEAD
         if isinstance(item, Label):
             _add_to_symbol_map(symbol_map, item, pc)
             pc += 1  # jumpdest
 
         elif isinstance(item, DataHeader):
-=======
-        if is_label(item):
-            if item in symbol_map:
-                raise CompilerPanic(f"duplicate {item}")
->>>>>>> 84808b0b
             # Don't increment pc as the symbol itself doesn't go into code
             _add_to_symbol_map(symbol_map, item.label, pc)
 
         elif isinstance(item, PUSHLABEL):
             pc += SYMBOL_SIZE + 1  # PUSH2 highbits lowbits
-<<<<<<< HEAD
 
         elif isinstance(item, PUSH_OFST):
             assert isinstance(item.ofst, int), item
             # [PUSH_OFST, (Label foo), bar] -> PUSH2 (foo+bar)
             # [PUSH_OFST, _mem_foo, bar] -> PUSHN (foo+bar)
             if isinstance(item.label, Label):
-=======
-        elif is_mem_sym(item):
-            # PUSH<n> item
-            pc += mem_ofst_size + 1
-        elif is_ofst(item):
-            assert is_label(item.label) or is_mem_sym(item.label), item.label
-            assert isinstance(item.ofst, int), item
-            # [PUSH_OFST, (Label foo), bar] -> PUSH2 (foo+bar)
-            # [PUSH_OFST, _mem_foo, bar] -> PUSHN (foo+bar)
-            if is_label(item.label):
->>>>>>> 84808b0b
                 pc += SYMBOL_SIZE + 1  # PUSH2 highbits lowbits
             elif isinstance(item.label, CONSTREF):
                 const = const_map[item.label]
