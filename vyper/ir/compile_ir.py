--- conflicted
+++ resolved
@@ -768,12 +768,9 @@
         raise CodegenPanic("exit_to not implemented yet!")
 
     # inject debug opcode.
-<<<<<<< HEAD
-=======
     elif code.value == "debugger":
         return mkdebug(pc_debugger=False, ast_source=code.ast_source)
     # inject debug opcode.
->>>>>>> d29b521f
     elif code.value == "pc_debugger":
         return mkdebug(pc_debugger=True, ast_source=code.ast_source)
     else:  # pragma: no cover
