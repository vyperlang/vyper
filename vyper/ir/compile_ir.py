--- conflicted
+++ resolved
@@ -213,13 +213,8 @@
     res = _compile_to_assembly(code)
 
     _add_postambles(res)
-<<<<<<< HEAD
-    if not no_optimize:
+    if optimize != OptimizationLevel.NONE:
         optimize_assembly(res)
-=======
-    if optimize != OptimizationLevel.NONE:
-        _optimize_assembly(res)
->>>>>>> 9e3b9a2b
     return res
 
 
