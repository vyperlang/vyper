--- conflicted
+++ resolved
@@ -1089,14 +1089,12 @@
     if runtime_code is not None:
         symbol_map["_sym_subcode_size"] = len(runtime_code)
 
-<<<<<<< HEAD
     # (NOTE CMC 2022-06-17 this way of generating bytecode did not
     # seem to be a perf hotspot. if it is, may want to use bytearray()
     # instead).
-=======
+
     # TODO refactor into two functions, create posmap and assemble
 
->>>>>>> 573d77f7
     o = b""
 
     # now that all symbols have been resolved, generate bytecode
