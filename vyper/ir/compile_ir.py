--- conflicted
+++ resolved
@@ -1,9 +1,6 @@
 from __future__ import annotations
 
-<<<<<<< HEAD
 import contextlib
-=======
->>>>>>> 82f2d2b0
 import copy
 from dataclasses import dataclass
 from typing import Any, Optional, TypeVar
@@ -49,26 +46,12 @@
     return [f"PUSH{len(o)}"] + o
 
 
-<<<<<<< HEAD
 #####################################
 # assembly data structures and utils
 #####################################
 
 
 class Label:
-=======
-def JUMP(label: Label):
-    return [PUSHLABEL(label), "JUMP"]
-
-
-def JUMPI(label: Label):
-    return [PUSHLABEL(label), "JUMPI"]
-
-
-class Label:
-    _next_symbol: int = 0
-
->>>>>>> 82f2d2b0
     def __init__(self, label: str):
         assert isinstance(label, str)
         self.label = label
@@ -85,7 +68,6 @@
         return hash(self.label)
 
 
-<<<<<<< HEAD
 @dataclass
 class DataHeader:
     label: Label
@@ -106,18 +88,6 @@
 
     def __eq__(self, other):
         if not isinstance(other, CONSTREF):
-=======
-class PUSHLABEL:
-    def __init__(self, label: Label):
-        assert isinstance(label, Label)
-        self.label = label
-
-    def __repr__(self):
-        return f"PUSHLABEL {self.label.label}"
-
-    def __eq__(self, other):
-        if not isinstance(other, PUSHLABEL):
->>>>>>> 82f2d2b0
             return False
         return self.label == other.label
 
@@ -125,7 +95,6 @@
         return hash(self.label)
 
 
-<<<<<<< HEAD
 class CONST:
     def __init__(self, name: str, value: int):
         assert isinstance(name, str)
@@ -192,50 +161,13 @@
         elif isinstance(self.data, Label):
             return f"DATALABEL {self.data.label}"
 
-=======
-class PUSH_OFST:
-    def __init__(self, label: Label | str, ofst: int):
-        # label can be Label or (temporarily) str, until
-        # we clean up mem_syms.
-        assert isinstance(label, (Label, str))
-        self.label = label
-        self.ofst = ofst
-
-    def __repr__(self):
-        label = self.label
-        if isinstance(label, Label):
-            label = label.label  # str
-        return f"PUSH_OFST({label}, {self.ofst})"
-
-    def __eq__(self, other):
-        if not isinstance(other, PUSH_OFST):
-            return False
-        return self.label == other.label and self.ofst == other.ofst
-
-    def __hash__(self):
-        return hash((self.label, self.ofst))
-
-
-AssemblyInstruction = str | int | Label | PUSHLABEL | PUSH_OFST
-
-
-def mklabel(name=""):
-    Label._next_symbol += 1
-
-    return Label(f"{name}{Label._next_symbol}")
->>>>>>> 82f2d2b0
 
 def JUMP(label: Label):
     return [PUSHLABEL(label), "JUMP"]
 
-<<<<<<< HEAD
 
 def JUMPI(label: Label):
     return [PUSHLABEL(label), "JUMPI"]
-=======
-def reset_symbols():
-    Label._next_symbol = 0
->>>>>>> 82f2d2b0
 
 
 def mkdebug(pc_debugger, ast_source):
@@ -248,22 +180,11 @@
 
 def is_symbol(i):
     return isinstance(i, Label)
-<<<<<<< HEAD
-
-=======
->>>>>>> 82f2d2b0
+
 
 def is_ofst(assembly_item):
     return isinstance(assembly_item, PUSH_OFST)
 
-<<<<<<< HEAD
-=======
-# basically a pointer but like a symbol in that it gets resolved
-# during assembly, but requires up to 4 bytes of space.
-# (should only happen in initcode)
-def is_mem_sym(i):
-    return isinstance(i, str) and i.startswith("_mem_")
->>>>>>> 82f2d2b0
 
 def generate_cbor_metadata(
     compiler_metadata: Any,
@@ -284,12 +205,7 @@
     suffix_len = len(ret) + 2
     ret += suffix_len.to_bytes(2, "big")
 
-<<<<<<< HEAD
     return ret
-=======
-def is_ofst(assembly_item):
-    return isinstance(assembly_item, PUSH_OFST)
->>>>>>> 82f2d2b0
 
 
 def _runtime_code_offsets(ctor_mem_size, runtime_codelen):
@@ -365,7 +281,6 @@
         _rewrite_return_sequences(t, label_params)
 
 
-<<<<<<< HEAD
 # a string (assembly instruction) but with additional metadata from the source code
 class TaggedInstruction(str):
     def __new__(cls, sstr, *args, **kwargs):
@@ -377,14 +292,6 @@
 
         self.ast_source = ast_source
 
-=======
-def _assert_false():
-    global _revert_label
-    # use a shared failure block for common case of assert(x).
-    # in the future we might want to change the code
-    # at _sym_revert0 to: INVALID
-    return JUMPI(_revert_label)
->>>>>>> 82f2d2b0
 
 ##############################
 # IRnode to assembly
@@ -407,20 +314,11 @@
             be `None` for runtime code). the value is opaque, and will be
             passed directly to `cbor2.dumps()`.
     """
-
-<<<<<<< HEAD
     # don't mutate the ir since the original might need to be output, e.g. `-f ir,asm`
     code = copy.deepcopy(code)
     _rewrite_return_sequences(code)
 
     res = _IRnodeLowerer(optimize, compiler_metadata).compile_to_assembly(code)
-=======
-    _revert_string = [_revert_label, *PUSH(0), "DUP1", "REVERT"]
-
-    if PUSHLABEL(_revert_label) in asm_ops:
-        # shared failure block
-        to_append.extend(_revert_string)
->>>>>>> 82f2d2b0
 
     if optimize != OptimizationLevel.NONE:
         optimize_assembly(res)
@@ -465,14 +363,7 @@
         self.break_dest = None
         self.height = 0
 
-<<<<<<< HEAD
         self.global_revert_label = None
-=======
-@apply_line_numbers
-def compile_to_assembly(code, optimize=OptimizationLevel.GAS):
-    global _revert_label
-    _revert_label = mklabel("revert")
->>>>>>> 82f2d2b0
 
         self.data_segments = []
         self.freeze_data_segments = False
@@ -507,7 +398,6 @@
         # e.g. PUSHOFST foo 32
         assert isinstance(symbol, (Label, CONSTREF)), symbol
 
-<<<<<<< HEAD
         if isinstance(ofst.value, int):
             # resolve at compile time using magic PUSH_OFST op
             return [PUSH_OFST(symbol, ofst.value)]
@@ -993,505 +883,6 @@
                 raise Exception(f"Label with name {label_name} already exists!")
             else:
                 self.existing_labels.add(label_name)
-=======
-    def _data_ofst_of(sym, ofst, height_):
-        # e.g. PUSHOFST foo 32
-        assert is_symbol(sym) or is_mem_sym(sym), sym
-
-        if isinstance(ofst.value, int):
-            # resolve at compile time using magic PUSH_OFST op
-            return [PUSH_OFST(sym, ofst.value)]
-
-        if is_symbol(sym):
-            pushsym = PUSHLABEL(sym)
-        else:
-            # magic for mem syms
-            assert is_mem_sym(sym)  # clarity
-            pushsym = sym
-
-        # if we can't resolve at compile time, resolve at runtime
-        ofst = _compile_to_assembly(ofst, withargs, existing_labels, break_dest, height_)
-        return ofst + [pushsym, "ADD"]
-
-    def _height_of(witharg):
-        ret = height - withargs[witharg]
-        if ret > 16:
-            raise Exception("With statement too deep")
-        return ret
-
-    if existing_labels is None:
-        existing_labels = set()
-    if not isinstance(existing_labels, set):
-        raise CompilerPanic(f"must be set(), but got {type(existing_labels)}")
-
-    # Opcodes
-    if isinstance(code.value, str) and code.value.upper() in get_opcodes():
-        o = []
-        for i, c in enumerate(code.args[::-1]):
-            o.extend(_compile_to_assembly(c, withargs, existing_labels, break_dest, height + i))
-        o.append(code.value.upper())
-        return o
-
-    # Numbers
-    elif isinstance(code.value, int):
-        if code.value < -(2**255):
-            raise Exception(f"Value too low: {code.value}")
-        elif code.value >= 2**256:
-            raise Exception(f"Value too high: {code.value}")
-        return PUSH(code.value % 2**256)
-
-    # Variables connected to with statements
-    elif isinstance(code.value, str) and code.value in withargs:
-        return ["DUP" + str(_height_of(code.value))]
-
-    # Setting variables connected to with statements
-    elif code.value == "set":
-        if len(code.args) != 2 or code.args[0].value not in withargs:
-            raise Exception("Set expects two arguments, the first being a stack variable")
-        if height - withargs[code.args[0].value] > 16:
-            raise Exception("With statement too deep")
-        return _compile_to_assembly(code.args[1], withargs, existing_labels, break_dest, height) + [
-            "SWAP" + str(height - withargs[code.args[0].value]),
-            "POP",
-        ]
-
-    # Pass statements
-    # TODO remove "dummy"; no longer needed
-    elif code.value in ("pass", "dummy"):
-        return []
-
-    # "mload" from data section of the currently executing code
-    elif code.value == "dload":
-        loc = code.args[0]
-
-        o = []
-        # codecopy 32 bytes to FREE_VAR_SPACE, then mload from FREE_VAR_SPACE
-        o.extend(PUSH(32))
-
-        o.extend(_data_ofst_of(Label("code_end"), loc, height + 1))
-        o.extend(PUSH(MemoryPositions.FREE_VAR_SPACE) + ["CODECOPY"])
-        o.extend(PUSH(MemoryPositions.FREE_VAR_SPACE) + ["MLOAD"])
-        return o
-
-    # batch copy from data section of the currently executing code to memory
-    # (probably should have named this dcopy but oh well)
-    elif code.value == "dloadbytes":
-        dst = code.args[0]
-        src = code.args[1]
-        len_ = code.args[2]
-
-        o = []
-        o.extend(_compile_to_assembly(len_, withargs, existing_labels, break_dest, height))
-        o.extend(_data_ofst_of(Label("code_end"), src, height + 1))
-        o.extend(_compile_to_assembly(dst, withargs, existing_labels, break_dest, height + 2))
-        o.extend(["CODECOPY"])
-        return o
-
-    # "mload" from the data section of (to-be-deployed) runtime code
-    elif code.value == "iload":
-        loc = code.args[0]
-
-        o = []
-        o.extend(_data_ofst_of("_mem_deploy_end", loc, height))
-        o.append("MLOAD")
-
-        return o
-
-    # "mstore" to the data section of (to-be-deployed) runtime code
-    elif code.value == "istore":
-        loc = code.args[0]
-        val = code.args[1]
-
-        o = []
-        o.extend(_compile_to_assembly(val, withargs, existing_labels, break_dest, height))
-        o.extend(_data_ofst_of("_mem_deploy_end", loc, height + 1))
-        o.append("MSTORE")
-
-        return o
-
-    # batch copy from memory to the data section of runtime code
-    elif code.value == "istorebytes":
-        raise Exception("unimplemented")
-
-    # If statements (2 arguments, ie. if x: y)
-    elif code.value == "if" and len(code.args) == 2:
-        o = []
-        o.extend(_compile_to_assembly(code.args[0], withargs, existing_labels, break_dest, height))
-        end_symbol = mklabel("join")
-        o.extend(["ISZERO", *JUMPI(end_symbol)])
-        o.extend(_compile_to_assembly(code.args[1], withargs, existing_labels, break_dest, height))
-        o.extend([end_symbol])
-        return o
-    # If statements (3 arguments, ie. if x: y, else: z)
-    elif code.value == "if" and len(code.args) == 3:
-        o = []
-        o.extend(_compile_to_assembly(code.args[0], withargs, existing_labels, break_dest, height))
-        mid_symbol = mklabel("else")
-        end_symbol = mklabel("join")
-        o.extend(["ISZERO", *JUMPI(mid_symbol)])
-        o.extend(_compile_to_assembly(code.args[1], withargs, existing_labels, break_dest, height))
-        o.extend([*JUMP(end_symbol), mid_symbol])
-        o.extend(_compile_to_assembly(code.args[2], withargs, existing_labels, break_dest, height))
-        o.extend([end_symbol])
-        return o
-
-    # repeat(counter_location, start, rounds, rounds_bound, body)
-    # basically a do-while loop:
-    #
-    # assert(rounds <= rounds_bound)
-    # if (rounds > 0) {
-    #   do {
-    #     body;
-    #   } while (++i != start + rounds)
-    # }
-    elif code.value == "repeat":
-        o = []
-        if len(code.args) != 5:  # pragma: nocover
-            raise CompilerPanic("bad number of repeat args")
-
-        i_name = code.args[0]
-        start = code.args[1]
-        rounds = code.args[2]
-        rounds_bound = code.args[3]
-        body = code.args[4]
-
-        entry_dest, continue_dest, exit_dest = (
-            mklabel("loop_start"),
-            mklabel("loop_continue"),
-            mklabel("loop_exit"),
-        )
-
-        # stack: []
-        o.extend(_compile_to_assembly(start, withargs, existing_labels, break_dest, height))
-
-        o.extend(_compile_to_assembly(rounds, withargs, existing_labels, break_dest, height + 1))
-
-        # stack: i
-
-        # assert rounds <= round_bound
-        if rounds != rounds_bound:
-            # stack: i, rounds
-            o.extend(
-                _compile_to_assembly(
-                    rounds_bound, withargs, existing_labels, break_dest, height + 2
-                )
-            )
-            # stack: i, rounds, rounds_bound
-            # assert 0 <= rounds <= rounds_bound (for rounds_bound < 2**255)
-            # TODO this runtime assertion shouldn't fail for
-            # internally generated repeats.
-            o.extend(["DUP2", "GT"] + _assert_false())
-
-            # stack: i, rounds
-            # if (0 == rounds) { goto end_dest; }
-            o.extend(["DUP1", "ISZERO", *JUMPI(exit_dest)])
-
-        # stack: start, rounds
-        if start.value != 0:
-            o.extend(["DUP2", "ADD"])
-
-        # stack: i, exit_i
-        o.extend(["SWAP1"])
-
-        if i_name.value in withargs:
-            raise CompilerPanic(f"shadowed loop variable {i_name}")
-        withargs[i_name.value] = height + 1
-
-        # stack: exit_i, i
-        o.extend([entry_dest])
-        o.extend(
-            _compile_to_assembly(
-                body, withargs, existing_labels, (exit_dest, continue_dest, height + 2), height + 2
-            )
-        )
-
-        del withargs[i_name.value]
-
-        # clean up any stack items left by body
-        o.extend(["POP"] * body.valency)
-
-        # stack: exit_i, i
-        # increment i:
-        o.extend([continue_dest, "PUSH1", 1, "ADD"])
-
-        # stack: exit_i, i+1 (new_i)
-        # if (exit_i != new_i) { goto entry_dest }
-        o.extend(["DUP2", "DUP2", "XOR", *JUMPI(entry_dest)])
-        o.extend([exit_dest, "POP", "POP"])
-
-        return o
-
-    # Continue to the next iteration of the for loop
-    elif code.value == "continue":
-        if not break_dest:
-            raise CompilerPanic("Invalid break")
-        dest, continue_dest, break_height = break_dest
-        return [*JUMP(continue_dest)]
-    # Break from inside a for loop
-    elif code.value == "break":
-        if not break_dest:
-            raise CompilerPanic("Invalid break")
-        dest, continue_dest, break_height = break_dest
-
-        n_local_vars = height - break_height
-        # clean up any stack items declared in the loop body
-        cleanup_local_vars = ["POP"] * n_local_vars
-        return cleanup_local_vars + [*JUMP(dest)]
-    # Break from inside one or more for loops prior to a return statement inside the loop
-    elif code.value == "cleanup_repeat":
-        if not break_dest:
-            raise CompilerPanic("Invalid break")
-        # clean up local vars and internal loop vars
-        _, _, break_height = break_dest
-        # except don't pop label params
-        if "return_buffer" in withargs:
-            break_height -= 1
-        if "return_pc" in withargs:
-            break_height -= 1
-        return ["POP"] * break_height
-    # With statements
-    elif code.value == "with":
-        o = []
-        o.extend(_compile_to_assembly(code.args[1], withargs, existing_labels, break_dest, height))
-        old = withargs.get(code.args[0].value, None)
-        withargs[code.args[0].value] = height
-        o.extend(
-            _compile_to_assembly(code.args[2], withargs, existing_labels, break_dest, height + 1)
-        )
-        if code.args[2].valency:
-            o.extend(["SWAP1", "POP"])
-        else:
-            o.extend(["POP"])
-        if old is not None:
-            withargs[code.args[0].value] = old
-        else:
-            del withargs[code.args[0].value]
-        return o
-
-    # runtime statement (used to deploy runtime code)
-    elif code.value == "deploy":
-        memsize = code.args[0].value  # used later to calculate _mem_deploy_start
-        ir = code.args[1]
-        immutables_len = code.args[2].value
-        assert isinstance(memsize, int), "non-int memsize"
-        assert isinstance(immutables_len, int), "non-int immutables_len"
-
-        runtime_begin = mklabel("runtime_begin")
-
-        subcode = _compile_to_assembly(ir)
-
-        o = []
-
-        # COPY the code to memory for deploy
-        o.extend(
-            [
-                PUSHLABEL(Label("subcode_size")),
-                PUSHLABEL(runtime_begin),
-                "_mem_deploy_start",
-                "CODECOPY",
-            ]
-        )
-
-        # calculate the len of runtime code
-        o.extend(_data_ofst_of(Label("subcode_size"), IRnode(immutables_len), height))  # stack: len
-        o.extend(["_mem_deploy_start"])  # stack: len mem_ofst
-        o.extend(["RETURN"])
-
-        # since the asm data structures are very primitive, to make sure
-        # assembly_to_evm is able to calculate data offsets correctly,
-        # we pass the memsize via magic opcodes to the subcode
-        subcode = [RuntimeHeader(runtime_begin, memsize, immutables_len)] + subcode
-
-        # append the runtime code after the ctor code
-        # `append(...)` call here is intentional.
-        # each sublist is essentially its own program with its
-        # own symbols.
-        # in the later step when the "ir" block compiled to EVM,
-        # symbols in subcode are resolved to position from start of
-        # runtime-code (instead of position from start of bytecode).
-        o.append(subcode)
-
-        return o
-
-    # Seq (used to piece together multiple statements)
-    elif code.value == "seq":
-        o = []
-        for arg in code.args:
-            o.extend(_compile_to_assembly(arg, withargs, existing_labels, break_dest, height))
-            if arg.valency == 1 and arg != code.args[-1]:
-                o.append("POP")
-        return o
-    # Seq without popping.
-    # unreachable keyword produces INVALID opcode
-    elif code.value == "assert_unreachable":
-        o = _compile_to_assembly(code.args[0], withargs, existing_labels, break_dest, height)
-        end_symbol = mklabel("reachable")
-        o.extend([*JUMPI(end_symbol), "INVALID", end_symbol])
-        return o
-    # Assert (if false, exit)
-    elif code.value == "assert":
-        o = _compile_to_assembly(code.args[0], withargs, existing_labels, break_dest, height)
-        o.extend(["ISZERO"])
-        o.extend(_assert_false())
-        return o
-
-    # SHA3 a single value
-    elif code.value == "sha3_32":
-        o = _compile_to_assembly(code.args[0], withargs, existing_labels, break_dest, height)
-        o.extend(
-            [
-                *PUSH(MemoryPositions.FREE_VAR_SPACE),
-                "MSTORE",
-                *PUSH(32),
-                *PUSH(MemoryPositions.FREE_VAR_SPACE),
-                "SHA3",
-            ]
-        )
-        return o
-    # SHA3 a 64 byte value
-    elif code.value == "sha3_64":
-        o = _compile_to_assembly(code.args[0], withargs, existing_labels, break_dest, height)
-        o.extend(
-            _compile_to_assembly(code.args[1], withargs, existing_labels, break_dest, height + 1)
-        )
-        o.extend(
-            [
-                *PUSH(MemoryPositions.FREE_VAR_SPACE2),
-                "MSTORE",
-                *PUSH(MemoryPositions.FREE_VAR_SPACE),
-                "MSTORE",
-                *PUSH(64),
-                *PUSH(MemoryPositions.FREE_VAR_SPACE),
-                "SHA3",
-            ]
-        )
-        return o
-    elif code.value == "select":
-        # b ^ ((a ^ b) * cond) where cond is 1 or 0
-        # let t = a ^ b
-        cond = code.args[0]
-        a = code.args[1]
-        b = code.args[2]
-
-        o = []
-        o.extend(_compile_to_assembly(b, withargs, existing_labels, break_dest, height))
-        o.extend(_compile_to_assembly(a, withargs, existing_labels, break_dest, height + 1))
-        # stack: b a
-        o.extend(["DUP2", "XOR"])
-        # stack: b t
-        o.extend(_compile_to_assembly(cond, withargs, existing_labels, break_dest, height + 2))
-        # stack: b t cond
-        o.extend(["MUL", "XOR"])
-
-        # stack: b ^ (t * cond)
-        return o
-
-    # <= operator
-    elif code.value == "le":
-        return _compile_to_assembly(
-            IRnode.from_list(["iszero", ["gt", code.args[0], code.args[1]]]),
-            withargs,
-            existing_labels,
-            break_dest,
-            height,
-        )
-    # >= operator
-    elif code.value == "ge":
-        return _compile_to_assembly(
-            IRnode.from_list(["iszero", ["lt", code.args[0], code.args[1]]]),
-            withargs,
-            existing_labels,
-            break_dest,
-            height,
-        )
-    # <= operator
-    elif code.value == "sle":
-        return _compile_to_assembly(
-            IRnode.from_list(["iszero", ["sgt", code.args[0], code.args[1]]]),
-            withargs,
-            existing_labels,
-            break_dest,
-            height,
-        )
-    # >= operator
-    elif code.value == "sge":
-        return _compile_to_assembly(
-            IRnode.from_list(["iszero", ["slt", code.args[0], code.args[1]]]),
-            withargs,
-            existing_labels,
-            break_dest,
-            height,
-        )
-    # != operator
-    elif code.value == "ne":
-        return _compile_to_assembly(
-            IRnode.from_list(["iszero", ["eq", code.args[0], code.args[1]]]),
-            withargs,
-            existing_labels,
-            break_dest,
-            height,
-        )
-
-    # e.g. 95 -> 96, 96 -> 96, 97 -> 128
-    elif code.value == "ceil32":
-        # floor32(x) = x - x % 32 == x & 0b11..100000 == x & (~31)
-        # ceil32(x) = floor32(x + 31) == (x + 31) & (~31)
-        x = code.args[0]
-        return _compile_to_assembly(
-            IRnode.from_list(["and", ["add", x, 31], ["not", 31]]),
-            withargs,
-            existing_labels,
-            break_dest,
-            height,
-        )
-
-    elif code.value == "data":
-        data_node = [DataHeader(Label(code.args[0].value))]
-
-        for c in code.args[1:]:
-            if isinstance(c.value, int):
-                assert 0 <= c < 256, f"invalid data byte {c}"
-                data_node.append(c.value)
-            elif isinstance(c.value, bytes):
-                data_node.append(c.value)
-            elif isinstance(c, IRnode):
-                assert c.value == "symbol"
-                assert len(c.args) == 1
-                assert isinstance(c.args[0].value, str), (type(c.args[0].value), c)
-                data_node.append(Label(c.args[0].value))
-            else:
-                raise ValueError(f"Invalid data: {type(c)} {c}")
-
-        # intentionally return a sublist.
-        return [data_node]
-
-    # jump to a symbol, and push variable # of arguments onto stack
-    elif code.value == "goto":
-        o = []
-        for i, c in enumerate(reversed(code.args[1:])):
-            o.extend(_compile_to_assembly(c, withargs, existing_labels, break_dest, height + i))
-        o.extend([*JUMP(Label(code.args[0].value))])
-        return o
-    elif code.value == "djump":
-        o = []
-        # "djump" compiles to a raw EVM jump instruction
-        jump_target = code.args[0]
-        o.extend(_compile_to_assembly(jump_target, withargs, existing_labels, break_dest, height))
-        o.append("JUMP")
-        return o
-    # push a literal symbol
-    elif code.value == "symbol":
-        return [PUSHLABEL(Label(code.args[0].value))]
-    # set a symbol as a location.
-    elif code.value == "label":
-        label_name = code.args[0].value
-        assert isinstance(label_name, str)
-
-        if label_name in existing_labels:
-            raise Exception(f"Label with name {label_name} already exists!")
-        else:
-            existing_labels.add(label_name)
->>>>>>> 82f2d2b0
 
             if code.args[1].value != "var_list":  # pragma: nocover
                 raise CodegenPanic("2nd arg to label must be var_list")
@@ -1510,15 +901,11 @@
                 self.withargs[arg.value] = height
                 height += 1
 
-<<<<<<< HEAD
             body_asm = self._compile_r(body, height)
             # pop_scoped_vars = ["POP"] * height
             # for now, _rewrite_return_sequences forces
             # label params to be consumed implicitly
             pop_scoped_vars: list = []
-=======
-        return [Label(label_name)] + body_asm + pop_scoped_vars
->>>>>>> 82f2d2b0
 
             self.withargs = old_withargs
 
@@ -1619,14 +1006,8 @@
         if assembly[i] in _TERMINAL_OPS:
             # find the next jumpdest or data section
             for j in range(i + 1, len(assembly)):
-<<<<<<< HEAD
                 next_is_reachable = isinstance(assembly[j], (Label, DataHeader))
                 if next_is_reachable:
-=======
-                next_is_jumpdest = j < len(assembly) and is_symbol(assembly[j])
-                next_is_list = isinstance(assembly[j], list)
-                if next_is_jumpdest or next_is_list:
->>>>>>> 82f2d2b0
                     break
             else:
                 # fixup an off-by-one if we made it to the end of the assembly
@@ -1695,10 +1076,6 @@
     changed = False
     i = 0
     while i < len(assembly) - 2:
-<<<<<<< HEAD
-        # if is_symbol(assembly[i]) and assembly[i + 1] == "JUMPDEST":
-=======
->>>>>>> 82f2d2b0
         if is_symbol(assembly[i]):
             current_symbol = assembly[i]
             if is_symbol(assembly[i + 1]):
@@ -1777,19 +1154,9 @@
 def _prune_unused_jumpdests(assembly):
     changed = False
 
-<<<<<<< HEAD
     used_jumpdests: set[Label] = set()
 
     # find all used jumpdests
-=======
-    used_jumpdests = OrderedSet()
-
-    # find all used jumpdests
-    for i in range(len(assembly)):
-        if isinstance(assembly[i], PUSHLABEL):
-            used_jumpdests.add(assembly[i].label)
-
->>>>>>> 82f2d2b0
     for item in assembly:
         if isinstance(item, PUSHLABEL):
             used_jumpdests.add(item.label)
@@ -1908,56 +1275,16 @@
         symbolbytes = symbol_map[item.data].to_bytes(SYMBOL_SIZE, "big")
         return symbolbytes
 
-<<<<<<< HEAD
     raise CompilerPanic(f"Invalid data {type(item.data)}, {item.data}")  # pragma: nocover
-=======
-@dataclass
-class RuntimeHeader:
-    label: Label
-    ctor_mem_size: int
-    immutables_len: int
->>>>>>> 82f2d2b0
 
 
 T = TypeVar("T")
 
-<<<<<<< HEAD
 
 def _add_to_symbol_map(symbol_map: dict[T, int], item: T, value: int):
     if item in symbol_map:  # pragma: nocover
         raise CompilerPanic(f"duplicate label: {item}")
     symbol_map[item] = value
-=======
-@dataclass
-class DataHeader:
-    label: Label
-
-    def __repr__(self):
-        return f"DATA {self.label.label}"
-
-
-def _relocate_segments(assembly):
-    # relocate all data segments to the end, otherwise data could be
-    # interpreted as PUSH instructions and mangle otherwise valid jumpdests
-    # relocate all runtime segments to the end as well
-    data_segments = []
-    non_data_segments = []
-    code_segments = []
-    for t in assembly:
-        if isinstance(t, list):
-            if isinstance(t[0], DataHeader):
-                data_segments.append(t)
-            else:
-                _relocate_segments(t)  # recurse
-                assert isinstance(t[0], RuntimeHeader)
-                code_segments.append(t)
-        else:
-            non_data_segments.append(t)
-    assembly.clear()
-    assembly.extend(non_data_segments)
-    assembly.extend(code_segments)
-    assembly.extend(data_segments)
->>>>>>> 82f2d2b0
 
 
 def assembly_to_evm(assembly: list[AssemblyInstruction]) -> tuple[bytes, dict[str, Any]]:
@@ -1999,50 +1326,17 @@
 
     pc: int = 0
 
-<<<<<<< HEAD
     # resolve constants
     for item in assembly:
         if isinstance(item, CONST):
             # should this be merged into the symbol map?
             _add_to_symbol_map(const_map, CONSTREF(item.name), item.value)
-=======
-    # to optimize the size of deploy code - we want to use the smallest
-    # PUSH instruction possible which can support all memory symbols
-    # (and also works with linear pass symbol resolution)
-    # to do this, we first do a single pass to compile any runtime code
-    # and use that to calculate mem_ofst_size.
-    mem_ofst_size, ctor_mem_size = None, None
-    max_mem_ofst = 0
-    for item in assembly:
-        if isinstance(item, list) and isinstance(item[0], RuntimeHeader):
-            assert runtime_code is None, "Multiple subcodes"
-
-            assert ctor_mem_size is None
-            ctor_mem_size = item[0].ctor_mem_size
-
-            runtime_code, runtime_map = assembly_to_evm(item[1:])
-
-            runtime_code_start, runtime_code_end = _runtime_code_offsets(
-                ctor_mem_size, len(runtime_code)
-            )
-            assert runtime_code_end - runtime_code_start == len(runtime_code)
-
-        if is_ofst(item) and is_mem_sym(item.label):
-            max_mem_ofst = max(item.ofst, max_mem_ofst)
-
-    if runtime_code_end is not None:
-        mem_ofst_size = calc_mem_ofst_size(runtime_code_end + max_mem_ofst)
-
-    data_section_lengths = []
-    immutables_len = None
->>>>>>> 82f2d2b0
 
     # resolve labels (i.e. JUMPDEST locations) to actual code locations,
     # and simultaneously build the source map.
     for i, item in enumerate(assembly):
         # add it to the source map
         note_line_num(source_map, pc, item)
-
         # update pc_jump_map
         if item == "JUMP":
             last = assembly[i - 1]
@@ -2059,7 +1353,6 @@
         elif item in ("JUMPI", "JUMPDEST"):
             source_map["pc_jump_map"][pc] = "-"
 
-<<<<<<< HEAD
         if item == "DEBUG":
             continue  # "debug" opcode does not go into bytecode
 
@@ -2100,51 +1393,10 @@
         elif isinstance(item, int):
             assert 0 <= item < 256
             pc += 1
-=======
-        # update pc
-        if is_symbol(item):
-            if item in symbol_map:
-                raise CompilerPanic(f"duplicate {item}")
-            # Don't increment pc as the symbol itself doesn't go into code
-            symbol_map[item] = pc
-
-        if isinstance(item, PUSHLABEL):
-            pc += SYMBOL_SIZE + 1  # PUSH2 highbits lowbits
-        elif is_mem_sym(item):
-            # PUSH<n> item
-            pc += mem_ofst_size + 1
-        elif is_ofst(item):
-            assert is_symbol(item.label) or is_mem_sym(item.label), item.label
-            assert isinstance(item.ofst, int), item
-            # [PUSH_OFST, (Label foo), bar] -> PUSH2 (foo+bar)
-            # [PUSH_OFST, _mem_foo, bar] -> PUSHN (foo+bar)
-            if is_symbol(item.label):
-                pc += SYMBOL_SIZE + 1  # PUSH2 highbits lowbits
-            else:
-                pc += mem_ofst_size + 1
-        elif isinstance(item, list) and isinstance(item[0], RuntimeHeader):
-            # we are in initcode
-            symbol_map[item[0].label] = pc
-            # add source map for all items in the runtime map
-            t = adjust_pc_maps(runtime_map, pc)
-            for key in line_number_map:
-                line_number_map[key].update(t[key])
-            immutables_len = item[0].immutables_len
-            pc += len(runtime_code)
-            # grab lengths of data sections from the runtime
-            for t in item:
-                if isinstance(t, list) and isinstance(t[0], DataHeader):
-                    data_section_lengths.append(_length_of_data(t))
-
-        elif isinstance(item, list) and isinstance(item[0], DataHeader):
-            symbol_map[item[0].label] = pc
-            pc += _length_of_data(item)
->>>>>>> 82f2d2b0
         else:
             assert isinstance(item, str) and item in get_opcodes(), item
             pc += 1
 
-<<<<<<< HEAD
     source_map["breakpoints"] = list(source_map["breakpoints"])
     source_map["pc_breakpoints"] = list(source_map["pc_breakpoints"])
 
@@ -2166,34 +1418,6 @@
         ret.append(item)
     return bytes(ret)
 
-=======
-    bytecode_suffix = b""
-    if compiler_metadata is not None:
-        # this will hold true when we are in initcode
-        assert immutables_len is not None
-        metadata = (
-            compiler_metadata,
-            len(runtime_code),
-            data_section_lengths,
-            immutables_len,
-            {"vyper": version_tuple},
-        )
-        bytecode_suffix += cbor2.dumps(metadata)
-        # append the length of the footer, *including* the length
-        # of the length bytes themselves.
-        suffix_len = len(bytecode_suffix) + 2
-        bytecode_suffix += suffix_len.to_bytes(2, "big")
-
-    pc += len(bytecode_suffix)
-
-    symbol_map[Label("code_end")] = pc
-    symbol_map["_mem_deploy_start"] = runtime_code_start
-    symbol_map["_mem_deploy_end"] = runtime_code_end
-    if runtime_code is not None:
-        symbol_map[Label("subcode_size")] = len(runtime_code)
-
-    # TODO refactor into two functions, create symbol_map and assemble
->>>>>>> 82f2d2b0
 
 def _assembly_to_evm(
     assembly: list[AssemblyInstruction],
@@ -2225,7 +1449,6 @@
         elif isinstance(item, PUSHLABEL):
             # push a symbol to stack
             label = item.label
-<<<<<<< HEAD
             bytecode = _compile_push_instruction(PUSH_N(symbol_map[label], n=SYMBOL_SIZE))
             ret.extend(bytecode)
 
@@ -2245,25 +1468,6 @@
                 ofst = const_map[item.label] + item.ofst
                 bytecode = _compile_push_instruction(PUSH(ofst))
 
-=======
-            bytecode, _ = assembly_to_evm(PUSH_N(symbol_map[label], n=SYMBOL_SIZE))
-            ret.extend(bytecode)
-
-        elif isinstance(item, Label):
-            ret.append(get_opcodes()["JUMPDEST"][0])
-
-        elif is_mem_sym(item):
-            # TODO: use something like PUSH_MEM_SYM(?) for these.
-            bytecode, _ = assembly_to_evm(PUSH_N(symbol_map[item], n=mem_ofst_size))
-            ret.extend(bytecode)
-
-        elif is_ofst(item):
-            # PUSH_OFST (LABEL foo) 32
-            # PUSH_OFST _mem_foo 32
-            ofst = symbol_map[item.label] + item.ofst
-            n = mem_ofst_size if is_mem_sym(item.label) else SYMBOL_SIZE
-            bytecode, _ = assembly_to_evm(PUSH_N(ofst, n))
->>>>>>> 82f2d2b0
             ret.extend(bytecode)
 
         elif isinstance(item, int):
