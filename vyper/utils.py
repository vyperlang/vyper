import binascii
import contextlib
import decimal
import enum
import sys
import time
import traceback
import warnings
from typing import Generic, List, TypeVar, Union

from vyper.exceptions import CompilerPanic, DecimalOverrideException, InvalidLiteral, VyperException

_T = TypeVar("_T")


class OrderedSet(Generic[_T], dict[_T, None]):
    """
    a minimal "ordered set" class. this is needed in some places
    because, while dict guarantees you can recover insertion order
    vanilla sets do not.
    no attempt is made to fully implement the set API, will add
    functionality as needed.
    """

    def __init__(self, iterable=None):
        super().__init__()
        if iterable is not None:
            for item in iterable:
                self.add(item)

    def __repr__(self):
        keys = ", ".join(repr(k) for k in self.keys())
        return f"{{{keys}}}"

    def get(self, *args, **kwargs):
        raise RuntimeError("can't call get() on OrderedSet!")

    def first(self):
<<<<<<< HEAD
        return next(iter(self.keys()))
=======
        return next(iter(self))
>>>>>>> 5aa6c893

    def add(self, item: _T) -> None:
        self[item] = None

    def remove(self, item: _T) -> None:
        del self[item]

    def difference(self, other):
        ret = self.copy()
        for k in other.keys():
            if k in ret:
                ret.remove(k)
        return ret

    def union(self, other):
        return self | other

    def update(self, other):
        super().update(self.__class__.fromkeys(other))

    def __or__(self, other):
        return self.__class__(super().__or__(other))

    def copy(self):
        return self.__class__(super().copy())

    @classmethod
    def intersection(cls, *sets):
        res = OrderedSet()
        if len(sets) == 0:
            raise ValueError("undefined: intersection of no sets")
        if len(sets) == 1:
            return sets[0].copy()
        for e in sets[0].keys():
            if all(e in s for s in sets[1:]):
                res.add(e)
        return res


class StringEnum(enum.Enum):
    # Must be first, or else won't work, specifies what .value is
    @staticmethod
    def _generate_next_value_(name, start, count, last_values):
        return name.lower()

    # Override ValueError with our own internal exception
    @classmethod
    def _missing_(cls, value):
        raise CompilerPanic(f"{value} is not a valid {cls.__name__}")

    @classmethod
    def is_valid_value(cls, value: str) -> bool:
        return value in set(o.value for o in cls)

    @classmethod
    def options(cls) -> List["StringEnum"]:
        return list(cls)

    @classmethod
    def values(cls) -> List[str]:
        return [v.value for v in cls.options()]

    # Comparison operations
    def __eq__(self, other: object) -> bool:
        if not isinstance(other, self.__class__):
            raise CompilerPanic(f"bad comparison: ({type(other)}, {type(self)})")
        return self is other

    # Python normally does __ne__(other) ==> not self.__eq__(other)

    def __lt__(self, other: object) -> bool:
        if not isinstance(other, self.__class__):
            raise CompilerPanic(f"bad comparison: ({type(other)}, {type(self)})")
        options = self.__class__.options()
        return options.index(self) < options.index(other)  # type: ignore

    def __le__(self, other: object) -> bool:
        return self.__eq__(other) or self.__lt__(other)

    def __gt__(self, other: object) -> bool:
        return not self.__le__(other)

    def __ge__(self, other: object) -> bool:
        return not self.__lt__(other)

    def __str__(self) -> str:
        return self.value

    def __hash__(self) -> int:
        # let `dataclass` know that this class is not mutable
        return super().__hash__()


class DecimalContextOverride(decimal.Context):
    def __setattr__(self, name, value):
        if name == "prec":
            if value < 78:
                # definitely don't want this to happen
                raise DecimalOverrideException("Overriding decimal precision disabled")
            elif value > 78:
                # not sure it's incorrect, might not be end of the world
                warnings.warn(
                    "Changing decimals precision could have unintended side effects!", stacklevel=2
                )
            # else: no-op, is ok

        super().__setattr__(name, value)


decimal.setcontext(DecimalContextOverride(prec=78))


try:
    from Crypto.Hash import keccak  # type: ignore

    keccak256 = lambda x: keccak.new(digest_bits=256, data=x).digest()  # noqa: E731
except ImportError:
    import sha3 as _sha3

    keccak256 = lambda x: _sha3.sha3_256(x).digest()  # noqa: E731


# Converts four bytes to an integer
def fourbytes_to_int(inp):
    return (inp[0] << 24) + (inp[1] << 16) + (inp[2] << 8) + inp[3]


# Converts an integer to four bytes
def int_to_fourbytes(n: int) -> bytes:
    assert n < 2**32
    return n.to_bytes(4, byteorder="big")


def signed_to_unsigned(int_, bits, strict=False):
    """
    Reinterpret a signed integer with n bits as an unsigned integer.
    The implementation is unforgiving in that it assumes the input is in
    bounds for int<bits>, in order to fail more loudly (and not hide
    errors in modular reasoning in consumers of this function).
    """
    if strict:
        lo, hi = int_bounds(signed=True, bits=bits)
        assert lo <= int_ <= hi
    if int_ < 0:
        return int_ + 2**bits
    return int_


def unsigned_to_signed(int_, bits, strict=False):
    """
    Reinterpret an unsigned integer with n bits as a signed integer.
    The implementation is unforgiving in that it assumes the input is in
    bounds for uint<bits>, in order to fail more loudly (and not hide
    errors in modular reasoning in consumers of this function).
    """
    if strict:
        lo, hi = int_bounds(signed=False, bits=bits)
        assert lo <= int_ <= hi
    if int_ > (2 ** (bits - 1)) - 1:
        return int_ - (2**bits)
    return int_


def is_power_of_two(n: int) -> bool:
    # busted for ints wider than 53 bits:
    # t = math.log(n, 2)
    # return math.ceil(t) == math.floor(t)
    return n != 0 and ((n & (n - 1)) == 0)


# https://stackoverflow.com/a/71122440/
def int_log2(n: int) -> int:
    return n.bit_length() - 1


# utility function for debugging purposes
def trace(n=5, out=sys.stderr):
    print("BEGIN TRACE", file=out)
    for x in list(traceback.format_stack())[-n:]:
        print(x.strip(), file=out)
    print("END TRACE", file=out)


# print a warning
def vyper_warn(msg, node=None):
    if node is not None:
        # use VyperException for its formatting abilities
        msg = str(VyperException(msg, node))
    warnings.warn(msg, stacklevel=2)


# converts a signature like Func(bool,uint256,address) to its 4 byte method ID
# TODO replace manual calculations in codebase with this
def method_id_int(method_sig: str) -> int:
    method_id_bytes = method_id(method_sig)
    return fourbytes_to_int(method_id_bytes)


def method_id(method_str: str) -> bytes:
    return keccak256(bytes(method_str, "utf-8"))[:4]


def round_towards_zero(d: decimal.Decimal) -> int:
    # TODO double check if this can just be int(d)
    # (but either way keep this util function bc it's easier at a glance
    # to understand what round_towards_zero() does instead of int())
    return int(d.to_integral_exact(decimal.ROUND_DOWN))


# Converts string to bytes
def string_to_bytes(str):
    bytez = b""
    for c in str:
        if ord(c) >= 256:
            raise InvalidLiteral(f"Cannot insert special character {c} into byte array")
        bytez += bytes([ord(c)])
    bytez_length = len(bytez)
    return bytez, bytez_length


# Converts a provided hex string to an integer
def hex_to_int(inp):
    if inp[:2] == "0x":
        inp = inp[2:]
    return bytes_to_int(binascii.unhexlify(inp))


# Converts bytes to an integer
def bytes_to_int(bytez):
    o = 0
    for b in bytez:
        o = o * 256 + b
    return o


def is_checksum_encoded(addr):
    return addr == checksum_encode(addr)


# Encodes an address using ethereum's checksum scheme
def checksum_encode(addr):  # Expects an input of the form 0x<40 hex chars>
    assert addr[:2] == "0x" and len(addr) == 42, addr
    o = ""
    v = bytes_to_int(keccak256(addr[2:].lower().encode("utf-8")))
    for i, c in enumerate(addr[2:]):
        if c in "0123456789":
            o += c
        else:
            o += c.upper() if (v & (2 ** (255 - 4 * i))) else c.lower()
    return "0x" + o


# Returns lowest multiple of 32 >= the input
def ceil32(x):
    return x if x % 32 == 0 else x + 32 - (x % 32)


# Calculates amount of gas needed for memory expansion
def calc_mem_gas(memsize):
    return (memsize // 32) * 3 + (memsize // 32) ** 2 // 512


# Specific gas usage
GAS_IDENTITY = 15
GAS_IDENTITYWORD = 3
GAS_COPY_WORD = 3  # i.e., W_copy from YP

# A decimal value can store multiples of 1/DECIMAL_DIVISOR
MAX_DECIMAL_PLACES = 10
DECIMAL_DIVISOR = 10**MAX_DECIMAL_PLACES
DECIMAL_EPSILON = decimal.Decimal(1) / DECIMAL_DIVISOR


def int_bounds(signed, bits):
    """
    calculate the bounds on an integer type
    ex. int_bounds(True, 8) -> (-128, 127)
        int_bounds(False, 8) -> (0, 255)
    """
    if signed:
        return -(2 ** (bits - 1)), (2 ** (bits - 1)) - 1
    return 0, (2**bits) - 1


# e.g. -1 -> -(2**256 - 1)
def evm_twos_complement(x: int) -> int:
    # return ((o + 2 ** 255) % 2 ** 256) - 2 ** 255
    return ((2**256 - 1) ^ x) + 1


# EVM div semantics as a python function
def evm_div(x, y):
    if y == 0:
        return 0
    # NOTE: should be same as: round_towards_zero(Decimal(x)/Decimal(y))
    sign = -1 if (x * y) < 0 else 1
    return sign * (abs(x) // abs(y))  # adapted from py-evm


# EVM mod semantics as a python function
def evm_mod(x, y):
    if y == 0:
        return 0

    sign = -1 if x < 0 else 1
    return sign * (abs(x) % abs(y))  # adapted from py-evm


# EVM pow which wraps instead of hanging on "large" numbers
# (which can generated, for ex. in the unevaluated branch of the Shift builtin)
def evm_pow(x, y):
    assert x >= 0 and y >= 0
    return pow(x, y, 2**256)


# memory used for system purposes, not for variables
class MemoryPositions:
    FREE_VAR_SPACE = 0
    FREE_VAR_SPACE2 = 32
    RESERVED_MEMORY = 64


# Sizes of different data types. Used to clamp types.
class SizeLimits:
    MAX_INT128 = 2**127 - 1
    MIN_INT128 = -(2**127)
    MAX_INT256 = 2**255 - 1
    MIN_INT256 = -(2**255)
    MAXDECIMAL = 2**167 - 1  # maxdecimal as EVM value
    MINDECIMAL = -(2**167)  # mindecimal as EVM value
    # min decimal allowed as Python value
    MIN_AST_DECIMAL = -decimal.Decimal(2**167) / DECIMAL_DIVISOR
    # max decimal allowed as Python value
    MAX_AST_DECIMAL = decimal.Decimal(2**167 - 1) / DECIMAL_DIVISOR
    MAX_UINT8 = 2**8 - 1
    MAX_UINT256 = 2**256 - 1


# List of valid IR macros.
# TODO move this somewhere else, like ir_node.py
VALID_IR_MACROS = {
    "assert",
    "break",
    "iload",
    "istore",
    "dload",
    "dloadbytes",
    "ceil32",
    "continue",
    "debugger",
    "ge",
    "if",
    "select",
    "le",
    "deploy",
    "ne",
    "pass",
    "repeat",
    "seq",
    "set",
    "sge",
    "sha3_32",
    "sha3_64",
    "sle",
    "with",
    "label",
    "goto",
    "djump",  # "dynamic jump", i.e. constrained, multi-destination jump
    "~extcode",
    "~selfcode",
    "~calldata",
    "~empty",
    "var_list",
}


EIP_170_LIMIT = 0x6000  # 24kb
ERC5202_PREFIX = b"\xFE\x71\x00"  # default prefix from ERC-5202

SHA3_BASE = 30
SHA3_PER_WORD = 6


def indent(text: str, indent_chars: Union[str, List[str]] = " ", level: int = 1) -> str:
    """
    Indent lines of text in the string ``text`` using the indentation
    character(s) given in ``indent_chars`` ``level`` times.

    :param text: A string containing the lines of text to be indented.
    :param level: The number of times to indent lines in ``text``.
    :param indent_chars: The characters to use for indentation.  If a string,
        uses repetitions of that string for indentation.  If a list of strings,
        uses repetitions of each string to indent each line.

    :return: The indented text.
    """
    text_lines = text.splitlines(keepends=True)

    if isinstance(indent_chars, str):
        indented_lines = [indent_chars * level + line for line in text_lines]
    elif isinstance(indent_chars, list):
        if len(indent_chars) != len(text_lines):
            raise ValueError("Must provide indentation chars for each line")

        indented_lines = [ind * level + line for ind, line in zip(indent_chars, text_lines)]
    else:
        raise ValueError("Unrecognized indentation characters value")

    return "".join(indented_lines)


@contextlib.contextmanager
def timeit(msg):
    start_time = time.perf_counter()
    yield
    end_time = time.perf_counter()
    total_time = end_time - start_time
    print(f"{msg}: Took {total_time:.4f} seconds")


@contextlib.contextmanager
def timer(msg):
    t0 = time.time()
    yield
    t1 = time.time()
    print(f"{msg} took {t1 - t0}s")


def annotate_source_code(
    source_code: str,
    lineno: int,
    col_offset: int = None,
    context_lines: int = 0,
    line_numbers: bool = False,
) -> str:
    """
    Annotate the location specified by ``lineno`` and ``col_offset`` in the
    source code given by ``source_code`` with a location marker and optional
    line numbers and context lines.

    :param source_code: The source code containing the source location.
    :param lineno: The 1-indexed line number of the source location.
    :param col_offset: The 0-indexed column offset of the source location.
    :param context_lines: The number of contextual lines to include above and
        below the source location.
    :param line_numbers: If true, line numbers are included in the location
        representation.

    :return: A string containing the annotated source code location.
    """
    if lineno is None:
        return ""

    source_lines = source_code.splitlines(keepends=True)
    if lineno < 1 or lineno > len(source_lines):
        raise ValueError("Line number is out of range")

    line_offset = lineno - 1
    start_offset = max(0, line_offset - context_lines)
    end_offset = min(len(source_lines), line_offset + context_lines + 1)

    line_repr = source_lines[line_offset]
    if "\n" not in line_repr[-2:]:  # Handle certain edge cases
        line_repr += "\n"
    if col_offset is None:
        mark_repr = ""
    else:
        mark_repr = "-" * col_offset + "^" + "\n"

    before_lines = "".join(source_lines[start_offset:line_offset])
    after_lines = "".join(source_lines[line_offset + 1 : end_offset])
    location_repr = "".join((before_lines, line_repr, mark_repr, after_lines))

    if line_numbers:
        # Create line numbers
        lineno_reprs = [f"{i} " for i in range(start_offset + 1, end_offset + 1)]

        # Highlight line identified by `lineno`
        local_line_off = line_offset - start_offset
        lineno_reprs[local_line_off] = "---> " + lineno_reprs[local_line_off]

        # Calculate width of widest line no
        max_len = max(len(i) for i in lineno_reprs)

        # Justify all line nos according to this width
        justified_reprs = [i.rjust(max_len) for i in lineno_reprs]
        if col_offset is not None:
            justified_reprs.insert(local_line_off + 1, "-" * max_len)

        location_repr = indent(location_repr, indent_chars=justified_reprs)

    # Ensure no trailing whitespace and trailing blank lines are only included
    # if they are part of the source code
    if col_offset is None:
        # Number of lines doesn't include column marker line
        num_lines = end_offset - start_offset
    else:
        num_lines = end_offset - start_offset + 1

    cleanup_lines = [line.rstrip() for line in location_repr.splitlines()]
    cleanup_lines += [""] * (num_lines - len(cleanup_lines))

    return "\n".join(cleanup_lines)


def ir_pass(func):
    """
    Decorator for IR passes. This decorator will run the pass repeatedly until
    no more changes are made.
    """

    def wrapper(*args, **kwargs):
        count = 0

        while True:
            changes = func(*args, **kwargs) or 0
            if isinstance(changes, list) or isinstance(changes, set):
                changes = len(changes)
            count += changes
            if changes == 0:
                break

        return count

    return wrapper<|MERGE_RESOLUTION|>--- conflicted
+++ resolved
@@ -36,11 +36,7 @@
         raise RuntimeError("can't call get() on OrderedSet!")
 
     def first(self):
-<<<<<<< HEAD
-        return next(iter(self.keys()))
-=======
         return next(iter(self))
->>>>>>> 5aa6c893
 
     def add(self, item: _T) -> None:
         self[item] = None
