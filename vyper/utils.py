--- conflicted
+++ resolved
@@ -59,12 +59,9 @@
 
 
 def round_towards_zero(d: decimal.Decimal) -> int:
-<<<<<<< HEAD
-=======
     # TODO double check if this can just be int(d)
     # (but either way keep this util function bc it's easier at a glance
     # to understand what round_towards_zero() does instead of int())
->>>>>>> 63c76775
     return int(d.to_integral_exact(decimal.ROUND_DOWN))
 
 
