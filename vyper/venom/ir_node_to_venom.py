from __future__ import annotations

import functools
import re
from collections import defaultdict
from typing import Optional

from vyper.codegen.context import Alloca
from vyper.codegen.core import is_tuple_like
from vyper.codegen.ir_node import IRnode
from vyper.evm.opcodes import get_opcodes, version_check
from vyper.venom.basicblock import (
    IRBasicBlock,
    IRInstruction,
    IRLabel,
    IRLiteral,
    IROperand,
    IRVariable,
)
from vyper.venom.context import DeployInfo, IRContext
from vyper.venom.function import IRFunction, IRParameter

# Experimental: allow returning multiple 32-byte values via the stack
ENABLE_MULTI_RETURNS = True
MAX_STACK_RETURNS = 2
MAX_STACK_ARGS = 6

# Instructions that are mapped to their inverse
INVERSE_MAPPED_IR_INSTRUCTIONS = {"ne": "eq", "le": "gt", "sle": "sgt", "ge": "lt", "sge": "slt"}

# Instructions that have a direct EVM opcode equivalent and can
# be passed through to the EVM assembly without special handling
PASS_THROUGH_INSTRUCTIONS = frozenset(
    [
        # binary instructions
        "eq",
        "gt",
        "lt",
        "slt",
        "sgt",
        "shr",
        "shl",
        "sar",
        "or",
        "xor",
        "and",
        "add",
        "sub",
        "mul",
        "div",
        "smul",
        "sdiv",
        "mod",
        "smod",
        "exp",
        "sha3",
        "signextend",
        "chainid",
        "basefee",
        "blobhash",
        "blobbasefee",
        "timestamp",
        "blockhash",
        "caller",
        "selfbalance",
        "calldatasize",
        "callvalue",
        "address",
        "origin",
        "codesize",
        "gas",
        "gasprice",
        "gaslimit",
        "returndatasize",
        "mload",
        "dload",
        "dloadbytes",
        "sload",
        "sstore",
        "tload",
        "tstore",
        "coinbase",
        "number",
        "prevrandao",
        "difficulty",
        "iszero",
        "not",
        "calldataload",
        "extcodesize",
        "extcodehash",
        "balance",
        "msize",
        "invalid",
        "stop",
        "selfdestruct",
        "assert",
        "assert_unreachable",
        "calldatacopy",
        "mcopy",
        "extcodecopy",
        "codecopy",
        "returndatacopy",
        "revert",
        "create",
        "create2",
        "addmod",
        "mulmod",
        "call",
        "delegatecall",
        "staticcall",
    ]
)

NOOP_INSTRUCTIONS = frozenset(["pass", "cleanup_repeat", "var_list", "unique_symbol"])

SymbolTable = dict[str, IROperand]
_alloca_table: dict[int, IROperand]
_callsites: dict[str, list[Alloca]]
_immutables_region: IRAbstractMemLoc
MAIN_ENTRY_LABEL_NAME = "__main_entry"

_scratch_alloca_id = 2**32


def get_scratch_alloca_id() -> int:
    global _scratch_alloca_id
    _scratch_alloca_id += 1
    return _scratch_alloca_id


# convert IRnode directly to venom
def ir_node_to_venom(ir: IRnode, deploy_info: Optional[DeployInfo] = None) -> IRContext:
    _ = ir.unique_symbols  # run unique symbols check

    global _alloca_table, _callsites, _immutables_region
    _alloca_table = {}
    _callsites = defaultdict(list)

    symbols: SymbolTable = {}

    ctx = IRContext()

    # these memory locations are used as magic values inside the compiler,
    # they are context-globally shared slots so we allocate them here,
    # in a context-global way.
    ctx.mem_allocator.allocate(IRAbstractMemLoc.FREE_VAR1)
    ctx.mem_allocator.allocate(IRAbstractMemLoc.FREE_VAR2)

    _immutables_region = None  # type: ignore
    if deploy_info is not None:
        _immutables_region = IRAbstractMemLoc(deploy_info.immutables_len)
        ctx.mem_allocator.allocate(_immutables_region)
        symbols["runtime_codesize"] = IRLiteral(deploy_info.runtime_codesize)

    fn = ctx.create_function(MAIN_ENTRY_LABEL_NAME)
    ctx.entry_function = fn

    _convert_ir_bb(fn, ir, symbols)

    for fn in ctx.functions.values():
        for bb in fn.get_basic_blocks():
            bb.ensure_well_formed()

    del _immutables_region  # hygiene

    return ctx


def _append_jmp(fn: IRFunction, label: IRLabel) -> None:
    bb = fn.get_basic_block()
    if bb.is_terminated:
        bb = IRBasicBlock(fn.ctx.get_next_label("jmp_target"), fn)
        fn.append_basic_block(bb)

    bb.append_instruction("jmp", label)


def _new_block(fn: IRFunction) -> None:
    bb = IRBasicBlock(fn.ctx.get_next_label(), fn)
    fn.append_basic_block(bb)


def _append_return_args(fn: IRFunction, ofst: int = 0, size: int = 0):
    bb = fn.get_basic_block()
    if bb.is_terminated:
        bb = IRBasicBlock(fn.ctx.get_next_label("exit_to"), fn)
        fn.append_basic_block(bb)
    ret_ofst = IRVariable("ret_ofst")
    ret_size = IRVariable("ret_size")
    bb.append_instruction("assign", ofst, ret=ret_ofst)
    bb.append_instruction("assign", size, ret=ret_size)


# func_t: ContractFunctionT
@functools.lru_cache(maxsize=1024)
def _pass_via_stack(func_t) -> dict[str, bool]:
    # returns a dict which returns True if a given argument (referred to
    # by name) should be passed via the stack
    arguments = {arg.name: arg for arg in func_t.arguments}

    stack_items = 0
    returns_word = _returns_word(func_t)
    if returns_word:
        stack_items += 1

    ret = {}

    for arg in arguments.values():
        if not _is_word_type(arg.typ) or stack_items > MAX_STACK_ARGS:
            ret[arg.name] = False
        else:
            ret[arg.name] = True
            stack_items += 1

    return ret


def _handle_self_call(fn: IRFunction, ir: IRnode, symbols: SymbolTable) -> Optional[IROperand]:
    global _callsites
    setup_ir = ir.args[1]
    goto_ir = [ir for ir in ir.args if ir.value == "goto"][0]
    target_label = goto_ir.args[0].value  # goto

    func_t = ir.passthrough_metadata["func_t"]
    assert func_t is not None, "func_t not found in passthrough metadata"

    returns_count = _returns_stack_count(func_t)

    if setup_ir != goto_ir:
        _convert_ir_bb(fn, setup_ir, symbols)

    converted_args = _convert_ir_bb_list(fn, goto_ir.args[1:], symbols)

    callsite_op = converted_args[-1]
    assert isinstance(callsite_op, IRLabel), converted_args
    callsite = callsite_op.value

    bb = fn.get_basic_block()
    return_buf: Optional[IROperand] = None
    # If a return buffer pointer is supplied by upstream IR, use it
    if len(converted_args) > 1:
        return_buf = converted_args[0]

    # For multi-return via stack without a provided buffer, synthesize one
    if returns_count > 0 and return_buf is None:
        return_buf = bb.append_instruction1(
            "alloca", IRAbstractMemLoc(32 * returns_count), get_scratch_alloca_id()
        )

    stack_args: list[IROperand] = [IRLabel(str(target_label))]

    if return_buf is not None:
        if returns_count == 0:
            stack_args.append(return_buf)

    callsite_args = _callsites[callsite]
    for alloca in callsite_args:
        if not _pass_via_stack(func_t)[alloca.name]:
            continue
        ptr = _alloca_table[alloca._id]
        stack_arg = bb.append_instruction("mload", ptr)
        assert stack_arg is not None
        stack_args.append(stack_arg)

    if returns_count > 0:
        outs = bb.append_invoke_instruction(stack_args, returns=returns_count)
        assert return_buf is not None  # help mypy
        # copy the output stack args into caller-provided memory (to
        # be lifted by mem2var later)
        for i, outv in enumerate(outs):
            ofst = IRLiteral(32 * i)
            dst = bb.append_instruction1("add", return_buf, ofst)
            bb.append_instruction("mstore", outv, dst)

    else:
        bb.append_invoke_instruction(stack_args, returns=0)

    return return_buf


_current_func_t = None


def _is_word_type(typ):
    # we can pass it on the stack.
    return typ.memory_bytes_required == 32


# func_t: ContractFunctionT
def _returns_word(func_t) -> bool:
    return_t = func_t.return_type
    return return_t is not None and _is_word_type(return_t)


def _returns_stack_count(func_t) -> int:
    ret_t = func_t.return_type
    if ret_t is None:
        return 0
    if ENABLE_MULTI_RETURNS and is_tuple_like(ret_t):
        members = ret_t.tuple_items()
        if 1 <= len(members) <= MAX_STACK_RETURNS and all(_is_word_type(t) for (_k, t) in members):
            return len(members)
        return 0
    return 1 if _is_word_type(ret_t) else 0


def _handle_internal_func(
    # TODO: remove does_return_data, replace with `func_t.return_type is not None`
    fn: IRFunction,
    ir: IRnode,
    does_return_data: bool,
    symbols: SymbolTable,
) -> IRFunction:
    global _alloca_table, _current_func_t

    func_t = ir.passthrough_metadata["func_t"]
    context = ir.passthrough_metadata["context"]
    assert func_t is not None, "func_t not found in passthrough metadata"
    assert context is not None, func_t.name

    _current_func_t = func_t

    funcname = ir.args[0].args[0].value
    assert isinstance(funcname, str)
    fn = fn.ctx.create_function(funcname)

    bb = fn.get_basic_block()

    _saved_alloca_table = _alloca_table
    _alloca_table = {}

    returns_count = _returns_stack_count(func_t)

    # return buffer
    if does_return_data:
        if returns_count > 0:
<<<<<<< HEAD
            buf = bb.append_instruction("alloca", 32, get_scratch_alloca_id())
=======
            buf = bb.append_instruction(
                "alloca", IRAbstractMemLoc(32 * returns_count), get_scratch_alloca_id()
            )
>>>>>>> 79d07622
        else:
            buf = bb.append_instruction("param")
            bb.instructions[-1].annotation = "return_buffer"

        assert buf is not None  # help mypy
        symbols["return_buffer"] = buf

    stack_index = 0
    if func_t.return_type is not None and _returns_stack_count(func_t) == 0:
        stack_index += 1
    for arg in func_t.arguments:
        if not _pass_via_stack(func_t)[arg.name]:
            continue

        param = bb.append_instruction("param")
        bb.instructions[-1].annotation = arg.name
        assert param is not None  # help mypy

        var = context.lookup_var(arg.name)

        venom_arg = IRParameter(
            name=var.name,
            index=stack_index,
            offset=var.alloca.offset,
            size=var.alloca.size,
            id_=var.alloca._id,
            call_site_var=None,
            func_var=param,
            addr_var=None,
        )
        fn.args.append(venom_arg)
        stack_index += 1

    # return address
    return_pc = bb.append_instruction("param")
    assert return_pc is not None  # help mypy
    symbols["return_pc"] = return_pc
    bb.instructions[-1].annotation = "return_pc"

    # convert the body of the function
    _convert_ir_bb(fn, ir.args[0].args[2], symbols)

    _alloca_table = _saved_alloca_table

    return fn


def _convert_ir_simple_node(
    fn: IRFunction, ir: IRnode, symbols: SymbolTable
) -> Optional[IRVariable]:
    # execute in order
    args = _convert_ir_bb_list(fn, ir.args, symbols)
    # reverse output variables for stack
    args.reverse()
    return fn.get_basic_block().append_instruction(ir.value, *args)  # type: ignore


_break_target: Optional[IRBasicBlock] = None
_continue_target: Optional[IRBasicBlock] = None


def _convert_ir_bb_list(fn, ir, symbols):
    ret = []
    for ir_node in ir:
        venom = _convert_ir_bb(fn, ir_node, symbols)
        ret.append(venom)
    return ret


def pop_source_on_return(func):
    @functools.wraps(func)
    def pop_source(*args, **kwargs):
        fn = args[0]
        ret = func(*args, **kwargs)
        fn.pop_source()
        return ret

    return pop_source


@pop_source_on_return
def _convert_ir_bb(fn, ir, symbols):
    assert isinstance(ir, IRnode), ir
    # TODO: refactor these to not be globals
    global _break_target, _continue_target, _alloca_table
    global _immutables_region

    # keep a map from external functions to all possible entry points

    ctx = fn.ctx
    fn.push_source(ir)

    if ir.value in INVERSE_MAPPED_IR_INSTRUCTIONS:
        org_value = ir.value
        ir.value = INVERSE_MAPPED_IR_INSTRUCTIONS[ir.value]
        new_var = _convert_ir_simple_node(fn, ir, symbols)
        ir.value = org_value
        return fn.get_basic_block().append_instruction("iszero", new_var)
    elif ir.value in PASS_THROUGH_INSTRUCTIONS:
        return _convert_ir_simple_node(fn, ir, symbols)
    elif ir.value == "sha3_64":
        first = _convert_ir_bb(fn, ir.args[0], symbols)
        second = _convert_ir_bb(fn, ir.args[1], symbols)
        bb = fn.get_basic_block()
        buf = bb.append_instruction("alloca", 64, get_scratch_alloca_id())
        bb.append_instruction("mstore", second, buf)
        next_part = bb.append_instruction("gep", buf, 32)
        bb.append_instruction("mstore", first, next_part)
        return bb.append_instruction("sha3", 64, buf)
    elif ir.value == "return":
        fn.get_basic_block().append_instruction(
            "return", IRVariable("ret_size"), IRVariable("ret_ofst")
        )
    elif ir.value == "deploy":
        immutables_len = ir.args[2].value
        runtime_codesize = symbols["runtime_codesize"].value

        bb = fn.get_basic_block()

        # copy runtime code to hardcode location
        # (use a location *after* FREE_VAR_SPACE2, otherwise it gets
        # mutilated by fix_mem_loc)
        dst = 64
        # copy immutables to end of runtime code
        immutables_dst = dst + runtime_codesize

        # see copy_bytes() in legacy pipeline
        # TODO: maybe have a helper function for this
        if version_check(begin="cancun"):
            bb.append_instruction("mcopy", immutables_len, _immutables_region, immutables_dst)
        else:
            gas = bb.append_instruction("gas")
            copy_success = bb.append_instruction(
                "staticcall",
                immutables_len,
                immutables_dst,
                immutables_len,
                _immutables_region,
                0x04,
                gas,
            )
            bb.append_instruction("assert", copy_success)

        bb.append_instruction("codecopy", runtime_codesize, IRLabel("runtime_begin"), dst)
        amount_to_return = bb.append_instruction("add", runtime_codesize, immutables_len)
        bb.append_instruction("return", amount_to_return, dst)
        return None
    elif ir.value == "seq":
        if len(ir.args) == 0:
            return None
        if ir.is_self_call:
            return _handle_self_call(fn, ir, symbols)
        elif ir.args[0].value == "label":
            current_func = ir.args[0].args[0].value
            is_external = current_func.startswith("external")
            is_internal = current_func.startswith("internal")
            if is_internal or len(re.findall(r"external.*__init__\(.*_deploy", current_func)) > 0:
                # Internal definition
                var_list = ir.args[0].args[1]
                assert var_list.value == "var_list"
                does_return_data = IRnode.from_list(["return_buffer"]) in var_list.args
                symbols = {}
                new_fn = _handle_internal_func(fn, ir, does_return_data, symbols)
                for ir_node in ir.args[1:]:
                    ret = _convert_ir_bb(new_fn, ir_node, symbols)

                return ret
            elif is_external:
                ret = _convert_ir_bb(fn, ir.args[0], symbols)
                _append_return_args(fn)
        else:
            bb = fn.get_basic_block()
            if bb.is_terminated:
                bb = IRBasicBlock(ctx.get_next_label("seq"), fn)
                fn.append_basic_block(bb)
            ret = _convert_ir_bb(fn, ir.args[0], symbols)

        for ir_node in ir.args[1:]:
            ret = _convert_ir_bb(fn, ir_node, symbols)

        return ret
    elif ir.value == "if":
        cond = ir.args[0]

        # convert the condition
        cont_ret = _convert_ir_bb(fn, cond, symbols)
        cond_block = fn.get_basic_block()

        then_block = IRBasicBlock(ctx.get_next_label("then"), fn)
        else_block = IRBasicBlock(ctx.get_next_label("else"), fn)

        # convert "then"
        cond_symbols = symbols.copy()
        fn.append_basic_block(then_block)
        then_ret_val = _convert_ir_bb(fn, ir.args[1], cond_symbols)
        if isinstance(then_ret_val, IRLiteral):
            then_ret_val = fn.get_basic_block().append_instruction("assign", then_ret_val)

        then_block_finish = fn.get_basic_block()

        # convert "else"
        cond_symbols = symbols.copy()
        fn.append_basic_block(else_block)
        else_ret_val = None
        if len(ir.args) == 3:
            else_ret_val = _convert_ir_bb(fn, ir.args[2], cond_symbols)
            if isinstance(else_ret_val, IRLiteral):
                assert isinstance(else_ret_val.value, int)  # help mypy
                else_ret_val = fn.get_basic_block().append_instruction("assign", else_ret_val)

        else_block_finish = fn.get_basic_block()

        # finish the condition block
        cond_block.append_instruction("jnz", cont_ret, then_block.label, else_block.label)

        # exit bb
        exit_bb = IRBasicBlock(ctx.get_next_label("if_exit"), fn)
        fn.append_basic_block(exit_bb)

        if_ret = fn.get_next_variable()
        if then_ret_val is not None and else_ret_val is not None:
            then_block_finish.append_instruction("assign", then_ret_val, ret=if_ret)
            else_block_finish.append_instruction("assign", else_ret_val, ret=if_ret)

        if not else_block_finish.is_terminated:
            else_block_finish.append_instruction("jmp", exit_bb.label)

        if not then_block_finish.is_terminated:
            then_block_finish.append_instruction("jmp", exit_bb.label)

        return if_ret

    elif ir.value == "with":
        ret = _convert_ir_bb(fn, ir.args[1], symbols)  # initialization

        ret = fn.get_basic_block().append_instruction("assign", ret)

        sym = ir.args[0]
        with_symbols = symbols.copy()
        with_symbols[sym.value] = ret

        return _convert_ir_bb(fn, ir.args[2], with_symbols)  # body

    elif ir.value == "goto":
        _append_jmp(fn, IRLabel(ir.args[0].value))
    elif ir.value == "djump":
        args = [_convert_ir_bb(fn, ir.args[0], symbols)]
        for target in ir.args[1:]:
            args.append(IRLabel(target.value))
        fn.get_basic_block().append_instruction("djmp", *args)
        _new_block(fn)
    elif ir.value == "set":
        sym = ir.args[0]
        arg_1 = _convert_ir_bb(fn, ir.args[1], symbols)
        fn.get_basic_block().append_instruction("assign", arg_1, ret=symbols[sym.value])
    elif ir.value == "symbol":
        return IRLabel(ir.args[0].value, True)
    elif ir.value == "data":
        label = IRLabel(ir.args[0].value, True)
        ctx.append_data_section(label)
        for c in ir.args[1:]:
            if isinstance(c.value, bytes):
                ctx.append_data_item(c.value)
            elif isinstance(c, IRnode):
                data = _convert_ir_bb(fn, c, symbols)
                assert isinstance(data, IRLabel)  # help mypy
                ctx.append_data_item(data)
    elif ir.value == "label":
        label = IRLabel(ir.args[0].value, True)
        bb = fn.get_basic_block()
        if not bb.is_terminated:
            bb.append_instruction("jmp", label)
        bb = IRBasicBlock(label, fn)
        fn.append_basic_block(bb)
        code = ir.args[2]
        _convert_ir_bb(fn, code, symbols)
    elif ir.value == "exit_to":
        bb = fn.get_basic_block()
        if bb.is_terminated:
            bb = IRBasicBlock(ctx.get_next_label("exit_to"), fn)
            fn.append_basic_block(bb)

        args = _convert_ir_bb_list(fn, ir.args[1:], symbols)
        var_list = args
        # TODO: only append return args if the function is external
        _append_return_args(fn, *var_list)
        bb = fn.get_basic_block()

        label = IRLabel(ir.args[0].value)
        if label.value == "return_pc":
            label = symbols.get("return_pc")
            # return label should be top of stack
            k = _returns_stack_count(_current_func_t)
            if k > 0:
                buf = symbols["return_buffer"]
                ret_vals: list[IROperand] = []
                for i in range(k):
                    ofst = IRLiteral(32 * i)
                    ptr = bb.append_instruction1("add", buf, ofst)
                    val = bb.append_instruction1("mload", ptr)
                    ret_vals.append(val)
                bb.append_instruction("ret", *ret_vals, label)
            else:
                bb.append_instruction("ret", label)

        else:
            bb.append_instruction("jmp", label)

    elif ir.value == "mstore":
        # some upstream code depends on reversed order of evaluation --
        # to fix upstream.
        val, ptr = _convert_ir_bb_list(fn, reversed(ir.args), symbols)
        return fn.get_basic_block().append_instruction("mstore", val, ptr)

    elif ir.value == "iload":
        ofst = _convert_ir_bb(fn, ir.args[0], symbols)
        bb = fn.get_basic_block()
        ptr = bb.append_instruction("gep", _immutables_region, ofst)
        return bb.append_instruction("mload", ptr)

    elif ir.value == "istore":
        ofst, val = _convert_ir_bb_list(fn, ir.args, symbols)
        bb = fn.get_basic_block()
        ptr = bb.append_instruction("gep", _immutables_region, ofst)
        return bb.append_instruction("mstore", val, ptr)

    elif ir.value == "ceil32":
        x = ir.args[0]
        expanded = IRnode.from_list(["and", ["add", x, 31], ["not", 31]])
        return _convert_ir_bb(fn, expanded, symbols)
    elif ir.value == "select":
        cond, a, b = ir.args
        expanded = IRnode.from_list(
            [
                "with",
                "cond",
                cond,
                [
                    "with",
                    "a",
                    a,
                    ["with", "b", b, ["xor", "b", ["mul", "cond", ["xor", "a", "b"]]]],
                ],
            ]
        )
        return _convert_ir_bb(fn, expanded, symbols)
    elif ir.value == "repeat":

        def emit_body_blocks():
            global _break_target, _continue_target
            old_targets = _break_target, _continue_target
            _break_target, _continue_target = exit_block, incr_block
            _convert_ir_bb(fn, body, symbols.copy())
            _break_target, _continue_target = old_targets

        sym = ir.args[0]
        start, end, _ = _convert_ir_bb_list(fn, ir.args[1:4], symbols)

        assert ir.args[3].is_literal, "repeat bound expected to be literal"
        bound = ir.args[3].value

        body = ir.args[4]

        entry_block = IRBasicBlock(ctx.get_next_label("repeat"), fn)
        cond_block = IRBasicBlock(ctx.get_next_label("condition"), fn)
        body_block = IRBasicBlock(ctx.get_next_label("body"), fn)
        incr_block = IRBasicBlock(ctx.get_next_label("incr"), fn)
        exit_block = IRBasicBlock(ctx.get_next_label("exit"), fn)

        bb = fn.get_basic_block()
        bb.append_instruction("jmp", entry_block.label)
        fn.append_basic_block(entry_block)

        counter_var = entry_block.append_instruction("assign", start)
        symbols[sym.value] = counter_var

        if bound is not None:
            # assert le end bound
            invalid_end = entry_block.append_instruction("gt", bound, end)
            valid_end = entry_block.append_instruction("iszero", invalid_end)
            entry_block.append_instruction("assert", valid_end)

        end = entry_block.append_instruction("add", start, end)

        entry_block.append_instruction("jmp", cond_block.label)

        xor_ret = cond_block.append_instruction("xor", counter_var, end)
        cont_ret = cond_block.append_instruction("iszero", xor_ret)
        fn.append_basic_block(cond_block)

        fn.append_basic_block(body_block)

        emit_body_blocks()
        body_end = fn.get_basic_block()
        if body_end.is_terminated is False:
            body_end.append_instruction("jmp", incr_block.label)

        fn.append_basic_block(incr_block)
        incr_block.insert_instruction(
            IRInstruction("add", [counter_var, IRLiteral(1)], [counter_var])
        )
        incr_block.append_instruction("jmp", cond_block.label)

        fn.append_basic_block(exit_block)

        cond_block.append_instruction("jnz", cont_ret, exit_block.label, body_block.label)
    elif ir.value == "break":
        assert _break_target is not None, "Break with no break target"
        fn.get_basic_block().append_instruction("jmp", _break_target.label)
        fn.append_basic_block(IRBasicBlock(ctx.get_next_label(), fn))
    elif ir.value == "continue":
        assert _continue_target is not None, "Continue with no contrinue target"
        fn.get_basic_block().append_instruction("jmp", _continue_target.label)
        fn.append_basic_block(IRBasicBlock(ctx.get_next_label(), fn))
    elif ir.value in NOOP_INSTRUCTIONS:
        pass
    elif isinstance(ir.value, str) and ir.value.startswith("log"):
        args = reversed(_convert_ir_bb_list(fn, ir.args, symbols))
        topic_count = int(ir.value[3:])
        assert topic_count >= 0 and topic_count <= 4, "invalid topic count"
        fn.get_basic_block().append_instruction("log", topic_count, *args)
    elif isinstance(ir.value, str) and ir.value.upper() in get_opcodes():
        _convert_ir_opcode(fn, ir, symbols)
    elif isinstance(ir.value, str):
        if ir.value.startswith("$alloca"):
            alloca = ir.passthrough_metadata["alloca"]
            if alloca._id not in _alloca_table:
                # id is still needed for inlining
                ptr = fn.get_basic_block().append_instruction("alloca", alloca.size, alloca._id)
                _alloca_table[alloca._id] = ptr
            return _alloca_table[alloca._id]

        elif ir.value.startswith("$palloca"):
            assert isinstance(fn, IRFunction)
            alloca = ir.passthrough_metadata["alloca"]
            if alloca._id not in _alloca_table:
                bb = fn.get_basic_block()
                ptr = bb.append_instruction("palloca", alloca.size, alloca._id)
                bb.instructions[-1].annotation = f"{alloca.name} (memory)"
                fn.allocated_args[alloca._id] = bb.instructions[-1]
                if _pass_via_stack(_current_func_t)[alloca.name]:
                    param = fn.get_param_by_id(alloca._id)
                    assert param is not None
                    bb.append_instruction("mstore", param.func_var, ptr)
                _alloca_table[alloca._id] = ptr
            return _alloca_table[alloca._id]
        elif ir.value.startswith("$calloca"):
            global _callsites
            alloca = ir.passthrough_metadata["alloca"]
            assert alloca._callsite is not None
            if alloca._id not in _alloca_table:
                bb = fn.get_basic_block()

                callsite_func = ir.passthrough_metadata["callsite_func"]
                if _pass_via_stack(callsite_func)[alloca.name]:
                    ptr = bb.append_instruction("alloca", alloca.size, alloca._id)
                else:
                    # if we use alloca, mstores might get removed. convert
                    # to calloca until memory analysis is more sound.
                    ptr = bb.append_instruction(
                        "calloca", alloca.size, alloca._id, IRLabel(alloca._callsite)
                    )

                _alloca_table[alloca._id] = ptr
            ret = _alloca_table[alloca._id]
            # assumption: callocas appear in the same order as the
            # order of arguments to the function.
            _callsites[alloca._callsite].append(alloca)
            return ret

        return symbols.get(ir.value)
    elif ir.is_literal:
        return IRLiteral(ir.value)
    else:
        raise Exception(f"Unknown IR node: {ir}")

    return None


def _convert_ir_opcode(fn: IRFunction, ir: IRnode, symbols: SymbolTable) -> None:
    opcode = ir.value.upper()  # type: ignore
    inst_args = []
    for arg in ir.args:
        if isinstance(arg, IRnode):
            inst_args.append(_convert_ir_bb(fn, arg, symbols))
    fn.get_basic_block().append_instruction(opcode, *inst_args)<|MERGE_RESOLUTION|>--- conflicted
+++ resolved
@@ -334,13 +334,7 @@
     # return buffer
     if does_return_data:
         if returns_count > 0:
-<<<<<<< HEAD
-            buf = bb.append_instruction("alloca", 32, get_scratch_alloca_id())
-=======
-            buf = bb.append_instruction(
-                "alloca", IRAbstractMemLoc(32 * returns_count), get_scratch_alloca_id()
-            )
->>>>>>> 79d07622
+            buf = bb.append_instruction("alloca", 32 * returns_count, get_scratch_alloca_id())
         else:
             buf = bb.append_instruction("param")
             bb.instructions[-1].annotation = "return_buffer"
