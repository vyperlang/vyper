--- conflicted
+++ resolved
@@ -80,11 +80,8 @@
         "extcodehash",
         "balance",
         "msize",
-<<<<<<< HEAD
+        "blobhash",
         "basefee",
-        "blobhash",
-=======
->>>>>>> 097aecfe
         "invalid",
         "stop",
         "selfdestruct",
