--- conflicted
+++ resolved
@@ -87,41 +87,6 @@
     return ret
 
 
-<<<<<<< HEAD
-def _findIRnode(ir: IRnode, value: str) -> Optional[IRnode]:
-    if ir.value == value:
-        return ir
-    for arg in ir.args:
-        if isinstance(arg, IRnode):
-            ret = _findIRnode(arg, value)
-            if ret is not None:
-                return ret
-    return None
-
-
-def convert_ir_basicblock(ir: IRnode) -> tuple[Optional[IRFunction], Optional[IRFunction]]:
-    runtime_ir = ir
-    deploy_ir = _findIRnode(ir, "deploy")
-
-    # 1. Convert deploy IR to Venom IR
-    deploy_venom = None
-    if deploy_ir is not None:
-        deploy_venom = IRFunction()
-        _convert_ir_bb(deploy_venom, ir, {}, OrderedSet(), {})
-        deploy_venom.get_basic_block().append_instruction("stop")
-
-        runtime_ir = deploy_ir.args[1]
-
-    # 2. Convert runtime IR to Venom IR
-    runtime_venom = IRFunction()
-    _convert_ir_bb(runtime_venom, runtime_ir, {}, OrderedSet(), {})
-
-    # 3. Patch up basic blocks. Connect unterminated blocks to the next with a jump
-    for i, bb in enumerate(runtime_venom.basic_blocks):
-        if not bb.is_terminated:
-            if i < len(runtime_venom.basic_blocks) - 1:
-                bb.append_instruction("jmp", runtime_venom.basic_blocks[i + 1].label)
-=======
 # convert IRnode directly to venom
 def ir_node_to_venom(ir: IRnode) -> IRFunction:
     ctx = IRFunction()
@@ -133,7 +98,6 @@
         if not bb.is_terminated:
             if i < len(ctx.basic_blocks) - 1:
                 bb.append_instruction("jmp", ctx.basic_blocks[i + 1].label)
->>>>>>> c42b077c
             else:
                 bb.append_instruction("stop")
 
