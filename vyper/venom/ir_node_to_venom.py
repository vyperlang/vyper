import functools
import re
from typing import Optional

from vyper.codegen.ir_node import IRnode
from vyper.evm.opcodes import get_opcodes
from vyper.venom.basicblock import (
    IRBasicBlock,
    IRInstruction,
    IRLabel,
    IRLiteral,
    IROperand,
    IRVariable,
)
from vyper.venom.context import IRContext
from vyper.venom.function import IRFunction

# Instructions that are mapped to their inverse
INVERSE_MAPPED_IR_INSTRUCTIONS = {"ne": "eq", "le": "gt", "sle": "sgt", "ge": "lt", "sge": "slt"}

# Instructions that have a direct EVM opcode equivalent and can
# be passed through to the EVM assembly without special handling
PASS_THROUGH_INSTRUCTIONS = frozenset(
    [
        # binary instructions
        "eq",
        "gt",
        "lt",
        "slt",
        "sgt",
        "shr",
        "shl",
        "sar",
        "or",
        "xor",
        "and",
        "add",
        "sub",
        "mul",
        "div",
        "smul",
        "sdiv",
        "mod",
        "smod",
        "exp",
        "sha3",
        "sha3_64",
        "signextend",
        "chainid",
        "basefee",
        "blobhash",
        "blobbasefee",
        "timestamp",
        "blockhash",
        "caller",
        "selfbalance",
        "calldatasize",
        "callvalue",
        "address",
        "origin",
        "codesize",
        "gas",
        "gasprice",
        "gaslimit",
        "returndatasize",
        "mload",
        "iload",
        "istore",
        "dload",
        "dloadbytes",
        "sload",
        "sstore",
        "tload",
        "tstore",
        "coinbase",
        "number",
        "prevrandao",
        "difficulty",
        "iszero",
        "not",
        "calldataload",
        "extcodesize",
        "extcodehash",
        "balance",
        "msize",
        "invalid",
        "stop",
        "selfdestruct",
        "assert",
        "assert_unreachable",
        "exit",
        "calldatacopy",
        "mcopy",
        "extcodecopy",
        "codecopy",
        "returndatacopy",
        "revert",
        "create",
        "create2",
        "addmod",
        "mulmod",
        "call",
        "delegatecall",
        "staticcall",
    ]
)

NOOP_INSTRUCTIONS = frozenset(["pass", "cleanup_repeat", "var_list", "unique_symbol"])

SymbolTable = dict[str, IROperand]
_alloca_table: dict[int, IROperand]
MAIN_ENTRY_LABEL_NAME = "__main_entry"


# convert IRnode directly to venom
def ir_node_to_venom(ir: IRnode) -> IRContext:
    _ = ir.unique_symbols  # run unique symbols check

    global _alloca_table
    _alloca_table = {}

    ctx = IRContext()
    fn = ctx.create_function(MAIN_ENTRY_LABEL_NAME)
    ctx.entry_function = fn

    _convert_ir_bb(fn, ir, {})

    for fn in ctx.functions.values():
        for bb in fn.get_basic_blocks():
            bb.ensure_well_formed()

    return ctx


def _append_jmp(fn: IRFunction, label: IRLabel) -> None:
    bb = fn.get_basic_block()
    if bb.is_terminated:
        bb = IRBasicBlock(fn.ctx.get_next_label("jmp_target"), fn)
        fn.append_basic_block(bb)

    bb.append_instruction("jmp", label)


def _new_block(fn: IRFunction) -> None:
    bb = IRBasicBlock(fn.ctx.get_next_label(), fn)
    fn.append_basic_block(bb)


def _append_return_args(fn: IRFunction, ofst: int = 0, size: int = 0):
    bb = fn.get_basic_block()
    if bb.is_terminated:
        bb = IRBasicBlock(fn.ctx.get_next_label("exit_to"), fn)
        fn.append_basic_block(bb)
    ret_ofst = IRVariable("ret_ofst")
    ret_size = IRVariable("ret_size")
    bb.append_instruction("store", ofst, ret=ret_ofst)
    bb.append_instruction("store", size, ret=ret_size)


def _handle_self_call(fn: IRFunction, ir: IRnode, symbols: SymbolTable) -> Optional[IROperand]:
    setup_ir = ir.args[1]
    goto_ir = [ir for ir in ir.args if ir.value == "goto"][0]
    target_label = goto_ir.args[0].value  # goto
    ret_args: list[IROperand] = [IRLabel(target_label)]  # type: ignore
    func_t = ir.passthrough_metadata["func_t"]
    assert func_t is not None, "func_t not found in passthrough metadata"

    if setup_ir != goto_ir:
        _convert_ir_bb(fn, setup_ir, symbols)

    converted_args = _convert_ir_bb_list(fn, goto_ir.args[1:], symbols)

    callsite_op = converted_args[-1]
    assert isinstance(callsite_op, IRLabel), converted_args

    bb = fn.get_basic_block()
    return_buf = None

    if len(converted_args) > 1:
        return_buf = converted_args[0]

    if return_buf is not None:
        ret_args.append(return_buf)  # type: ignore

    bb.append_invoke_instruction(ret_args, returns=False)  # type: ignore

    return return_buf


def _handle_internal_func(
    # TODO: remove does_return_data, replace with `func_t.return_type is not None`
    fn: IRFunction,
    ir: IRnode,
    does_return_data: bool,
    symbols: SymbolTable,
) -> IRFunction:
    global _alloca_table

<<<<<<< HEAD
    func_t = ir.passthrough_metadata["func_t"]
    assert func_t is not None, "func_t not found in passthrough metadata"

    fn = fn.ctx.create_function(ir.args[0].args[0].value)
=======
    funcname = ir.args[0].args[0].value
    assert isinstance(funcname, str)
    fn = fn.ctx.create_function(funcname)
>>>>>>> 6b670e73

    bb = fn.get_basic_block()

    _saved_alloca_table = _alloca_table
    _alloca_table = {}

    # return buffer
    if does_return_data:
        buf = bb.append_instruction("param")
        bb.instructions[-1].annotation = "return_buffer"

        assert buf is not None  # help mypy
        symbols["return_buffer"] = buf

    # return address
    return_pc = bb.append_instruction("param")
    assert return_pc is not None  # help mypy
    symbols["return_pc"] = return_pc

    bb.instructions[-1].annotation = "return_pc"

    _convert_ir_bb(fn, ir.args[0].args[2], symbols)

    _alloca_table = _saved_alloca_table

    return fn


def _convert_ir_simple_node(
    fn: IRFunction, ir: IRnode, symbols: SymbolTable
) -> Optional[IRVariable]:
    # execute in order
    args = _convert_ir_bb_list(fn, ir.args, symbols)
    # reverse output variables for stack
    args.reverse()
    return fn.get_basic_block().append_instruction(ir.value, *args)  # type: ignore


_break_target: Optional[IRBasicBlock] = None
_continue_target: Optional[IRBasicBlock] = None


def _convert_ir_bb_list(fn, ir, symbols):
    ret = []
    for ir_node in ir:
        venom = _convert_ir_bb(fn, ir_node, symbols)
        ret.append(venom)
    return ret


def pop_source_on_return(func):
    @functools.wraps(func)
    def pop_source(*args, **kwargs):
        fn = args[0]
        ret = func(*args, **kwargs)
        fn.pop_source()
        return ret

    return pop_source


@pop_source_on_return
def _convert_ir_bb(fn, ir, symbols):
    assert isinstance(ir, IRnode), ir
    # TODO: refactor these to not be globals
    global _break_target, _continue_target, _alloca_table

    # keep a map from external functions to all possible entry points

    ctx = fn.ctx
    fn.push_source(ir)

    if ir.value in INVERSE_MAPPED_IR_INSTRUCTIONS:
        org_value = ir.value
        ir.value = INVERSE_MAPPED_IR_INSTRUCTIONS[ir.value]
        new_var = _convert_ir_simple_node(fn, ir, symbols)
        ir.value = org_value
        return fn.get_basic_block().append_instruction("iszero", new_var)
    elif ir.value in PASS_THROUGH_INSTRUCTIONS:
        return _convert_ir_simple_node(fn, ir, symbols)
    elif ir.value == "return":
        fn.get_basic_block().append_instruction(
            "return", IRVariable("ret_size"), IRVariable("ret_ofst")
        )
    elif ir.value == "deploy":
        ctx.ctor_mem_size = ir.args[0].value
        ctx.immutables_len = ir.args[2].value
        fn.get_basic_block().append_instruction("exit")
        return None
    elif ir.value == "seq":
        if len(ir.args) == 0:
            return None
        if ir.is_self_call:
            return _handle_self_call(fn, ir, symbols)
        elif ir.args[0].value == "label":
            current_func = ir.args[0].args[0].value
            is_external = current_func.startswith("external")
            is_internal = current_func.startswith("internal")
            if is_internal or len(re.findall(r"external.*__init__\(.*_deploy", current_func)) > 0:
                # Internal definition
                var_list = ir.args[0].args[1]
                assert var_list.value == "var_list"
                does_return_data = IRnode.from_list(["return_buffer"]) in var_list.args
                symbols = {}
                new_fn = _handle_internal_func(fn, ir, does_return_data, symbols)
                for ir_node in ir.args[1:]:
                    ret = _convert_ir_bb(new_fn, ir_node, symbols)

                return ret
            elif is_external:
                ret = _convert_ir_bb(fn, ir.args[0], symbols)
                _append_return_args(fn)
        else:
            bb = fn.get_basic_block()
            if bb.is_terminated:
                bb = IRBasicBlock(ctx.get_next_label("seq"), fn)
                fn.append_basic_block(bb)
            ret = _convert_ir_bb(fn, ir.args[0], symbols)

        for ir_node in ir.args[1:]:
            ret = _convert_ir_bb(fn, ir_node, symbols)

        return ret
    elif ir.value == "if":
        cond = ir.args[0]

        # convert the condition
        cont_ret = _convert_ir_bb(fn, cond, symbols)
        cond_block = fn.get_basic_block()

        then_block = IRBasicBlock(ctx.get_next_label("then"), fn)
        else_block = IRBasicBlock(ctx.get_next_label("else"), fn)

        # convert "then"
        cond_symbols = symbols.copy()
        fn.append_basic_block(then_block)
        then_ret_val = _convert_ir_bb(fn, ir.args[1], cond_symbols)
        if isinstance(then_ret_val, IRLiteral):
            then_ret_val = fn.get_basic_block().append_instruction("store", then_ret_val)

        then_block_finish = fn.get_basic_block()

        # convert "else"
        cond_symbols = symbols.copy()
        fn.append_basic_block(else_block)
        else_ret_val = None
        if len(ir.args) == 3:
            else_ret_val = _convert_ir_bb(fn, ir.args[2], cond_symbols)
            if isinstance(else_ret_val, IRLiteral):
                assert isinstance(else_ret_val.value, int)  # help mypy
                else_ret_val = fn.get_basic_block().append_instruction("store", else_ret_val)

        else_block_finish = fn.get_basic_block()

        # finish the condition block
        cond_block.append_instruction("jnz", cont_ret, then_block.label, else_block.label)

        # exit bb
        exit_bb = IRBasicBlock(ctx.get_next_label("if_exit"), fn)
        fn.append_basic_block(exit_bb)

        if_ret = fn.get_next_variable()
        if then_ret_val is not None and else_ret_val is not None:
            then_block_finish.append_instruction("store", then_ret_val, ret=if_ret)
            else_block_finish.append_instruction("store", else_ret_val, ret=if_ret)

        if not else_block_finish.is_terminated:
            else_block_finish.append_instruction("jmp", exit_bb.label)

        if not then_block_finish.is_terminated:
            then_block_finish.append_instruction("jmp", exit_bb.label)

        return if_ret

    elif ir.value == "with":
        ret = _convert_ir_bb(fn, ir.args[1], symbols)  # initialization

        ret = fn.get_basic_block().append_instruction("store", ret)

        sym = ir.args[0]
        with_symbols = symbols.copy()
        with_symbols[sym.value] = ret

        return _convert_ir_bb(fn, ir.args[2], with_symbols)  # body

    elif ir.value == "goto":
        _append_jmp(fn, IRLabel(ir.args[0].value))
    elif ir.value == "djump":
        args = [_convert_ir_bb(fn, ir.args[0], symbols)]
        for target in ir.args[1:]:
            args.append(IRLabel(target.value))
        fn.get_basic_block().append_instruction("djmp", *args)
        _new_block(fn)
    elif ir.value == "set":
        sym = ir.args[0]
        arg_1 = _convert_ir_bb(fn, ir.args[1], symbols)
        fn.get_basic_block().append_instruction("store", arg_1, ret=symbols[sym.value])
    elif ir.value == "symbol":
        return IRLabel(ir.args[0].value, True)
    elif ir.value == "data":
        label = IRLabel(ir.args[0].value, True)
        ctx.append_data_section(label)
        for c in ir.args[1:]:
            if isinstance(c.value, bytes):
                ctx.append_data_item(c.value)
            elif isinstance(c, IRnode):
                data = _convert_ir_bb(fn, c, symbols)
                assert isinstance(data, IRLabel)  # help mypy
                ctx.append_data_item(data)
    elif ir.value == "label":
        label = IRLabel(ir.args[0].value, True)
        bb = fn.get_basic_block()
        if not bb.is_terminated:
            bb.append_instruction("jmp", label)
        bb = IRBasicBlock(label, fn)
        fn.append_basic_block(bb)
        code = ir.args[2]
        _convert_ir_bb(fn, code, symbols)
    elif ir.value == "exit_to":
        bb = fn.get_basic_block()
        if bb.is_terminated:
            bb = IRBasicBlock(ctx.get_next_label("exit_to"), fn)
            fn.append_basic_block(bb)

        args = _convert_ir_bb_list(fn, ir.args[1:], symbols)
        var_list = args
        # TODO: only append return args if the function is external
        _append_return_args(fn, *var_list)
        bb = fn.get_basic_block()

        label = IRLabel(ir.args[0].value)
        if label.value == "return_pc":
            label = symbols.get("return_pc")
            # return label should be top of stack
            bb.append_instruction("ret", label)
        else:
            bb.append_instruction("jmp", label)

    elif ir.value == "mstore":
        # some upstream code depends on reversed order of evaluation --
        # to fix upstream.
        val, ptr = _convert_ir_bb_list(fn, reversed(ir.args), symbols)

        return fn.get_basic_block().append_instruction("mstore", val, ptr)
    elif ir.value == "ceil32":
        x = ir.args[0]
        expanded = IRnode.from_list(["and", ["add", x, 31], ["not", 31]])
        return _convert_ir_bb(fn, expanded, symbols)
    elif ir.value == "select":
        cond, a, b = ir.args
        expanded = IRnode.from_list(
            [
                "with",
                "cond",
                cond,
                [
                    "with",
                    "a",
                    a,
                    ["with", "b", b, ["xor", "b", ["mul", "cond", ["xor", "a", "b"]]]],
                ],
            ]
        )
        return _convert_ir_bb(fn, expanded, symbols)
    elif ir.value == "repeat":

        def emit_body_blocks():
            global _break_target, _continue_target
            old_targets = _break_target, _continue_target
            _break_target, _continue_target = exit_block, incr_block
            _convert_ir_bb(fn, body, symbols.copy())
            _break_target, _continue_target = old_targets

        sym = ir.args[0]
        start, end, _ = _convert_ir_bb_list(fn, ir.args[1:4], symbols)

        assert ir.args[3].is_literal, "repeat bound expected to be literal"
        bound = ir.args[3].value

        body = ir.args[4]

        entry_block = IRBasicBlock(ctx.get_next_label("repeat"), fn)
        cond_block = IRBasicBlock(ctx.get_next_label("condition"), fn)
        body_block = IRBasicBlock(ctx.get_next_label("body"), fn)
        incr_block = IRBasicBlock(ctx.get_next_label("incr"), fn)
        exit_block = IRBasicBlock(ctx.get_next_label("exit"), fn)

        bb = fn.get_basic_block()
        bb.append_instruction("jmp", entry_block.label)
        fn.append_basic_block(entry_block)

        counter_var = entry_block.append_instruction("store", start)
        symbols[sym.value] = counter_var

        if bound is not None:
            # assert le end bound
            invalid_end = entry_block.append_instruction("gt", bound, end)
            valid_end = entry_block.append_instruction("iszero", invalid_end)
            entry_block.append_instruction("assert", valid_end)

        end = entry_block.append_instruction("add", start, end)

        entry_block.append_instruction("jmp", cond_block.label)

        xor_ret = cond_block.append_instruction("xor", counter_var, end)
        cont_ret = cond_block.append_instruction("iszero", xor_ret)
        fn.append_basic_block(cond_block)

        fn.append_basic_block(body_block)

        emit_body_blocks()
        body_end = fn.get_basic_block()
        if body_end.is_terminated is False:
            body_end.append_instruction("jmp", incr_block.label)

        fn.append_basic_block(incr_block)
        incr_block.insert_instruction(
            IRInstruction("add", [counter_var, IRLiteral(1)], counter_var)
        )
        incr_block.append_instruction("jmp", cond_block.label)

        fn.append_basic_block(exit_block)

        cond_block.append_instruction("jnz", cont_ret, exit_block.label, body_block.label)
    elif ir.value == "break":
        assert _break_target is not None, "Break with no break target"
        fn.get_basic_block().append_instruction("jmp", _break_target.label)
        fn.append_basic_block(IRBasicBlock(ctx.get_next_label(), fn))
    elif ir.value == "continue":
        assert _continue_target is not None, "Continue with no contrinue target"
        fn.get_basic_block().append_instruction("jmp", _continue_target.label)
        fn.append_basic_block(IRBasicBlock(ctx.get_next_label(), fn))
    elif ir.value in NOOP_INSTRUCTIONS:
        pass
    elif isinstance(ir.value, str) and ir.value.startswith("log"):
        args = reversed(_convert_ir_bb_list(fn, ir.args, symbols))
        topic_count = int(ir.value[3:])
        assert topic_count >= 0 and topic_count <= 4, "invalid topic count"
        fn.get_basic_block().append_instruction("log", topic_count, *args)
    elif isinstance(ir.value, str) and ir.value.upper() in get_opcodes():
        _convert_ir_opcode(fn, ir, symbols)
    elif isinstance(ir.value, str):
        if ir.value.startswith("$alloca"):
            alloca = ir.passthrough_metadata["alloca"]
            if alloca._id not in _alloca_table:
                ptr = fn.get_basic_block().append_instruction(
                    "alloca", alloca.offset, alloca.size, alloca._id
                )
                _alloca_table[alloca._id] = ptr
            return _alloca_table[alloca._id]

        elif ir.value.startswith("$palloca"):
            alloca = ir.passthrough_metadata["alloca"]
            if alloca._id not in _alloca_table:
                ptr = fn.get_basic_block().append_instruction(
                    "palloca", alloca.offset, alloca.size, alloca._id
                )
                _alloca_table[alloca._id] = ptr
            return _alloca_table[alloca._id]

        elif ir.value.startswith("$calloca"):
            alloca = ir.passthrough_metadata["alloca"]
            if alloca._id not in _alloca_table:
                assert alloca._callsite is not None
                bb = fn.get_basic_block()
                ptr = bb.append_instruction("calloca", alloca.offset, alloca.size, alloca._id)
                _alloca_table[alloca._id] = ptr
            return _alloca_table[alloca._id]

        return symbols.get(ir.value)
    elif ir.is_literal:
        return IRLiteral(ir.value)
    else:
        raise Exception(f"Unknown IR node: {ir}")

    return None


def _convert_ir_opcode(fn: IRFunction, ir: IRnode, symbols: SymbolTable) -> None:
    opcode = ir.value.upper()  # type: ignore
    inst_args = []
    for arg in ir.args:
        if isinstance(arg, IRnode):
            inst_args.append(_convert_ir_bb(fn, arg, symbols))
    fn.get_basic_block().append_instruction(opcode, *inst_args)<|MERGE_RESOLUTION|>--- conflicted
+++ resolved
@@ -196,16 +196,12 @@
 ) -> IRFunction:
     global _alloca_table
 
-<<<<<<< HEAD
     func_t = ir.passthrough_metadata["func_t"]
     assert func_t is not None, "func_t not found in passthrough metadata"
 
-    fn = fn.ctx.create_function(ir.args[0].args[0].value)
-=======
     funcname = ir.args[0].args[0].value
     assert isinstance(funcname, str)
     fn = fn.ctx.create_function(funcname)
->>>>>>> 6b670e73
 
     bb = fn.get_basic_block()
 
