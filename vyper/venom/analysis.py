from vyper.exceptions import CompilerPanic
from vyper.utils import OrderedSet
from vyper.venom.basicblock import (
    BB_TERMINATORS,
    CFG_ALTERING_INSTRUCTIONS,
    IRBasicBlock,
    IRInstruction,
    IRVariable,
)
from vyper.venom.function import IRFunction


def calculate_cfg(ctx: IRFunction) -> None:
    """
    Calculate (cfg) inputs for each basic block.
    """
    for bb in ctx.basic_blocks:
        bb.cfg_in = OrderedSet()
        bb.cfg_out = OrderedSet()
        bb.out_vars = OrderedSet()

    for bb in ctx.basic_blocks:
        assert len(bb.instructions) > 0, "Basic block should not be empty"
        last_inst = bb.instructions[-1]
        assert last_inst.opcode in BB_TERMINATORS, f"Last instruction should be a terminator {bb}"

        for inst in bb.instructions:
            if inst.opcode in CFG_ALTERING_INSTRUCTIONS:
                ops = inst.get_label_operands()
                for op in ops:
                    ctx.get_basic_block(op.value).add_cfg_in(bb)

    # Fill in the "out" set for each basic block
    for bb in ctx.basic_blocks:
        for in_bb in bb.cfg_in:
            in_bb.add_cfg_out(bb)


def _reset_liveness(ctx: IRFunction) -> None:
    for bb in ctx.basic_blocks:
        for inst in bb.instructions:
            inst.liveness = OrderedSet()


def _calculate_liveness(bb: IRBasicBlock) -> bool:
    """
    Compute liveness of each instruction in the basic block.
    Returns True if liveness changed
    """
    orig_liveness = bb.instructions[0].liveness.copy()
    liveness = bb.out_vars.copy()
    for instruction in reversed(bb.instructions):
        ops = instruction.get_inputs()

        for op in ops:
            if op in liveness:
                instruction.dup_requirements.add(op)

        liveness = liveness.union(OrderedSet.fromkeys(ops))
        out = instruction.get_outputs()[0] if len(instruction.get_outputs()) > 0 else None
        if out in liveness:
            liveness.remove(out)
        instruction.liveness = liveness

    return orig_liveness != bb.instructions[0].liveness


def _calculate_out_vars(bb: IRBasicBlock) -> bool:
    """
    Compute out_vars of basic block.
    Returns True if out_vars changed
    """
    out_vars = bb.out_vars.copy()
    for out_bb in bb.cfg_out:
        target_vars = input_vars_from(bb, out_bb)
        bb.out_vars = bb.out_vars.union(target_vars)
    return out_vars != bb.out_vars


def calculate_liveness(ctx: IRFunction) -> None:
    _reset_liveness(ctx)
    while True:
        changed = False
        for bb in ctx.basic_blocks:
            changed |= _calculate_out_vars(bb)
            changed |= _calculate_liveness(bb)

<<<<<<< HEAD
        if changed is False:
=======
        if not changed:
>>>>>>> c42b077c
            break


# calculate the input variables into self from source
def input_vars_from(source: IRBasicBlock, target: IRBasicBlock) -> OrderedSet[IRVariable]:
    liveness = target.instructions[0].liveness.copy()
    assert isinstance(liveness, OrderedSet)

    for inst in target.instructions:
        if inst.opcode == "phi":
            # we arbitrarily choose one of the arguments to be in the
            # live variables set (dependent on how we traversed into this
            # basic block). the argument will be replaced by the destination
            # operand during instruction selection.
            # for instance, `%56 = phi %label1 %12 %label2 %14`
            # will arbitrarily choose either %12 or %14 to be in the liveness
            # set, and then during instruction selection, after this instruction,
            # %12 will be replaced by %56 in the liveness set
            source1, source2 = inst.operands[0], inst.operands[2]
            phi1, phi2 = inst.operands[1], inst.operands[3]
            if source.label == source1:
                liveness.add(phi1)
                if phi2 in liveness:
                    liveness.remove(phi2)
            elif source.label == source2:
                liveness.add(phi2)
                if phi1 in liveness:
                    liveness.remove(phi1)
            else:
                # bad path into this phi node
                raise CompilerPanic(f"unreachable: {inst}")

    return liveness


# DataFlow Graph
# this could be refactored into its own file, but it's only used here
# for now
class DFG:
    _dfg_inputs: dict[IRVariable, list[IRInstruction]]
    _dfg_outputs: dict[IRVariable, IRInstruction]

    def __init__(self):
        self._dfg_inputs = dict()
        self._dfg_outputs = dict()

    # return uses of a given variable
    def get_uses(self, op: IRVariable) -> list[IRInstruction]:
        return self._dfg_inputs.get(op, [])

    # the instruction which produces this variable.
    def get_producing_instruction(self, op: IRVariable) -> IRInstruction:
        return self._dfg_outputs[op]

    @classmethod
    def build_dfg(cls, ctx: IRFunction) -> "DFG":
        dfg = cls()

        # Build DFG

        # %15 = add %13 %14
        # %16 = iszero %15
        # dfg_outputs of %15 is (%15 = add %13 %14)
        # dfg_inputs of %15 is all the instructions which *use* %15, ex. [(%16 = iszero %15), ...]
        for bb in ctx.basic_blocks:
            for inst in bb.instructions:
                operands = inst.get_inputs()
                res = inst.get_outputs()

                for op in operands:
                    inputs = dfg._dfg_inputs.setdefault(op, [])
                    inputs.append(inst)

                for op in res:  # type: ignore
                    dfg._dfg_outputs[op] = inst

        return dfg<|MERGE_RESOLUTION|>--- conflicted
+++ resolved
@@ -85,11 +85,7 @@
             changed |= _calculate_out_vars(bb)
             changed |= _calculate_liveness(bb)
 
-<<<<<<< HEAD
-        if changed is False:
-=======
         if not changed:
->>>>>>> c42b077c
             break
 
 
