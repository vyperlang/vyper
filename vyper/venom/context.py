--- conflicted
+++ resolved
@@ -37,11 +37,8 @@
     constants: dict[str, int]  # globally defined constants
     data_segment: list[DataSection]
     last_label: int
-<<<<<<< HEAD
     mem_allocator: MemoryAllocator
-=======
     last_variable: int
->>>>>>> 2a563083
 
     def __init__(self) -> None:
         self.functions = {}
@@ -50,16 +47,13 @@
         self.constants = {}
 
         self.last_label = 0
-<<<<<<< HEAD
         self.mem_allocator = MemoryAllocator(0xFFFFFFFFFFFFFFFF, 256)
-=======
         self.last_variable = 0
 
     def get_basic_blocks(self) -> Iterator[IRBasicBlock]:
         for fn in self.functions.values():
             for bb in fn.get_basic_blocks():
                 yield bb
->>>>>>> 2a563083
 
     def add_function(self, fn: IRFunction) -> None:
         fn.ctx = self
