--- conflicted
+++ resolved
@@ -376,7 +376,6 @@
     ) -> MemoryLocation:
         """Extract memory location info from an instruction"""
         opcode = self.opcode
-<<<<<<< HEAD
         if location_type == "memory":
             if opcode == "mstore":
                 dst = self.operands[1]
@@ -390,7 +389,8 @@
                 size, _, dst = self.operands
                 return MemoryLocation.from_operands(dst, size)
             elif opcode == "dloadbytes":
-                return MemoryLocation(offset=0, size=None)
+                size, _, dst = self.operands
+                return MemoryLocation.from_operands(dst, size)
             elif opcode == "dload":
                 return MemoryLocation(offset=0, size=32)
             elif opcode == "sha3_64":
@@ -419,37 +419,6 @@
             elif opcode in ("create", "create2"):
                 return MemoryLocation(offset=None, size=None)
 
-=======
-        if opcode == "mstore":
-            dst = self.operands[1]
-            return MemoryLocation.from_operands(dst, 32)
-        elif opcode == "mload":
-            return EMPTY_MEMORY_ACCESS
-        elif opcode == "mcopy":
-            size, _, dst = self.operands
-            return MemoryLocation.from_operands(dst, size)
-        elif opcode == "calldatacopy":
-            size, _, dst = self.operands
-            return MemoryLocation.from_operands(dst, size)
-        elif opcode == "dloadbytes":
-            size, _, dst = self.operands
-            return MemoryLocation.from_operands(dst, size)
-        elif opcode == "dload":
-            return MemoryLocation(offset=0, size=32)
-        elif opcode == "sha3_64":
-            return MemoryLocation(offset=0, size=64)
-        elif opcode == "invoke":
-            return MemoryLocation(offset=0, size=None)
-        elif opcode in ("call", "delegatecall", "staticcall"):
-            size, dst = self.operands[:2]
-            return MemoryLocation.from_operands(dst, size, is_volatile=False)
-        elif opcode in ("codecopy", "extcodecopy"):
-            size, _, dst = self.operands[:3]
-            return MemoryLocation.from_operands(dst, size)
-        elif opcode == "returndatacopy":
-            size, _, dst = self.operands
-            return MemoryLocation.from_operands(dst, size)
->>>>>>> 542c3911
         return EMPTY_MEMORY_ACCESS
 
     def get_read_memory_location(
