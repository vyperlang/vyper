--- conflicted
+++ resolved
@@ -245,18 +245,12 @@
 
     offset: int = 0
     size: int = 0
-<<<<<<< HEAD
-    is_volatile: bool = False
-
-    def completely_overlaps(self, other: "MemoryLocation") -> bool:
-=======
     # Locations that should be considered volatile. Example usages of this would
     # be locations that are accessed outside of the current function.
     is_volatile: bool = False
 
     # similar code to memmerging._Interval, but different data structure
     def completely_contains(self, other: "MemoryLocation") -> bool:
->>>>>>> 84bed024
         if self == FULL_MEMORY_ACCESS:
             return True
         if other == FULL_MEMORY_ACCESS:
@@ -357,26 +351,13 @@
         """Extract memory location info from an instruction"""
         opcode = self.opcode
         if opcode == "mstore":
-<<<<<<< HEAD
-            if isinstance(self.operands[1], IRLiteral):
-                return MemoryLocation(offset=self.operands[1].value, size=32)
-=======
             dst = self.operands[1]
             if isinstance(dst, IRLiteral):
                 return MemoryLocation(offset=dst.value, size=32)
->>>>>>> 84bed024
             return FULL_MEMORY_ACCESS
         elif opcode == "mload":
             return EMPTY_MEMORY_ACCESS
         elif opcode == "mcopy":
-<<<<<<< HEAD
-            if isinstance(self.operands[2], IRLiteral) and isinstance(self.operands[0], IRLiteral):
-                return MemoryLocation(offset=self.operands[2].value, size=self.operands[0].value)
-            return FULL_MEMORY_ACCESS
-        elif opcode == "calldatacopy":
-            if isinstance(self.operands[2], IRLiteral) and isinstance(self.operands[0], IRLiteral):
-                return MemoryLocation(offset=self.operands[2].value, size=self.operands[0].value)
-=======
             size, _, dst = self.operands
             if isinstance(dst, IRLiteral) and isinstance(size, IRLiteral):
                 return MemoryLocation(offset=dst.value, size=size.value)
@@ -385,7 +366,6 @@
             size, _, dst = self.operands
             if isinstance(dst, IRLiteral) and isinstance(size, IRLiteral):
                 return MemoryLocation(offset=dst.value, size=size.value)
->>>>>>> 84bed024
             return FULL_MEMORY_ACCESS
         elif opcode == "dloadbytes":
             return FULL_MEMORY_ACCESS
@@ -394,20 +374,6 @@
         elif opcode == "invoke":
             return FULL_MEMORY_ACCESS
         elif opcode in ("call", "delegatecall", "staticcall"):
-<<<<<<< HEAD
-            if isinstance(self.operands[1], IRLiteral) and isinstance(self.operands[0], IRLiteral):
-                return MemoryLocation(
-                    offset=self.operands[1].value, size=self.operands[0].value, is_volatile=False
-                )
-            return FULL_MEMORY_ACCESS
-        elif opcode in ("codecopy", "extcodecopy"):
-            if isinstance(self.operands[2], IRLiteral) and isinstance(self.operands[0], IRLiteral):
-                return MemoryLocation(offset=self.operands[2].value, size=self.operands[0].value)
-            return FULL_MEMORY_ACCESS
-        elif opcode == "returndatacopy":
-            if isinstance(self.operands[2], IRLiteral) and isinstance(self.operands[0], IRLiteral):
-                return MemoryLocation(offset=self.operands[2].value, size=self.operands[0].value)
-=======
             size, dst = self.operands[:2]
             if isinstance(dst, IRLiteral) and isinstance(size, IRLiteral):
                 return MemoryLocation(offset=dst.value, size=size.value, is_volatile=False)
@@ -421,7 +387,6 @@
             size, _, dst = self.operands
             if isinstance(size, IRLiteral) and isinstance(dst, IRLiteral):
                 return MemoryLocation(offset=dst.value, size=size.value)
->>>>>>> 84bed024
             return FULL_MEMORY_ACCESS
         return EMPTY_MEMORY_ACCESS
 
@@ -435,14 +400,9 @@
                 return MemoryLocation(offset=self.operands[0].value, size=32)
             return FULL_MEMORY_ACCESS
         elif opcode == "mcopy":
-<<<<<<< HEAD
-            if isinstance(self.operands[1], IRLiteral) and isinstance(self.operands[0], IRLiteral):
-                return MemoryLocation(offset=self.operands[1].value, size=self.operands[0].value)
-=======
             size, src = self.operands[:2]
             if isinstance(src, IRLiteral) and isinstance(size, IRLiteral):
                 return MemoryLocation(offset=src.value, size=size.value)
->>>>>>> 84bed024
             return FULL_MEMORY_ACCESS
         elif opcode == "calldatacopy":
             return EMPTY_MEMORY_ACCESS
@@ -453,40 +413,6 @@
         elif opcode == "invoke":
             return FULL_MEMORY_ACCESS
         elif opcode in ("call", "delegatecall", "staticcall"):
-<<<<<<< HEAD
-            if isinstance(self.operands[2], IRLiteral) and isinstance(self.operands[3], IRLiteral):
-                return MemoryLocation(
-                    offset=self.operands[3].value, size=self.operands[2].value, is_volatile=False
-                )
-            return FULL_MEMORY_ACCESS
-        elif opcode == "return":
-            if isinstance(self.operands[1], IRLiteral) and isinstance(self.operands[0], IRLiteral):
-                return MemoryLocation(
-                    offset=self.operands[1].value, size=self.operands[0].value, is_volatile=False
-                )
-            return FULL_MEMORY_ACCESS
-        elif opcode == "create":
-            if isinstance(self.operands[1], IRLiteral) and isinstance(self.operands[0], IRLiteral):
-                return MemoryLocation(offset=self.operands[1].value, size=self.operands[0].value)
-            return FULL_MEMORY_ACCESS
-        elif opcode == "create2":
-            if isinstance(self.operands[2], IRLiteral) and isinstance(self.operands[1], IRLiteral):
-                return MemoryLocation(offset=self.operands[2].value, size=self.operands[1].value)
-            return FULL_MEMORY_ACCESS
-        elif opcode in ("sha3", "sha3_64"):
-            if isinstance(self.operands[1], IRLiteral) and isinstance(self.operands[0], IRLiteral):
-                return MemoryLocation(offset=self.operands[1].value, size=self.operands[0].value)
-            return FULL_MEMORY_ACCESS
-        elif opcode.startswith("log"):
-            if isinstance(self.operands[-1], IRLiteral) and isinstance(
-                self.operands[-2], IRLiteral
-            ):
-                return MemoryLocation(offset=self.operands[-1].value, size=self.operands[-2].value)
-            return FULL_MEMORY_ACCESS
-        elif opcode == "revert":
-            if isinstance(self.operands[0], IRLiteral) and isinstance(self.operands[1], IRLiteral):
-                return MemoryLocation(offset=self.operands[1].value, size=self.operands[0].value)
-=======
             size, dst = self.operands[2:4]
             if isinstance(dst, IRLiteral) and isinstance(size, IRLiteral):
                 return MemoryLocation(offset=dst.value, size=size.value, is_volatile=False)
@@ -520,7 +446,6 @@
             size, src = self.operands
             if isinstance(src, IRLiteral) and isinstance(size, IRLiteral):
                 return MemoryLocation(offset=src.value, size=size.value)
->>>>>>> 84bed024
             return FULL_MEMORY_ACCESS
         return EMPTY_MEMORY_ACCESS
 
