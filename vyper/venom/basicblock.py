from enum import Enum, auto
from typing import TYPE_CHECKING, Any, Iterator, Optional, Union

from vyper.utils import OrderedSet

# instructions which can terminate a basic block
BB_TERMINATORS = frozenset(["jmp", "jnz", "ret", "return", "revert", "deploy", "stop"])

VOLATILE_INSTRUCTIONS = frozenset(
    [
        "param",
        "alloca",
        "call",
        "staticcall",
        "invoke",
        "sload",
        "sstore",
        "iload",
        "istore",
        "assert",
        "mstore",
        "mload",
        "calldatacopy",
        "codecopy",
        "dloadbytes",
        "dload",
        "return",
        "ret",
        "jmp",
        "jnz",
    ]
)

NO_OUTPUT_INSTRUCTIONS = frozenset(
    [
        "deploy",
        "mstore",
        "sstore",
        "dstore",
        "istore",
        "dloadbytes",
        "calldatacopy",
        "codecopy",
        "return",
        "ret",
        "revert",
        "assert",
        "selfdestruct",
        "stop",
        "invalid",
        "invoke",
        "jmp",
        "jnz",
        "log",
    ]
)

CFG_ALTERING_INSTRUCTIONS = frozenset(["jmp", "jnz", "call", "staticcall", "invoke", "deploy"])

if TYPE_CHECKING:
    from vyper.venom.function import IRFunction


class IRDebugInfo:
    """
    IRDebugInfo represents debug information in IR, used to annotate IR
    instructions with source code information when printing IR.
    """

    line_no: int
    src: str

    def __init__(self, line_no: int, src: str) -> None:
        self.line_no = line_no
        self.src = src

    def __repr__(self) -> str:
        src = self.src if self.src else ""
        return f"\t# line {self.line_no}: {src}".expandtabs(20)


class IROperand:
    """
    IROperand represents an operand in IR. An operand is anything that can
    be an argument to an IRInstruction
    """

    value: Any


class IRValue(IROperand):
    """
    IRValue represents a value in IR. A value is anything that can be
    operated by non-control flow instructions. That is, IRValues can be
    IRVariables or IRLiterals.
    """

    pass


class IRLiteral(IRValue):
    """
    IRLiteral represents a literal in IR
    """

    value: int

    def __init__(self, value: int) -> None:
        assert isinstance(value, int), "value must be an int"
        self.value = value

    def __repr__(self) -> str:
        return str(self.value)


class MemType(Enum):
    OPERAND_STACK = auto()
    MEMORY = auto()


class IRVariable(IRValue):
    """
    IRVariable represents a variable in IR. A variable is a string that starts with a %.
    """

    value: str
    offset: int = 0

    # some variables can be in memory for conversion from legacy IR to venom
    mem_type: MemType = MemType.OPERAND_STACK
    mem_addr: Optional[int] = None

    def __init__(
        self, value: str, mem_type: MemType = MemType.OPERAND_STACK, mem_addr: int = None
    ) -> None:
        assert isinstance(value, str)
        self.value = value
        self.offset = 0
        self.mem_type = mem_type
        self.mem_addr = mem_addr

    def __repr__(self) -> str:
        return self.value


class IRLabel(IROperand):
    """
    IRLabel represents a label in IR. A label is a string that starts with a %.
    """

    # is_symbol is used to indicate if the label came from upstream
    # (like a function name, try to preserve it in optimization passes)
    is_symbol: bool = False
    value: str

    def __init__(self, value: str, is_symbol: bool = False) -> None:
        assert isinstance(value, str), "value must be an str"
        self.value = value
        self.is_symbol = is_symbol

    def __repr__(self) -> str:
        return self.value


class IRInstruction:
    """
    IRInstruction represents an instruction in IR. Each instruction has an opcode,
    operands, and return value. For example, the following IR instruction:
        %1 = add %0, 1
    has opcode "add", operands ["%0", "1"], and return value "%1".

    Convention: the rightmost value is the top of the stack.
    """

    opcode: str
    volatile: bool
    operands: list[IROperand]
    output: Optional[IROperand]
    # set of live variables at this instruction
    liveness: OrderedSet[IRVariable]
    dup_requirements: OrderedSet[IRVariable]
    parent: Optional["IRBasicBlock"]
    fence_id: int
    annotation: Optional[str]

    def __init__(
        self,
        opcode: str,
        operands: list[IROperand] | Iterator[IROperand],
        output: Optional[IROperand] = None,
    ):
        assert isinstance(opcode, str), "opcode must be an str"
        assert isinstance(operands, list | Iterator), "operands must be a list"
        self.opcode = opcode
        self.volatile = opcode in VOLATILE_INSTRUCTIONS
        self.operands = list(operands)  # in case we get an iterator
        self.output = output
        self.liveness = OrderedSet()
        self.dup_requirements = OrderedSet()
        self.parent = None
        self.fence_id = -1
        self.annotation = None

    def get_label_operands(self) -> list[IRLabel]:
        """
        Get all labels in instruction.
        """
        return [op for op in self.operands if isinstance(op, IRLabel)]

    def get_non_label_operands(self) -> list[IROperand]:
        """
        Get input operands for instruction which are not labels
        """
        return [op for op in self.operands if not isinstance(op, IRLabel)]

    def get_inputs(self) -> list[IRVariable]:
        """
        Get all input operands for instruction.
        """
        return [op for op in self.operands if isinstance(op, IRVariable)]

    def get_outputs(self) -> list[IROperand]:
        """
        Get the output item for an instruction.
        (Currently all instructions output at most one item, but write
        it as a list to be generic for the future)
        """
        return [self.output] if self.output else []

    def replace_operands(self, replacements: dict) -> None:
        """
        Update operands with replacements.
        replacements are represented using a dict: "key" is replaced by "value".
        """
        for i, operand in enumerate(self.operands):
            if operand in replacements:
                self.operands[i] = replacements[operand]

    def replace_label_operands(self, replacements: dict) -> None:
        """
        Update label operands with replacements.
        replacements are represented using a dict: "key" is replaced by "value".
        """
        replacements = {k.value: v for k, v in replacements.items()}
        for i, operand in enumerate(self.operands):
            if isinstance(operand, IRLabel) and operand.value in replacements:
                self.operands[i] = replacements[operand.value]

    def __repr__(self) -> str:
        s = ""
        if self.output:
            s += f"{self.output} = "
        opcode = f"{self.opcode} " if self.opcode != "store" else ""
        s += opcode
        operands = ", ".join(
            [(f"label %{op}" if isinstance(op, IRLabel) else str(op)) for op in self.operands]
        )
        s += operands

        if self.annotation:
            s += f" <{self.annotation}>"

        # if self.liveness:
        #     return f"{s: <30} # {self.liveness}"

        return s


def _ir_operand_from_value(val: Any) -> IROperand:
    if isinstance(val, IROperand):
        return val

    assert isinstance(val, int)
    return IRLiteral(val)


class IRBasicBlock:
    """
    IRBasicBlock represents a basic block in IR. Each basic block has a label and
    a list of instructions, while belonging to a function.

    The following IR code:
        %1 = add %0, 1
        %2 = mul %1, 2
    is represented as:
        bb = IRBasicBlock("bb", function)
        r1 = bb.append_instruction("add", "%0", "1")
        r2 = bb.append_instruction("mul", r1, "2")

    The label of a basic block is used to refer to it from other basic blocks
    in order to branch to it.

    The parent of a basic block is the function it belongs to.

    The instructions of a basic block are executed sequentially, and the last
    instruction of a basic block is always a terminator instruction, which is
    used to branch to other basic blocks.
    """

    label: IRLabel
    parent: "IRFunction"
    instructions: list[IRInstruction]
    # basic blocks which can jump to this basic block
    cfg_in: OrderedSet["IRBasicBlock"]
    # basic blocks which this basic block can jump to
    cfg_out: OrderedSet["IRBasicBlock"]
    # stack items which this basic block produces
    out_vars: OrderedSet[IRVariable]

    def __init__(self, label: IRLabel, parent: "IRFunction") -> None:
        assert isinstance(label, IRLabel), "label must be an IRLabel"
        self.label = label
        self.parent = parent
        self.instructions = []
        self.cfg_in = OrderedSet()
        self.cfg_out = OrderedSet()
        self.out_vars = OrderedSet()

    def add_cfg_in(self, bb: "IRBasicBlock") -> None:
        self.cfg_in.add(bb)

    def remove_cfg_in(self, bb: "IRBasicBlock") -> None:
        assert bb in self.cfg_in
        self.cfg_in.remove(bb)

    def add_cfg_out(self, bb: "IRBasicBlock") -> None:
        # malformed: jnz condition label1 label1
        # (we could handle but it makes a lot of code easier
        # if we have this assumption)
        self.cfg_out.add(bb)

    def remove_cfg_out(self, bb: "IRBasicBlock") -> None:
        assert bb in self.cfg_out
        self.cfg_out.remove(bb)

    @property
    def is_reachable(self) -> bool:
        return len(self.cfg_in) > 0

    def append_instruction(self, opcode: str, *args: Union[IROperand, int]) -> Optional[IRVariable]:
        """
        Append an instruction to the basic block

        Returns the output variable if the instruction supports one
        """
        ret = self.parent.get_next_variable() if opcode not in NO_OUTPUT_INSTRUCTIONS else None

        # Wrap raw integers in IRLiterals
<<<<<<< HEAD
        inst_args = [IRLiteral(arg) if isinstance(arg, int) else arg for arg in args]
=======
        inst_args = [_ir_operand_from_value(arg) for arg in args]
>>>>>>> 10564dcc

        inst = IRInstruction(opcode, inst_args, ret)
        inst.parent = self
        self.instructions.append(inst)
        return ret
<<<<<<< HEAD
=======

    def append_invoke_instruction(
        self, args: list[IROperand | int], returns: bool
    ) -> Optional[IRVariable]:
        """
        Append an instruction to the basic block

        Returns the output variable if the instruction supports one
        """
        ret = None
        if returns:
            ret = self.parent.get_next_variable()

        # Wrap raw integers in IRLiterals
        inst_args = [_ir_operand_from_value(arg) for arg in args]

        inst = IRInstruction("invoke", inst_args, ret)
        inst.parent = self
        self.instructions.append(inst)
        return ret
>>>>>>> 10564dcc

    def insert_instruction(self, instruction: IRInstruction, index: int) -> None:
        assert isinstance(instruction, IRInstruction), "instruction must be an IRInstruction"
        instruction.parent = self
        self.instructions.insert(index, instruction)

    def clear_instructions(self) -> None:
        self.instructions = []

    def replace_operands(self, replacements: dict) -> None:
        """
        Update operands with replacements.
        """
        for instruction in self.instructions:
            instruction.replace_operands(replacements)

    @property
    def is_terminated(self) -> bool:
        """
        Check if the basic block is terminal, i.e. the last instruction is a terminator.
        """
        # it's ok to return False here, since we use this to check
        # if we can/need to append instructions to the basic block.
        if len(self.instructions) == 0:
            return False
        return self.instructions[-1].opcode in BB_TERMINATORS

    def copy(self):
        bb = IRBasicBlock(self.label, self.parent)
        bb.instructions = self.instructions.copy()
        bb.cfg_in = self.cfg_in.copy()
        bb.cfg_out = self.cfg_out.copy()
        bb.out_vars = self.out_vars.copy()
        return bb

    def __repr__(self) -> str:
        s = (
            f"{repr(self.label)}:  IN={[bb.label for bb in self.cfg_in]}"
            f" OUT={[bb.label for bb in self.cfg_out]} => {self.out_vars} \n"
        )
        for instruction in self.instructions:
            s += f"    {instruction}\n"
        return s<|MERGE_RESOLUTION|>--- conflicted
+++ resolved
@@ -346,18 +346,12 @@
         ret = self.parent.get_next_variable() if opcode not in NO_OUTPUT_INSTRUCTIONS else None
 
         # Wrap raw integers in IRLiterals
-<<<<<<< HEAD
-        inst_args = [IRLiteral(arg) if isinstance(arg, int) else arg for arg in args]
-=======
         inst_args = [_ir_operand_from_value(arg) for arg in args]
->>>>>>> 10564dcc
 
         inst = IRInstruction(opcode, inst_args, ret)
         inst.parent = self
         self.instructions.append(inst)
         return ret
-<<<<<<< HEAD
-=======
 
     def append_invoke_instruction(
         self, args: list[IROperand | int], returns: bool
@@ -378,7 +372,6 @@
         inst.parent = self
         self.instructions.append(inst)
         return ret
->>>>>>> 10564dcc
 
     def insert_instruction(self, instruction: IRInstruction, index: int) -> None:
         assert isinstance(instruction, IRInstruction), "instruction must be an IRInstruction"
