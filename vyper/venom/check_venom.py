from typing import Any, Sequence

<<<<<<< HEAD
from vyper.exceptions import CompilerPanic
from vyper.venom.analysis import IRAnalysesCache, VarDefinition
from vyper.venom.basicblock import IRBasicBlock, IRVariable
=======
from vyper.venom.analysis import IRAnalysesCache, LivenessAnalysis
from vyper.venom.basicblock import IRBasicBlock
>>>>>>> a4bf77aa
from vyper.venom.context import IRContext
from vyper.venom.function import IRFunction


class VenomError(Exception):
    message: str
    metadata: Any

    def __init__(self, metadata):
        self.metadata = metadata

    def __str__(self):
        return f"{self.message}\n\n{self.metadata}"


class BasicBlockNotTerminated(VenomError):
    message: str = "basic block does not terminate"


class VarNotDefined(VenomError):
    message: str = "variable is used before definition"


<<<<<<< HEAD
def _handle_var_definition(bb: IRBasicBlock, var_def: VarDefinition) -> list[VenomError]:
=======
def _handle_incorrect_liveness(bb: IRBasicBlock) -> Sequence[VenomError]:
>>>>>>> a4bf77aa
    errors = []
    for inst in bb.instructions:
        defined = var_def.defined_vars[inst]
        for op in inst.operands:
            if isinstance(op, IRVariable):
                if op not in defined:
                    errors.append(VarNotDefined(metadata=(op, bb)))
    return errors


def find_semantic_errors_fn(fn: IRFunction) -> Sequence[VenomError]:
    errors: list[VenomError] = []

    # check that all the bbs are terminated
    for bb in fn.get_basic_blocks():
        if not bb.is_terminated:
            errors.append(BasicBlockNotTerminated(metadata=bb))

    if len(errors) > 0:
        return errors

    ac = IRAnalysesCache(fn)
    var_def: VarDefinition = ac.request_analysis(VarDefinition)  # type: ignore
    for bb in fn.get_basic_blocks():
        e = _handle_var_definition(bb, var_def)
        errors.extend(e)
    return errors


def find_semantic_errors(context: IRContext) -> Sequence[VenomError]:
    errors: list[VenomError] = []

    for fn in context.functions.values():
        errors.extend(find_semantic_errors_fn(fn))

    return errors


def check_venom_ctx(context: IRContext):
    errors = find_semantic_errors(context)

    if errors:
        raise ExceptionGroup("venom semantic errors", errors)<|MERGE_RESOLUTION|>--- conflicted
+++ resolved
@@ -1,13 +1,7 @@
 from typing import Any, Sequence
 
-<<<<<<< HEAD
-from vyper.exceptions import CompilerPanic
 from vyper.venom.analysis import IRAnalysesCache, VarDefinition
 from vyper.venom.basicblock import IRBasicBlock, IRVariable
-=======
-from vyper.venom.analysis import IRAnalysesCache, LivenessAnalysis
-from vyper.venom.basicblock import IRBasicBlock
->>>>>>> a4bf77aa
 from vyper.venom.context import IRContext
 from vyper.venom.function import IRFunction
 
@@ -31,11 +25,7 @@
     message: str = "variable is used before definition"
 
 
-<<<<<<< HEAD
 def _handle_var_definition(bb: IRBasicBlock, var_def: VarDefinition) -> list[VenomError]:
-=======
-def _handle_incorrect_liveness(bb: IRBasicBlock) -> Sequence[VenomError]:
->>>>>>> a4bf77aa
     errors = []
     for inst in bb.instructions:
         defined = var_def.defined_vars[inst]
