import json

from lark import Lark, Transformer

from vyper.venom.basicblock import (
    IRBasicBlock,
    IRInstruction,
    IRLabel,
    IRLiteral,
    IROperand,
    IRVariable,
)
from vyper.venom.context import IRContext
from vyper.venom.function import IRFunction

VENOM_GRAMMAR = """
    %import common.CNAME
    %import common.DIGIT
    %import common.LETTER
    %import common.WS
    %import common.INT
    %import common.SIGNED_INT
    %import common.ESCAPED_STRING

    # Allow multiple comment styles
    COMMENT: ";" /[^\\n]*/ | "//" /[^\\n]*/ | "#" /[^\\n]*/

    start: function* data_section?

    # TODO: consider making entry block implicit, e.g.
    # `"{" instruction+ block* "}"`
    function: "function" LABEL_IDENT "{" block* "}"

    data_section: "[data]" instruction*

    block: LABEL_IDENT ":" "\\n" statement*

    statement: (instruction | assignment) "\\n"
    assignment: VAR_IDENT "=" expr
    expr: instruction | operand
    instruction: OPCODE operands_list?

    operands_list: operand ("," operand)*

    operand: VAR_IDENT | CONST | LABEL

    CONST: SIGNED_INT
    OPCODE: CNAME
    VAR_IDENT: "%" NAME (":" INT)?

    # handy for identifier to be an escaped string sometimes
    # (especially for machine-generated labels)
    LABEL_IDENT: (NAME | ESCAPED_STRING)
    LABEL: "@" LABEL_IDENT

    NAME: (DIGIT|LETTER|"_")+

    %ignore WS
    %ignore COMMENT
    """

VENOM_PARSER = Lark(VENOM_GRAMMAR)


def _set_last_var(fn: IRFunction):
    for bb in fn.get_basic_blocks():
        for inst in bb.instructions:
            if inst.output is None:
                continue
            value = inst.output.value
            assert value.startswith("%")
            varname = value[1:]
            if varname.isdigit():
                fn.last_variable = max(fn.last_variable, int(varname))


def _set_last_label(ctx: IRContext):
    for fn in ctx.functions.values():
        for bb in fn.get_basic_blocks():
            label = bb.label.value
            label_head, *_ = label.split("_", maxsplit=1)
            if label_head.isdigit():
                ctx.last_label = max(int(label_head), ctx.last_label)


def _ensure_terminated(bb):
    # Since "revert" is not considered terminal explicitly check for it to ensure basic
    # blocks are terminating
    if not bb.is_terminated:
        if any(inst.opcode == "revert" for inst in bb.instructions):
            bb.append_instruction("stop")
        # TODO: raise error if still not terminated.


class _DataSegment:
    def __init__(self, instructions):
        self.instructions = instructions


class VenomTransformer(Transformer):
    def start(self, children) -> IRContext:
        ctx = IRContext()
        data_section = []
        if isinstance(children[-1], _DataSegment):
            data_section = children.pop().instructions
        funcs = children
        for fn_name, blocks in funcs:
            fn = ctx.create_function(fn_name)
            fn._basic_block_dict.clear()

            for block_name, instructions in blocks:
                bb = IRBasicBlock(IRLabel(block_name, True), fn)
                fn.append_basic_block(bb)

                for instruction in instructions:
                    assert isinstance(instruction, IRInstruction)  # help mypy
                    bb.insert_instruction(instruction)

                _ensure_terminated(bb)

            _set_last_var(fn)
        _set_last_label(ctx)

        ctx.data_segment = data_section

        return ctx

    def function(self, children) -> tuple[str, list[tuple[str, list[IRInstruction]]]]:
        name, *blocks = children
        return name, blocks

    def statement(self, children):
        return children[0]

    def data_section(self, children):
        return _DataSegment(children)

    def block(self, children) -> tuple[str, list[IRInstruction]]:
        label, *instructions = children
        return label, instructions

    def assignment(self, children) -> IRInstruction:
        to, value = children
        if isinstance(value, IRInstruction):
            value.output = to
            return value
        if isinstance(value, (IRLiteral, IRVariable)):
            return IRInstruction("store", [value], output=to)
        raise TypeError(f"Unexpected value {value} of type {type(value)}")

    def expr(self, children):
        return children[0]

    def instruction(self, children) -> IRInstruction:
        if len(children) == 1:
            opcode = children[0]
            operands = []
        else:
            assert len(children) == 2
            opcode, operands = children

        # reverse operands, venom internally represents top of stack
        # as rightmost operand
        if opcode not in ("jmp", "jnz", "invoke", "phi"):
            # special cases: operands with labels look better un-reversed
            operands.reverse()
        return IRInstruction(opcode, operands)

    def operands_list(self, children) -> list[IROperand]:
        return children

    def operand(self, children) -> IROperand:
        return children[0]

    def OPCODE(self, token):
        return token.value

    def LABEL_IDENT(self, label) -> str:
        if label.startswith('"'):
            # unescape the escaped string
            label = json.loads(label)
        return label

    def LABEL(self, label) -> IRLabel:
        label = label[1:]
        if label.startswith('"'):
            # unescape the escaped string
            label = json.loads(label)
        return IRLabel(label, True)

    def VAR_IDENT(self, var_ident) -> IRVariable:
<<<<<<< HEAD
        parts = var_ident[1:].split(":", maxsplit=1)
        assert 1 <= len(parts) <= 2
        varname = parts[0]
        version = None
        if len(parts) > 1:
            version = parts[1]
        return IRVariable(varname, version=version)
=======
        return IRVariable(var_ident[1:])
>>>>>>> e20c3637

    def CONST(self, val) -> IRLiteral:
        return IRLiteral(int(val))

    def CNAME(self, val) -> str:
        return val.value

    def NAME(self, val) -> str:
        return val.value


def parse_venom(source: str) -> IRContext:
    tree = VENOM_PARSER.parse(source)
    ctx = VenomTransformer().transform(tree)
    assert isinstance(ctx, IRContext)  # help mypy
    return ctx<|MERGE_RESOLUTION|>--- conflicted
+++ resolved
@@ -46,7 +46,7 @@
 
     CONST: SIGNED_INT
     OPCODE: CNAME
-    VAR_IDENT: "%" NAME (":" INT)?
+    VAR_IDENT: "%" NAME
 
     # handy for identifier to be an escaped string sometimes
     # (especially for machine-generated labels)
@@ -189,17 +189,7 @@
         return IRLabel(label, True)
 
     def VAR_IDENT(self, var_ident) -> IRVariable:
-<<<<<<< HEAD
-        parts = var_ident[1:].split(":", maxsplit=1)
-        assert 1 <= len(parts) <= 2
-        varname = parts[0]
-        version = None
-        if len(parts) > 1:
-            version = parts[1]
-        return IRVariable(varname, version=version)
-=======
         return IRVariable(var_ident[1:])
->>>>>>> e20c3637
 
     def CONST(self, val) -> IRLiteral:
         return IRLiteral(int(val))
