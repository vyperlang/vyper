--- conflicted
+++ resolved
@@ -43,13 +43,8 @@
 
     CONST: INT
     OPCODE: CNAME
-<<<<<<< HEAD
-    VAR_IDENT: "%" INT (":" INT)?  # TODO: allow arbitrary strings
+    VAR_IDENT: "%" NAME
     LABEL: "@" NAME  # TODO: allow arbitrary strings
-=======
-    VAR_IDENT: "%" NAME
-    LABEL: "@" NAME
->>>>>>> ebe26a60
     NAME: (DIGIT|LETTER|"_")+
 
     %ignore WS
