--- conflicted
+++ resolved
@@ -278,26 +278,22 @@
             value.output = to
             return value
         if isinstance(value, (IRLiteral, IRVariable, IRLabel)):
-<<<<<<< HEAD
-            return IRInstruction("store", [value], output=to)
+            return IRInstruction("assign", [value], output=to)
         # Handle typed const/label references
         if isinstance(value, (ConstRef, LabelRef)):
             # Convert to IRLabel for store instruction
             if isinstance(value, LabelRef):
-                return IRInstruction("store", [IRLabel(value.name)], output=to)
+                return IRInstruction("assign", [IRLabel(value.name)], output=to)
             else:
                 # ConstRef - store as is for evaluation later
-                return IRInstruction("store", [value], output=to)  # type: ignore[list-item]
+                return IRInstruction("assign", [value], output=to)  # type: ignore[list-item]
         # Handle const expressions that need evaluation
         if isinstance(value, (str, tuple)):
             # This will be evaluated later in the function processing
-            return IRInstruction("store", [value], output=to)  # type: ignore[list-item]
+            return IRInstruction("assign", [value], output=to)  # type: ignore[list-item]
         # Handle raw integers from const_atom
         if isinstance(value, int):
-            return IRInstruction("store", [IRLiteral(value)], output=to)
-=======
-            return IRInstruction("assign", [value], output=to)
->>>>>>> b74f8256
+            return IRInstruction("assign", [IRLiteral(value)], output=to)
         raise TypeError(f"Unexpected value {value} of type {type(value)}")
 
     def expr(self, children) -> IRInstruction | IROperand:
