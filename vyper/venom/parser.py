import json
from typing import Optional

from lark import Lark, Transformer

from vyper.venom.basicblock import (
    IRBasicBlock,
    IRInstruction,
    IRLabel,
    IRLiteral,
    IROperand,
    IRVariable,
)
from vyper.venom.context import DataItem, DataSection, IRContext
from vyper.venom.function import IRFunction

VENOM_GRAMMAR = """
    %import common.DIGIT
    %import common.HEXDIGIT
    %import common.LETTER
    %import common.WS
    %import common.INT
    %import common.SIGNED_INT
    %import common.ESCAPED_STRING
    %import common.NEWLINE

    # Allow multiple comment styles
    COMMENT: ";" /[^\\n]*/ | "//" /[^\\n]*/ | "#" /[^\\n]*/

    start: (global_label | function)* data_segment?

    # Global label definitions with optional address override
    global_label: LABEL_IDENT ":" CONST

    function: "function" func_name "{" block_content "}"

    block_content: (label_decl | statement)*

<<<<<<< HEAD
    block: LABEL_IDENT ":" ("@" CONST)? "\\n" statement*
=======
    label_decl: (IDENT | ESCAPED_STRING) ":" NEWLINE+
>>>>>>> d29b521f

    statement: (assignment | instruction) NEWLINE+
    assignment: VAR_IDENT "=" expr
    expr: instruction | operand

    instruction: IDENT operands_list?

    operands_list: operand ("," operand)*

    operand: VAR_IDENT | CONST | label_ref

    VAR_IDENT: "%" (DIGIT|LETTER|"_"|":")+

    # non-terminal rules for different contexts
    func_name: IDENT | ESCAPED_STRING
    label_name: IDENT | ESCAPED_STRING
    label_ref: "@" (IDENT | ESCAPED_STRING)

    data_segment: "data" "readonly" "{" data_section* "}"
    data_section: "dbsection" label_name ":" NEWLINE+ data_item+
    data_item: "db" (HEXSTR | label_ref) NEWLINE+

    DOUBLE_QUOTE: "\\""
    IDENT: (DIGIT|LETTER|"_")+
    HEXSTR: "x" DOUBLE_QUOTE (HEXDIGIT|"_")+ DOUBLE_QUOTE
    CONST: SIGNED_INT | "0x" HEXDIGIT+

    %ignore WS
    %ignore COMMENT
    """

VENOM_PARSER = Lark(VENOM_GRAMMAR, parser="lalr")


def _set_last_var(fn: IRFunction):
    for bb in fn.get_basic_blocks():
        for inst in bb.instructions:
            if inst.output is None:
                continue
            value = inst.output.value
            assert value.startswith("%")
            varname = value[1:]
            if varname.isdigit():
                fn.last_variable = max(fn.last_variable, int(varname))


def _set_last_label(ctx: IRContext):
    for fn in ctx.functions.values():
        for bb in fn.get_basic_blocks():
            label = bb.label.value
            label_head, *_ = label.split("_", maxsplit=1)
            if label_head.isdigit():
                ctx.last_label = max(int(label_head), ctx.last_label)


def _unescape(s: str) -> str:
    """
    Unescape the escaped string. This is the inverse of `IRLabel.__repr__()`.
    """
    if s.startswith('"'):
        return json.loads(s)
    return s


class _TypedItem:
    def __init__(self, children: list) -> None:
        self.children = children


class _DataSegment(_TypedItem):
    pass


<<<<<<< HEAD
class _GlobalLabel(_TypedItem):
    pass
=======
class _LabelDecl:
    """Represents a block declaration in the parse tree."""

    def __init__(self, label: str) -> None:
        self.label = label
>>>>>>> d29b521f


class VenomTransformer(Transformer):
    def start(self, children) -> IRContext:
        ctx = IRContext()
<<<<<<< HEAD
        
        # Separate global labels, functions, and data segments
        global_labels = []
        funcs = []
        data_segment = None
        
        for child in children:
            if isinstance(child, _GlobalLabel):
                global_labels.append(child)
            elif isinstance(child, _DataSegment):
                data_segment = child
            else:
                funcs.append(child)
        
        # Process global labels
        for global_label in global_labels:
            name, address = global_label.children
            ctx.add_global_label(name, address)
        
        # Process data segment
        if data_segment:
            ctx.data_segment = data_segment.children

        # Process functions
        for fn_name, blocks in funcs:
=======
        if len(children) > 0 and isinstance(children[-1], _DataSegment):
            ctx.data_segment = children.pop().children

        funcs = children
        for fn_name, items in funcs:
>>>>>>> d29b521f
            fn = ctx.create_function(fn_name)
            if ctx.entry_function is None:
                ctx.entry_function = fn
            fn.clear_basic_blocks()

            # reconstruct blocks from flat list of labels and instructions.
            # the grammar parses labels and statements as a flat sequence,
            # so we need to group instructions by their preceding label.
            # this makes the grammar compatible with LALR(1).
            # blocks are implicitly defined by label declarations - each
            # label starts a new block that contains all instructions until
            # the next label or end of function.
            current_block_label: Optional[str] = None
            current_block_instructions: list[IRInstruction] = []
            blocks: list[tuple[str, list[IRInstruction]]] = []

            for item in items:
                if isinstance(item, _LabelDecl):
                    if current_block_label is not None:
                        blocks.append((current_block_label, current_block_instructions))
                    current_block_label = item.label
                    current_block_instructions = []
                elif isinstance(item, IRInstruction):
                    if current_block_label is None:
                        raise ValueError("Instruction found before any label declaration")
                    current_block_instructions.append(item)

            if current_block_label is not None:
                blocks.append((current_block_label, current_block_instructions))

            for block_data in blocks:
                if len(block_data) == 2:
                    # No address override: (block_name, instructions)
                    block_name, instructions = block_data
                    bb = IRBasicBlock(IRLabel(block_name, True), fn)
                else:
                    # With address override: (block_name, address, instructions)
                    block_name, address, instructions = block_data
                    bb = IRBasicBlock(IRLabel(block_name, True, address), fn)
                
                fn.append_basic_block(bb)

                for instruction in instructions:
                    assert isinstance(instruction, IRInstruction)  # help mypy
                    bb.insert_instruction(instruction)

            _set_last_var(fn)
        _set_last_label(ctx)

        return ctx

<<<<<<< HEAD
    def global_label(self, children) -> _GlobalLabel:
        name, address_literal = children
        return _GlobalLabel([name, address_literal.value])

    def function(self, children) -> tuple[str, list]:
        name, *blocks = children
        return name, blocks
=======
    def function(self, children) -> tuple[str, list]:
        name = children[0]
        block_content = children[1]  # this is the block_content node
        return name, block_content

    def block_content(self, children) -> list:
        # children contains label_decls and statements
        return children
>>>>>>> d29b521f

    def label_decl(self, children) -> _LabelDecl:
        # children[0] is the label, rest are NEWLINE tokens
        label = _unescape(str(children[0]))
        return _LabelDecl(label)

    def statement(self, children) -> IRInstruction:
        # children[0] is the instruction/assignment, rest are NEWLINE tokens
        return children[0]

    def data_segment(self, children) -> _DataSegment:
        return _DataSegment(children)

    def data_section(self, children) -> DataSection:
        label = IRLabel(children[0], True)
        # skip NEWLINE tokens and collect DataItems
        data_items = [child for child in children[1:] if isinstance(child, DataItem)]
        return DataSection(label, data_items)

    def data_item(self, children) -> DataItem:
        # children[0] is the data content, rest are NEWLINE tokens
        item = children[0]
        if isinstance(item, IRLabel):
            return DataItem(item)

        # handle hex strings
        assert isinstance(item, str)
        assert item.startswith('x"')
        assert item.endswith('"')
        item = item.removeprefix('x"').removesuffix('"')
        item = item.replace("_", "")
        return DataItem(bytes.fromhex(item))

<<<<<<< HEAD
    def block(self, children) -> tuple:
        label = children[0]
        
        # Find where the instructions start
        if len(children) >= 3 and isinstance(children[1], IRLiteral):
            # With address override: label, address_literal, *instructions  
            address_literal = children[1]
            instructions = children[2:]
            return (label, address_literal.value, instructions)
        else:
            # No address override: label, *instructions
            instructions = children[1:]
            return (label, instructions)

=======
>>>>>>> d29b521f
    def assignment(self, children) -> IRInstruction:
        to, value = children
        if isinstance(value, IRInstruction):
            value.output = to
            return value
        if isinstance(value, (IRLiteral, IRVariable, IRLabel)):
            return IRInstruction("store", [value], output=to)
        raise TypeError(f"Unexpected value {value} of type {type(value)}")

    def expr(self, children) -> IRInstruction | IROperand:
        return children[0]

    def instruction(self, children) -> IRInstruction:
        if len(children) == 1:
            # just the opcode (IDENT)
            opcode = str(children[0])
            operands = []
        else:
            assert len(children) == 2
            # IDENT and operands_list
            opcode = str(children[0])
            operands = children[1]

        # reverse operands, venom internally represents top of stack
        # as rightmost operand
        if opcode == "invoke":
            # reverse stack arguments but not label arg
            # invoke <target> <stack arguments>
            operands = [operands[0]] + list(reversed(operands[1:]))
        # special cases: operands with labels look better un-reversed
        elif opcode not in ("jmp", "jnz", "djmp", "phi"):
            operands.reverse()
        return IRInstruction(opcode, operands)

    def operands_list(self, children) -> list[IROperand]:
        return children

    def operand(self, children) -> IROperand:
        return children[0]

    def func_name(self, children) -> str:
        # func_name can be IDENT or ESCAPED_STRING
        return _unescape(str(children[0]))

    def label_name(self, children) -> str:
        # label_name can be IDENT or ESCAPED_STRING
        return _unescape(str(children[0]))

    def label_ref(self, children) -> IRLabel:
        # label_ref is "@" followed by IDENT or ESCAPED_STRING
        label = _unescape(str(children[0]))
        if label.startswith("@"):
            label = label[1:]
        return IRLabel(label, True)

    def VAR_IDENT(self, var_ident) -> IRVariable:
        return IRVariable(var_ident[1:])

    def CONST(self, val) -> IRLiteral:
        if str(val).startswith("0x"):
            return IRLiteral(int(val, 16))
        return IRLiteral(int(val))

    def IDENT(self, val) -> str:
        return val.value

    def HEXSTR(self, val) -> str:
        return val.value


def parse_venom(source: str) -> IRContext:
    tree = VENOM_PARSER.parse(source)
    ctx = VenomTransformer().transform(tree)
    assert isinstance(ctx, IRContext)  # help mypy
    return ctx<|MERGE_RESOLUTION|>--- conflicted
+++ resolved
@@ -30,17 +30,13 @@
     start: (global_label | function)* data_segment?
 
     # Global label definitions with optional address override
-    global_label: LABEL_IDENT ":" CONST
+    global_label: label_name ":" CONST
 
     function: "function" func_name "{" block_content "}"
 
     block_content: (label_decl | statement)*
 
-<<<<<<< HEAD
-    block: LABEL_IDENT ":" ("@" CONST)? "\\n" statement*
-=======
-    label_decl: (IDENT | ESCAPED_STRING) ":" NEWLINE+
->>>>>>> d29b521f
+    label_decl: (IDENT | ESCAPED_STRING) ":" ("@" CONST)? NEWLINE+
 
     statement: (assignment | instruction) NEWLINE+
     assignment: VAR_IDENT "=" expr
@@ -114,22 +110,19 @@
     pass
 
 
-<<<<<<< HEAD
 class _GlobalLabel(_TypedItem):
     pass
-=======
 class _LabelDecl:
     """Represents a block declaration in the parse tree."""
 
-    def __init__(self, label: str) -> None:
+    def __init__(self, label: str, address: Optional[int] = None) -> None:
         self.label = label
->>>>>>> d29b521f
+        self.address = address
 
 
 class VenomTransformer(Transformer):
     def start(self, children) -> IRContext:
         ctx = IRContext()
-<<<<<<< HEAD
         
         # Separate global labels, functions, and data segments
         global_labels = []
@@ -154,14 +147,7 @@
             ctx.data_segment = data_segment.children
 
         # Process functions
-        for fn_name, blocks in funcs:
-=======
-        if len(children) > 0 and isinstance(children[-1], _DataSegment):
-            ctx.data_segment = children.pop().children
-
-        funcs = children
         for fn_name, items in funcs:
->>>>>>> d29b521f
             fn = ctx.create_function(fn_name)
             if ctx.entry_function is None:
                 ctx.entry_function = fn
@@ -175,14 +161,16 @@
             # label starts a new block that contains all instructions until
             # the next label or end of function.
             current_block_label: Optional[str] = None
+            current_block_address: Optional[int] = None
             current_block_instructions: list[IRInstruction] = []
-            blocks: list[tuple[str, list[IRInstruction]]] = []
+            blocks: list[tuple[str, Optional[int], list[IRInstruction]]] = []
 
             for item in items:
                 if isinstance(item, _LabelDecl):
                     if current_block_label is not None:
-                        blocks.append((current_block_label, current_block_instructions))
+                        blocks.append((current_block_label, current_block_address, current_block_instructions))
                     current_block_label = item.label
+                    current_block_address = item.address
                     current_block_instructions = []
                 elif isinstance(item, IRInstruction):
                     if current_block_label is None:
@@ -190,17 +178,15 @@
                     current_block_instructions.append(item)
 
             if current_block_label is not None:
-                blocks.append((current_block_label, current_block_instructions))
+                blocks.append((current_block_label, current_block_address, current_block_instructions))
 
             for block_data in blocks:
-                if len(block_data) == 2:
-                    # No address override: (block_name, instructions)
-                    block_name, instructions = block_data
+                # All blocks now have: (block_name, address, instructions)
+                block_name, address, instructions = block_data
+                if address is not None:
+                    bb = IRBasicBlock(IRLabel(block_name, True, address), fn)
+                else:
                     bb = IRBasicBlock(IRLabel(block_name, True), fn)
-                else:
-                    # With address override: (block_name, address, instructions)
-                    block_name, address, instructions = block_data
-                    bb = IRBasicBlock(IRLabel(block_name, True, address), fn)
                 
                 fn.append_basic_block(bb)
 
@@ -213,29 +199,25 @@
 
         return ctx
 
-<<<<<<< HEAD
     def global_label(self, children) -> _GlobalLabel:
         name, address_literal = children
         return _GlobalLabel([name, address_literal.value])
 
     def function(self, children) -> tuple[str, list]:
-        name, *blocks = children
-        return name, blocks
-=======
-    def function(self, children) -> tuple[str, list]:
-        name = children[0]
-        block_content = children[1]  # this is the block_content node
+        name, block_content = children
         return name, block_content
 
     def block_content(self, children) -> list:
         # children contains label_decls and statements
         return children
->>>>>>> d29b521f
 
     def label_decl(self, children) -> _LabelDecl:
-        # children[0] is the label, rest are NEWLINE tokens
+        # children[0] is the label, optional address, then NEWLINE tokens
         label = _unescape(str(children[0]))
-        return _LabelDecl(label)
+        address = None
+        if len(children) > 1 and isinstance(children[1], IRLiteral):
+            address = children[1].value
+        return _LabelDecl(label, address)
 
     def statement(self, children) -> IRInstruction:
         # children[0] is the instruction/assignment, rest are NEWLINE tokens
@@ -264,23 +246,8 @@
         item = item.replace("_", "")
         return DataItem(bytes.fromhex(item))
 
-<<<<<<< HEAD
-    def block(self, children) -> tuple:
-        label = children[0]
-        
-        # Find where the instructions start
-        if len(children) >= 3 and isinstance(children[1], IRLiteral):
-            # With address override: label, address_literal, *instructions  
-            address_literal = children[1]
-            instructions = children[2:]
-            return (label, address_literal.value, instructions)
-        else:
-            # No address override: label, *instructions
-            instructions = children[1:]
-            return (label, instructions)
-
-=======
->>>>>>> d29b521f
+
+
     def assignment(self, children) -> IRInstruction:
         to, value = children
         if isinstance(value, IRInstruction):
