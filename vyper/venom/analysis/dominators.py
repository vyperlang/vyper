from typing import Iterator

from vyper.exceptions import CompilerPanic
from vyper.utils import OrderedSet
from vyper.venom.analysis import CFGAnalysis, IRAnalysis
from vyper.venom.basicblock import IRBasicBlock
from vyper.venom.function import IRFunction


class DominatorTreeAnalysis(IRAnalysis):
    """
    Dominator tree implementation. This class computes the dominator tree of a
    function and provides methods to query the tree. The tree is computed using
    the Lengauer-Tarjan algorithm.
    """

    fn: IRFunction
    entry_block: IRBasicBlock
    dominators: dict[IRBasicBlock, OrderedSet[IRBasicBlock]]
    immediate_dominators: dict[IRBasicBlock, IRBasicBlock]
    dominated: dict[IRBasicBlock, OrderedSet[IRBasicBlock]]
    dominator_frontiers: dict[IRBasicBlock, OrderedSet[IRBasicBlock]]
    cfg: CFGAnalysis

    def analyze(self):
        """
        Compute the dominator tree.
        """
        self.fn = self.function
        self.entry_block = self.fn.entry
        self.dominators = {}
        self.immediate_dominators = {}
        self.dominated = {}
        self.dominator_frontiers = {}

        self.cfg = self.analyses_cache.request_analysis(CFGAnalysis)

        self.cfg_post_walk = list(self.cfg.dfs_post_walk)
        self.cfg_post_order = {bb: idx for idx, bb in enumerate(self.cfg_post_walk)}

        self._compute_dominators()
        self._compute_idoms()
        self._compute_df()

<<<<<<< HEAD
    def get_all_dominated_blocks(self, bb: IRBasicBlock) -> OrderedSet[IRBasicBlock]:
        result: OrderedSet[IRBasicBlock] = OrderedSet()

        def visit(block):
            for dominated_block in self.dominated.get(block, OrderedSet()):
                if dominated_block not in result:
                    result.add(dominated_block)
                    visit(dominated_block)

        visit(bb)

        return result

    def dominates(self, bb1, bb2):
=======
    def dominates(self, dom, sub):
>>>>>>> 6b670e73
        """
        Check if `dom` dominates `sub`.
        """
        return dom in self.dominators[sub]

    def immediate_dominator(self, bb):
        """
        Return the immediate dominator of a basic block.
        """
        return self.immediate_dominators.get(bb)

    def _compute_dominators(self):
        """
        Compute dominators
        """
        basic_blocks = self.cfg_post_walk
        self.dominators = {bb: OrderedSet(basic_blocks) for bb in basic_blocks}
        self.dominators[self.entry_block] = OrderedSet([self.entry_block])
        changed = True
        count = len(basic_blocks) ** 2  # TODO: find a proper bound for this
        while changed:
            count -= 1
            if count < 0:
                raise CompilerPanic("Dominators computation failed to converge")
            changed = False
            for bb in basic_blocks:
                if bb == self.entry_block:
                    continue
                preds = self.cfg.cfg_in(bb)
                if len(preds) == 0:
                    continue
                new_dominators = OrderedSet.intersection(*[self.dominators[pred] for pred in preds])
                new_dominators.add(bb)
                if new_dominators != self.dominators[bb]:
                    self.dominators[bb] = new_dominators
                    changed = True

    def _compute_idoms(self):
        """
        Compute immediate dominators
        """
        self.immediate_dominators = {bb: None for bb in self.cfg_post_walk}
        self.immediate_dominators[self.entry_block] = self.entry_block
        for bb in self.cfg_post_walk:
            if bb == self.entry_block:
                continue
            doms = sorted(self.dominators[bb], key=lambda x: self.cfg_post_order[x])
            self.immediate_dominators[bb] = doms[1]

        self.dominated = {bb: OrderedSet() for bb in self.cfg_post_walk}
        for dom, target in self.immediate_dominators.items():
            self.dominated[target].add(dom)

    def _compute_df(self):
        """
        Compute dominance frontier
        """
        basic_blocks = self.cfg_post_walk
        self.dominator_frontiers = {bb: OrderedSet() for bb in basic_blocks}

        for bb in self.cfg_post_walk:
            if len(in_bbs := self.cfg.cfg_in(bb)) > 1:
                for pred in in_bbs:
                    runner = pred
                    while runner != self.immediate_dominators[bb]:
                        self.dominator_frontiers[runner].add(bb)
                        runner = self.immediate_dominators[runner]

    def dominance_frontier(self, basic_blocks: list[IRBasicBlock]) -> OrderedSet[IRBasicBlock]:
        """
        Compute dominance frontier of a set of basic blocks.
        """
        df = OrderedSet[IRBasicBlock]()
        for bb in basic_blocks:
            df.update(self.dominator_frontiers[bb])
        return df

    def _intersect(self, bb1, bb2):
        """
        Find the nearest common dominator of two basic blocks.
        """
        dfs_order = self.cfg_post_order
        while bb1 != bb2:
            while dfs_order[bb1] < dfs_order[bb2]:
                bb1 = self.immediate_dominators[bb1]
            while dfs_order[bb1] > dfs_order[bb2]:
                bb2 = self.immediate_dominators[bb2]
        return bb1

    @property
    def dom_post_order(self) -> Iterator[IRBasicBlock]:
        """
        Compute post-order traversal of the dominator tree.
        """
        visited = set()

        def visit(bb: IRBasicBlock) -> Iterator[IRBasicBlock]:
            if bb in visited:
                return
            visited.add(bb)
            for dominated_bb in self.dominated.get(bb, OrderedSet()):
                yield from visit(dominated_bb)
            yield bb

        return visit(self.entry_block)

    def as_graph(self) -> str:
        """
        Generate a graphviz representation of the dominator tree.
        """
        lines = ["digraph dominator_tree {"]
        for bb in self.fn.get_basic_blocks():
            if bb == self.entry_block:
                continue
            idom = self.immediate_dominator(bb)
            if idom is None:
                continue
            lines.append(f'    " {idom.label} " -> " {bb.label} "')
        lines.append("}")
        return "\n".join(lines)<|MERGE_RESOLUTION|>--- conflicted
+++ resolved
@@ -42,7 +42,6 @@
         self._compute_idoms()
         self._compute_df()
 
-<<<<<<< HEAD
     def get_all_dominated_blocks(self, bb: IRBasicBlock) -> OrderedSet[IRBasicBlock]:
         result: OrderedSet[IRBasicBlock] = OrderedSet()
 
@@ -56,10 +55,7 @@
 
         return result
 
-    def dominates(self, bb1, bb2):
-=======
     def dominates(self, dom, sub):
->>>>>>> 6b670e73
         """
         Check if `dom` dominates `sub`.
         """
