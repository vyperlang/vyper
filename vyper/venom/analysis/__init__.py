--- conflicted
+++ resolved
@@ -4,10 +4,7 @@
 from .dominators import DominatorTreeAnalysis
 from .fcg import FCGAnalysis
 from .liveness import LivenessAnalysis
-<<<<<<< HEAD
 from .reachable import ReachableAnalysis
-=======
 from .mem_alias import MemoryAliasAnalysis
 from .mem_ssa import MemSSA
->>>>>>> 29dd7451
 from .var_definition import VarDefinition