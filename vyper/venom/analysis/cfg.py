--- conflicted
+++ resolved
@@ -85,12 +85,6 @@
 
         self.analyses_cache.invalidate_analysis(DominatorTreeAnalysis)
         self.analyses_cache.invalidate_analysis(LivenessAnalysis)
-<<<<<<< HEAD
         self.analyses_cache.invalidate_analysis(ReachableAnalysis)
 
-        # be conservative - assume cfg invalidation invalidates dfg
-        self.analyses_cache.invalidate_analysis(DFGAnalysis)
-
-=======
->>>>>>> 0835158e
         self._dfs = None