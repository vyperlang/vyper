--- conflicted
+++ resolved
@@ -39,19 +39,11 @@
         """Analyze a memory instruction to determine aliasing"""
         loc: Optional[MemoryLocation] = None
 
-<<<<<<< HEAD
-        loc = inst.get_read_memory_location("memory")
+        loc = get_read_memory_location(inst, self.location_type)
         if loc is not None:
             self._analyze_mem_location(loc)
 
-        loc = inst.get_write_memory_location("memory")
-=======
-        loc = get_read_memory_location(inst)
-        if loc is not None:
-            self._analyze_mem_location(loc)
-
-        loc = get_write_memory_location(inst)
->>>>>>> e30ea311
+        loc = get_write_memory_location(inst, self.location_type)
         if loc is not None:
             self._analyze_mem_location(loc)
 
