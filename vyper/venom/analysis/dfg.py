--- conflicted
+++ resolved
@@ -48,19 +48,12 @@
         uses.remove(inst)
 
     def are_equivalent(self, var1: IROperand, var2: IROperand) -> bool:
-<<<<<<< HEAD
-        if isinstance(var1, IRVariable):
-            var1 = self._traverse_store_chain(var1)
-        if isinstance(var2, IRVariable):
-            var2 = self._traverse_store_chain(var2)
-=======
         if var1 == var2:
             return True
 
         if isinstance(var1, IRVariable) and isinstance(var2, IRVariable):
             var1 = self._traverse_assign_chain(var1)
             var2 = self._traverse_assign_chain(var2)
->>>>>>> 2a563083
 
         return var1 == var2
 
