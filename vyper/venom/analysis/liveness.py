from vyper.exceptions import CompilerPanic
from vyper.utils import OrderedSet
from vyper.venom.analysis.analysis import IRAnalysis
from vyper.venom.analysis.cfg import CFGAnalysis
from vyper.venom.basicblock import IRBasicBlock, IRVariable


class LivenessAnalysis(IRAnalysis):
    """
    Compute liveness information for each instruction in the function.
    """

    def analyze(self):
        self.analyses_cache.request_analysis(CFGAnalysis)
        self._reset_liveness()
        while True:
            changed = False
            for bb in self.function.get_basic_blocks():
                changed |= self._calculate_out_vars(bb)
                changed |= self._calculate_liveness(bb)

            if not changed:
                break

    def _reset_liveness(self) -> None:
        for bb in self.function.get_basic_blocks():
            bb.out_vars = OrderedSet()
            for inst in bb.instructions:
                inst.liveness = OrderedSet()

    def _calculate_liveness(self, bb: IRBasicBlock) -> bool:
        """
        Compute liveness of each instruction in the basic block.
        Returns True if liveness changed
        """
        orig_liveness = bb.instructions[0].liveness.copy()
        liveness = bb.out_vars.copy()
        for instruction in reversed(bb.instructions):
            ins = instruction.get_input_variables()
            outs = instruction.get_outputs()

            if ins or outs:
                # perf: only copy if changed
                liveness = liveness.copy()
                liveness.update(ins)
                liveness.dropmany(outs)

            instruction.liveness = liveness

        return orig_liveness != bb.instructions[0].liveness

    def _calculate_out_vars(self, bb: IRBasicBlock) -> bool:
        """
        Compute out_vars of basic block.
        Returns True if out_vars changed
        """
<<<<<<< HEAD
        out_vars = bb.out_vars.copy()
=======
        out_vars = bb.out_vars
>>>>>>> 153262bf
        bb.out_vars = OrderedSet()
        for out_bb in bb.cfg_out:
            target_vars = self.input_vars_from(bb, out_bb)
            bb.out_vars = bb.out_vars.union(target_vars)
        return out_vars != bb.out_vars

    # calculate the input variables into self from source
    def input_vars_from(self, source: IRBasicBlock, target: IRBasicBlock) -> OrderedSet[IRVariable]:
        liveness = target.instructions[0].liveness.copy()
        assert isinstance(liveness, OrderedSet)

        for inst in target.instructions:
            if inst.opcode == "phi":
                # we arbitrarily choose one of the arguments to be in the
                # live variables set (dependent on how we traversed into this
                # basic block). the argument will be replaced by the destination
                # operand during instruction selection.
                # for instance, `%56 = phi %label1 %12 %label2 %14`
                # will arbitrarily choose either %12 or %14 to be in the liveness
                # set, and then during instruction selection, after this instruction,
                # %12 will be replaced by %56 in the liveness set

                # bad path into this phi node
                if source.label not in inst.operands:
                    raise CompilerPanic(f"unreachable: {inst} from {source.label}")

                for label, var in inst.phi_operands:
                    if label == source.label:
                        liveness.add(var)
                    else:
                        if var in liveness:
                            liveness.remove(var)

        return liveness<|MERGE_RESOLUTION|>--- conflicted
+++ resolved
@@ -54,11 +54,7 @@
         Compute out_vars of basic block.
         Returns True if out_vars changed
         """
-<<<<<<< HEAD
-        out_vars = bb.out_vars.copy()
-=======
         out_vars = bb.out_vars
->>>>>>> 153262bf
         bb.out_vars = OrderedSet()
         for out_bb in bb.cfg_out:
             target_vars = self.input_vars_from(bb, out_bb)
