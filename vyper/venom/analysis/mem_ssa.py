import contextlib
import dataclasses as dc
from typing import Iterable, Literal, Optional

from vyper.utils import OrderedSet
from vyper.venom.analysis import CFGAnalysis, DominatorTreeAnalysis, IRAnalysis, MemoryAliasAnalysis
from vyper.venom.basicblock import IRBasicBlock, IRInstruction, ir_printer
from vyper.venom.effects import Effects
from vyper.venom.memory_location import (
    EMPTY_MEMORY_ACCESS,
    MemoryLocation,
    get_read_memory_location,
    get_write_memory_location,
)


class MemoryAccess:
    """Base class for memory SSA nodes"""

    def __init__(self, id: int):
        self.id = id
        self.reaching_def: Optional[MemoryAccess] = None
        self.loc: MemoryLocation = EMPTY_MEMORY_ACCESS

    @property
    def is_live_on_entry(self) -> bool:
        return self.id == 0

    @property
    def inst(self) -> IRInstruction:
        raise NotImplementedError(f"{type(self)} does not have an inst!")

    @property
    def is_volatile(self) -> bool:
        """
        Indicates whether this memory access is volatile.

        A volatile memory access means the memory location can be accessed
        or modified in ways that might not be tracked by the SSA analysis.
        This is used to handle memory locations that might be accessed
        through other function calls or other side effects.
        """
        return self.loc.is_volatile

    @property
    def id_str(self) -> str:
        if self.is_live_on_entry:
            return "live_on_entry"
        return f"{self.id}"

    def __eq__(self, other: object) -> bool:
        if not isinstance(other, MemoryAccess):
            return False
        return self.id == other.id

    def __hash__(self) -> int:
        return self.id

    def __repr__(self) -> str:
        return f"{self.__class__.__name__}({self.id_str})"


class LiveOnEntry(MemoryAccess):
    """
    For type checking purposes
    """

    pass


class MemoryDef(MemoryAccess):
    """Represents a definition of memory state"""

    def __init__(
        self, id: int, store_inst: IRInstruction, location_type: Literal["memory", "storage"]
    ):
        super().__init__(id)
        self.store_inst = store_inst
<<<<<<< HEAD
        self.loc = store_inst.get_write_memory_location(location_type)
=======
        self.loc = get_write_memory_location(store_inst)
>>>>>>> e30ea311

    @property
    def inst(self):
        return self.store_inst


class MemoryUse(MemoryAccess):
    """Represents a use of memory state"""

    def __init__(
        self, id: int, load_inst: IRInstruction, location_type: Literal["memory", "storage"]
    ):
        super().__init__(id)
        self.load_inst = load_inst
<<<<<<< HEAD
        self.loc = load_inst.get_read_memory_location(location_type)
=======
        self.loc = get_read_memory_location(load_inst)
>>>>>>> e30ea311

    @property
    def inst(self):
        return self.load_inst


class MemoryPhi(MemoryAccess):
    """Represents a phi node for memory states"""

    def __init__(self, id: int, block: IRBasicBlock):
        super().__init__(id)
        self.block = block
        self.operands: list[tuple[MemoryPhiOperand, IRBasicBlock]] = []


# Type aliases for signatures in this module
MemoryDefOrUse = MemoryDef | MemoryUse
MemoryPhiOperand = MemoryDef | MemoryPhi | LiveOnEntry


class MemSSAAbstract(IRAnalysis):
    """
    This analysis converts memory/storage operations into Memory SSA form.
    The analysis is based on LLVM's https://llvm.org/docs/MemorySSA.html.
    Notably, the LLVM design does not partition memory into ranges.
    Rather, it keeps track of memory _states_ (each write increments a
    generation counter), and provides "walk" methods to track memory
    clobbers. This counterintuitively results in a simpler design
    and, according to LLVM, better performance.
    See https://llvm.org/docs/MemorySSA.html#design-tradeoffs.
    """

    VALID_LOCATION_TYPES = {"memory", "storage"}

    def __init__(self, analyses_cache, function, location_type: str = "memory"):
        super().__init__(analyses_cache, function)
        if location_type not in self.VALID_LOCATION_TYPES:
            raise ValueError(f"location_type must be one of: {self.VALID_LOCATION_TYPES}")
        self.location_type = location_type

        self.next_id = 1  # Start from 1 since 0 will be live_on_entry

        # live_on_entry node
        self.live_on_entry = LiveOnEntry(0)

        self.memory_defs: dict[IRBasicBlock, list[MemoryDef]] = {}
        self.memory_uses: dict[IRBasicBlock, list[MemoryUse]] = {}

        # merge memory states
        self.memory_phis: dict[IRBasicBlock, MemoryPhi] = {}

        self.inst_to_def: dict[IRInstruction, MemoryDef] = {}
        self.inst_to_use: dict[IRInstruction, MemoryUse] = {}

    def analyze(self):
        # Request required analyses
        self.cfg: CFGAnalysis = self.analyses_cache.request_analysis(CFGAnalysis)
        self.dom: DominatorTreeAnalysis = self.analyses_cache.request_analysis(
            DominatorTreeAnalysis
        )
        self.memalias: MemoryAliasAnalysis = self.analyses_cache.request_analysis(
            MemoryAliasAnalysis
        )

        # Build initial memory SSA form
        self._build_memory_ssa()

        # Clean up unnecessary phi nodes
        self._remove_redundant_phis()

    def mark_location_volatile(self, loc: MemoryLocation) -> MemoryLocation:
        volatile_loc = self.memalias.mark_volatile(loc)

        for bb in self.memory_defs:
            for mem_def in self.memory_defs[bb]:
                if self.memalias.may_alias(mem_def.loc, loc):
                    mem_def.loc = dc.replace(mem_def.loc, is_volatile=True)

        return volatile_loc

    def get_memory_def(self, inst: IRInstruction) -> Optional[MemoryDef]:
        return self.inst_to_def.get(inst)

    def get_memory_use(self, inst: IRInstruction) -> Optional[MemoryUse]:
        return self.inst_to_use.get(inst)

    def get_memory_uses(self) -> Iterable[MemoryUse]:
        return self.inst_to_use.values()

    def get_memory_defs(self) -> Iterable[MemoryDef]:
        return self.inst_to_def.values()

    def _build_memory_ssa(self):
        """Build the memory SSA form for the function"""
        # First pass: process definitions and uses
        for bb in self.cfg.dfs_pre_walk:
            self._process_block_definitions(bb)

        # Second pass: insert phi nodes where needed
        self._insert_phi_nodes()

        # Third pass: connect all memory accesses to their reaching definitions
        self._connect_uses_to_defs()
        self._connect_defs_to_defs()

    def _process_block_definitions(self, block: IRBasicBlock):
        """Process memory definitions and uses in a basic block"""
        effect_type = Effects.STORAGE if self.location_type == "storage" else Effects.MEMORY
        for inst in block.instructions:
            # Check for memory reads
            if effect_type in inst.get_read_effects():
                mem_use = MemoryUse(self.next_id, inst, self.location_type)
                self.next_id += 1
                self.memory_uses.setdefault(block, []).append(mem_use)
                self.inst_to_use[inst] = mem_use

            # Check for memory writes
            if effect_type in inst.get_write_effects():
                mem_def = MemoryDef(self.next_id, inst, self.location_type)
                self.next_id += 1
                self.memory_defs.setdefault(block, []).append(mem_def)
                self.inst_to_def[inst] = mem_def

    def _insert_phi_nodes(self) -> None:
        """Insert phi nodes at appropriate points in the CFG"""
        worklist = list(self.memory_defs.keys())

        while worklist:
            block = worklist.pop()
            for frontier in self.dom.dominator_frontiers[block]:
                if frontier not in self.memory_phis:
                    phi = MemoryPhi(self.next_id, frontier)
                    # Add operands from each predecessor block
                    for pred in self.cfg.cfg_in(frontier):
                        reaching_def = self.get_exit_def(pred)
                        if reaching_def:
                            phi.operands.append((reaching_def, pred))
                    self.next_id += 1
                    self.memory_phis[frontier] = phi
                    worklist.append(frontier)

    def _connect_uses_to_defs(self):
        """Connect memory uses to their reaching definitions"""

        for bb in self.cfg.dfs_pre_walk:
            if bb in self.memory_uses:
                uses = self.memory_uses[bb]
                for use in uses:
                    use.reaching_def = self._get_reaching_def(use)

    def get_exit_def(self, bb: IRBasicBlock) -> Optional[MemoryPhiOperand]:
        """
        Get the memory def (or phi) that exits a basic block.

        This method determines which memory definition is "live"
        at the exit point of a block by:

            1. First checking if the block itself contains any
               memory definitions and returning the last one
            2. If not, checking if the block has a phi node (which
               combines definitions from multiple paths)
            3. If not, recursively checking the immediate
               dominator block
            4. If there's no dominator, returning the
               live-on-entry definition (initial state)
        """
        if bb in self.memory_defs and len(self.memory_defs[bb]) > 0:
            return self.memory_defs[bb][-1]

        if bb in self.memory_phis:
            return self.memory_phis[bb]

        if bb == self.dom.entry_block:
            return self.live_on_entry

        # Get reaching def from immediate dominator
        idom = self.dom.immediate_dominators.get(bb)
        return self.get_exit_def(idom) if idom else self.live_on_entry

    def _get_reaching_def(self, mem_access: MemoryDefOrUse) -> Optional[MemoryAccess]:
        """
        Finds the memory definition that reaches a specific memory def or use.

        This method searches for the most recent memory definition that affects
        the given memory def or use by first looking backwards in the same basic block.
        If none is found, it checks for phi nodes in the block or returns the
        "in def" from the immediate dominator block. If there is no immediate
        dominator, it returns the live-on-entry definition.
        """
        assert isinstance(mem_access, MemoryDef) or isinstance(
            mem_access, MemoryUse
        ), "Only MemoryDef or MemoryUse is supported"

        bb = mem_access.inst.parent
        use_idx = bb.instructions.index(mem_access.inst)
        for inst in reversed(bb.instructions[:use_idx]):
            if inst in self.inst_to_def:
                return self.inst_to_def[inst]

        if bb in self.memory_phis:
            return self.memory_phis[bb]

        if self.cfg.cfg_in(bb):
            idom = self.dom.immediate_dominators.get(bb)
            return self.get_exit_def(idom) if idom else self.live_on_entry

        return self.live_on_entry

    def _connect_defs_to_defs(self):
        for bb in self.cfg.dfs_pre_walk:
            if bb in self.memory_defs:
                for mem_def in self.memory_defs[bb]:
                    mem_def.reaching_def = self._get_reaching_def(mem_def)

    def _remove_redundant_phis(self):
        """Remove phi nodes whose arguments are all the same"""
        for phi in list(self.memory_phis.values()):
            op0 = phi.operands[0]
            if all(op[0] == op0[0] for op in phi.operands[1:]):
                del self.memory_phis[phi.block]

    def get_aliased_memory_accesses(self, access: MemoryAccess) -> OrderedSet[MemoryAccess]:
        """
        Get all memory accesses that are aliased with the provided access.
        """
        if access.is_live_on_entry:
            return OrderedSet()

        query_loc = access.loc
        return self._walk_for_aliased_access(access, query_loc, OrderedSet())

    def _walk_for_aliased_access(
        self,
        current: Optional[MemoryAccess],
        query_loc: MemoryLocation,
        visited: OrderedSet[MemoryAccess],
    ) -> OrderedSet[MemoryAccess]:
        aliased_accesses: OrderedSet[MemoryAccess] = OrderedSet()
        while current is not None:
            if current in visited:
                break
            visited.add(current)

            # If the current node is a memory definition, check if
            # it is aliased with the query location.
            if isinstance(current, MemoryDef):
                if self.memalias.may_alias(query_loc, current.loc):
                    aliased_accesses.add(current)

            # If the current node is a phi node, recursively walk
            # the operands.
            elif isinstance(current, MemoryPhi):
                for access, _ in current.operands:
                    aliased_accesses.update(
                        self._walk_for_aliased_access(access, query_loc, visited)
                    )

            # move up the definition chain
            current = current.reaching_def

        return aliased_accesses

    def get_clobbered_memory_access(self, access: MemoryAccess) -> Optional[MemoryAccess]:
        """
        Get the memory access that gets clobbered by the provided access.
        Returns None if provided the live-on-entry node, otherwise if no clobber
            is found, it will return the live-on-entry node.

        For example:
        ```
        mstore 0, ...  ; 1
        mstore 0, ...  ; 2
        mload 0        ; 2 is clobbered by this memory access

        NOTE: This function will return a MemoryPhi if there are multiple clobbering
        memory accesses. It is to be seen if we should change this behavior in the future
        to return multiple clobbering memory accesses.

        NOTE: This corresponds to getClobberingMemoryAccess(!) in LLVM's MemorySSA.h
        """
        if access.is_live_on_entry:
            return None

        clobber = self._walk_for_clobbered_access(access.reaching_def, access.loc, OrderedSet())
        return clobber or self.live_on_entry

    def _walk_for_clobbered_access(
        self,
        current: Optional[MemoryAccess],
        query_loc: MemoryLocation,
        visited: OrderedSet[MemoryAccess],
    ) -> Optional[MemoryAccess]:
        while current is not None and not current.is_live_on_entry:
            if current in visited:
                break
            visited.add(current)

            # If the current node is a memory definition, check if
            # it completely contains the query location.
            if isinstance(current, MemoryDef):
                if query_loc.completely_contains(current.loc):
                    return current

            # If the current node is a phi node, check if any of the operands
            elif isinstance(current, MemoryPhi):
                clobbering_operands = []
                for access, _ in current.operands:
                    clobber = self._walk_for_clobbered_access(access, query_loc, visited)
                    if clobber:
                        clobbering_operands.append(clobber)

                    # Return the phi node if multiple operands have clobbering accesses
                    if len(clobbering_operands) > 1:
                        return current

                # Return the single clobbering access
                if len(clobbering_operands) == 1:
                    return clobbering_operands[0]

                return None

            # move up the definition chain
            current = current.reaching_def

        return None

    #
    # Printing context methods
    #
    def _post_instruction(self, inst: IRInstruction) -> str:
        s = ""
        if inst.parent in self.memory_uses:
            for use in self.memory_uses[inst.parent]:
                if use.inst == inst:
                    s += f"\t; use: {use.reaching_def.id_str if use.reaching_def else None}"
        if inst.parent in self.memory_defs:
            for def_ in self.memory_defs[inst.parent]:
                if def_.inst == inst:
                    s += f"\t; def: {def_.id_str} "
                    s += f"({def_.reaching_def.id_str if def_.reaching_def else None}) "
                    clobber = self.get_clobbered_memory_access(def_)
                    if clobber is not None:
                        s += f"clobber: {clobber.id_str}"

        return s

    def _pre_block(self, bb: IRBasicBlock) -> str:
        s = ""
        if bb in self.memory_phis:
            phi = self.memory_phis[bb]
            s += f"    ; phi: {phi.id_str} <- "
            s += ", ".join(f"{op[0].id_str} from @{op[1].label}" for op in phi.operands)
            s += "\n"
        return s

    @contextlib.contextmanager
    def print_context(self):
        ir_printer.set(self)
        try:
            yield
        finally:
            ir_printer.set(None)


class MemSSA(MemSSAAbstract):
    def __init__(self, analyses_cache, function):
        super().__init__(analyses_cache, function, "memory")


class StorageSSA(MemSSAAbstract):
    def __init__(self, analyses_cache, function):
        super().__init__(analyses_cache, function, "storage")<|MERGE_RESOLUTION|>--- conflicted
+++ resolved
@@ -76,11 +76,7 @@
     ):
         super().__init__(id)
         self.store_inst = store_inst
-<<<<<<< HEAD
-        self.loc = store_inst.get_write_memory_location(location_type)
-=======
-        self.loc = get_write_memory_location(store_inst)
->>>>>>> e30ea311
+        self.loc = get_write_memory_location(store_inst, location_type)
 
     @property
     def inst(self):
@@ -95,11 +91,7 @@
     ):
         super().__init__(id)
         self.load_inst = load_inst
-<<<<<<< HEAD
-        self.loc = load_inst.get_read_memory_location(location_type)
-=======
-        self.loc = get_read_memory_location(load_inst)
->>>>>>> e30ea311
+        self.loc = get_read_memory_location(load_inst, location_type)
 
     @property
     def inst(self):
