from typing import ClassVar

from vyper.utils import OrderedSet
from vyper.venom.analysis.base_ptr_analysis import BasePtr
from vyper.venom.basicblock import IRInstruction, IRLiteral
from vyper.venom.function import IRFunction


class MemoryAllocator:
    # global state:
    #   all allocated mems, alloca => (ptr, size)
    allocated: dict[IRInstruction, tuple[int, int]]
    #   function => set of memlocs in that function
    # (free vars + union of all mems_used is equivalent to `allocated`)
<<<<<<< HEAD
    mems_used: dict[IRFunction, OrderedSet[IRInstruction]]
=======
    mems_used: dict[IRFunction, OrderedSet[IRAbstractMemLoc]]
    #   function => end of memory for that function
    fn_eom: dict[IRFunction, int]
>>>>>>> 20df155c

    # mems allocated in current function (allocas/pallocas)
    allocated_fn: OrderedSet[BasePtr]
    # current function
    current_fn: IRFunction

    reserved: set[tuple[int, int]]

    FN_START: ClassVar[int] = 0

    def __init__(self):
        self.reserved = set()

        self.allocated = dict()
        self.mems_used = dict()
        self.fn_eom = dict()
        self.allocated_fn = OrderedSet()

    def set_position(self, base_ptr: BasePtr, position: int):
        assert base_ptr.source.opcode in ("alloca", "palloca")
        self.allocated[base_ptr.source] = (position, base_ptr.size)

    def allocate(self, base_ptr: BasePtr | IRInstruction) -> int:
        if isinstance(base_ptr, IRInstruction):
            base_ptr = BasePtr.from_alloca(base_ptr)
        assert isinstance(base_ptr, BasePtr)
        assert base_ptr.source not in self.allocated

        reserved = sorted(list(self.reserved))

        ptr = MemoryAllocator.FN_START
        size = base_ptr.size

        for resv_ptr, resv_size in reserved:
            # can happen if this allocation
            # overlaps with allocations that don't
            # overlap each other
            if resv_ptr < ptr:
                ptr = resv_ptr + resv_size
                continue

            # found the place
            if resv_ptr >= ptr + size:
                break

            ptr = resv_ptr + resv_size

        self.allocated[base_ptr.source] = (ptr, size)
        self.allocated_fn.add(base_ptr)
        return ptr

    def is_allocated(self, alloc: BasePtr | IRInstruction) -> bool:
        if isinstance(alloc, BasePtr):
            return alloc.source in self.allocated
        else:
            assert alloc.opcode in ("alloca", "palloca"), alloc
            return alloc in self.allocated

    def get_concrete(self, base_ptr: BasePtr) -> IRLiteral:
        assert self.is_allocated(base_ptr)
        assert base_ptr.offset is not None
        return IRLiteral(self.allocated[base_ptr.source][0] + base_ptr.offset)

    def start_fn_allocation(self, fn):
        self.reserved = set()
        self.current_function = fn
        self.allocated_fn = OrderedSet()

    def add_allocated(self, mems: list[BasePtr]):
        self.allocated_fn.addmany(mems)

    def end_fn_allocation(self):
<<<<<<< HEAD
        self.mems_used[self.current_function] = OrderedSet(
            base_ptr.source for base_ptr in self.allocated_fn
        )
=======
        self.mems_used[self.current_function] = OrderedSet(self.allocated_fn)
        self.fn_eom[self.current_function] = self.eom
>>>>>>> 20df155c

    def reset(self):
        self.reserved = set()

    def reserve(self, mem_loc: BasePtr):
        assert mem_loc.source in self.allocated
        ptr, size = self.allocated[mem_loc.source]
        self.reserved.add((ptr, size))

    def reserve_all(self):
        for mem in self.allocated_fn:
            self.reserve(mem)<|MERGE_RESOLUTION|>--- conflicted
+++ resolved
@@ -12,13 +12,10 @@
     allocated: dict[IRInstruction, tuple[int, int]]
     #   function => set of memlocs in that function
     # (free vars + union of all mems_used is equivalent to `allocated`)
-<<<<<<< HEAD
     mems_used: dict[IRFunction, OrderedSet[IRInstruction]]
-=======
-    mems_used: dict[IRFunction, OrderedSet[IRAbstractMemLoc]]
+
     #   function => end of memory for that function
     fn_eom: dict[IRFunction, int]
->>>>>>> 20df155c
 
     # mems allocated in current function (allocas/pallocas)
     allocated_fn: OrderedSet[BasePtr]
@@ -91,14 +88,10 @@
         self.allocated_fn.addmany(mems)
 
     def end_fn_allocation(self):
-<<<<<<< HEAD
         self.mems_used[self.current_function] = OrderedSet(
             base_ptr.source for base_ptr in self.allocated_fn
         )
-=======
-        self.mems_used[self.current_function] = OrderedSet(self.allocated_fn)
         self.fn_eom[self.current_function] = self.eom
->>>>>>> 20df155c
 
     def reset(self):
         self.reserved = set()
