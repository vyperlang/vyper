--- conflicted
+++ resolved
@@ -58,9 +58,8 @@
 
         assert inst.output is not None  # help mypy
 
-<<<<<<< HEAD
         if len(existing_value) == 1:
-            self.updater.store(inst, existing_value.pop())
+            self.updater.mk_assign(inst, existing_value.pop())
         elif len(existing_value) > 1:
             bb = inst.parent
             while len(preds := self.cfg.cfg_in(bb)) == 1:
@@ -92,18 +91,9 @@
 
             join = self.updater.add_before(first_inst, "phi", ops)
             assert join is not None
-            self.updater.store(inst, join)
+            self.updater.mk_assign(inst, join)
 
     def _handle_store(self, inst):
-=======
-        # "cache" the value for future load instructions
-        self._lattice[ptr] = inst.output
-
-        if existing_value is not None:
-            self.updater.mk_assign(inst, existing_value)
-
-    def _handle_store(self, inst, store_opcode):
->>>>>>> 2a563083
         # mstore [val, ptr]
         val, ptr = inst.operands
 
