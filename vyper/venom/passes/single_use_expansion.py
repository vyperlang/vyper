--- conflicted
+++ resolved
@@ -42,36 +42,20 @@
 
                 if isinstance(op, IRVariable):
                     uses = self.dfg.get_uses(op)
-<<<<<<< HEAD
                     if len(uses) == 1 and len([x for x in inst.operands if x == op]) == 1:
                         continue
                     var = self.function.get_next_variable()
-                    to_insert = IRInstruction("store", [op], var)
+                    to_insert = IRInstruction("assign", [op], var)
                     bb.insert_instruction(to_insert, index=i)
                     inst.operands[j] = var
                     i += 1
 
                 if isinstance(op, IRLiteral):
                     var = self.function.get_next_variable()
-                    to_insert = IRInstruction("store", [op], var)
+                    to_insert = IRInstruction("assign", [op], var)
                     bb.insert_instruction(to_insert, index=i)
                     inst.operands[j] = var
                     i += 1
-=======
-                    # it's already only used once
-                    if len(uses) == 1 and len([x for x in inst.operands if x == op]) == 1:
-                        continue
 
-                if not isinstance(op, (IRLiteral, IRVariable)):
-                    # IRLabels are special in certain instructions (e.g., jmp)
-                    # skip them for now.
-                    continue
-
-                var = self.function.get_next_variable()
-                to_insert = IRInstruction("assign", [op], var)
-                bb.insert_instruction(to_insert, index=i)
-                inst.operands[j] = var
-                i += 1
->>>>>>> b74f8256
 
             i += 1