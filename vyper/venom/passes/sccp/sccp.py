--- conflicted
+++ resolved
@@ -195,12 +195,7 @@
         elif opcode == "jnz":
             lat = self._eval_from_lattice(inst.operands[0])
 
-<<<<<<< HEAD
-            if lat in (LatticeEnum.TOP, LatticeEnum.BOTTOM):
-                # Conservatively assume both successors are possible
-=======
             if lat in (LatticeEnum.BOTTOM, LatticeEnum.TOP):
->>>>>>> 0b936248
                 for out_bb in self.cfg.cfg_out(inst.parent):
                     self.work_list.append(FlowWorkItem(inst.parent, out_bb))
             else:
@@ -214,40 +209,18 @@
                 self.work_list.append(FlowWorkItem(inst.parent, target))
         elif opcode == "djmp":
             lat = self._eval_from_lattice(inst.operands[0])
-<<<<<<< HEAD
-            if lat in (LatticeEnum.TOP, LatticeEnum.BOTTOM):
-=======
             if lat in (LatticeEnum.BOTTOM, LatticeEnum.TOP):
->>>>>>> 0b936248
                 for op in inst.operands[1:]:
                     target = self.fn.get_basic_block(op.name)
                     self.work_list.append(FlowWorkItem(inst.parent, target))
             elif isinstance(lat, IRLiteral):
                 raise CompilerPanic("Unimplemented djmp with literal")
-<<<<<<< HEAD
-
-        elif opcode in ["param", "calldataload", "mload"]:
-            self.lattice[inst.output] = LatticeEnum.BOTTOM  # type: ignore
-        elif opcode in ARITHMETIC_OPS:
-            self._eval(inst)
-        else:
-            if opcode == "invoke":
-                # Multi-output: mark all returned values as BOTTOM and schedule users
-                for out in inst.get_outputs():
-                    self._set_lattice(out, LatticeEnum.BOTTOM)
-                self._add_ssa_work_items(inst)
-            else:
-                # Unknown single-output op: conservatively mark output as BOTTOM
-                if inst.output is not None:
-                    self._set_lattice(inst.output, LatticeEnum.BOTTOM)
-=======
         elif opcode in ARITHMETIC_OPS:
             self._eval(inst)
         else:
             if inst.output is not None:
                 self._set_lattice(inst.output, LatticeEnum.BOTTOM)
                 self._add_ssa_work_items(inst)
->>>>>>> 0b936248
 
     def _eval(self, inst) -> LatticeItem:
         """
