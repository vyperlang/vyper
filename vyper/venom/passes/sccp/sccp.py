--- conflicted
+++ resolved
@@ -58,13 +58,7 @@
 
     cfg_dirty: bool
 
-<<<<<<< HEAD
-    def __init__(
-        self, analyses_cache: IRAnalysesCache, function: IRFunction, /, remove_allocas=False
-    ):
-=======
     def __init__(self, analyses_cache: IRAnalysesCache, function: IRFunction):
->>>>>>> 79d07622
         super().__init__(analyses_cache, function)
         self.lattice = {}
         self.work_list: list[WorkListItem] = []
