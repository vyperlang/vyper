--- conflicted
+++ resolved
@@ -36,14 +36,9 @@
         opcode: str,
         new_operands: list[IROperand],
         new_output: Optional[IRVariable] = None,
-<<<<<<< HEAD
         annotation: str = "",
     ) -> IRInstruction:
         assert opcode != "phi"
-=======
-    ):
-        # assert opcode != "phi"
->>>>>>> 6b670e73
         # sanity
         assert all(isinstance(op, IROperand) for op in new_operands)
 
@@ -78,17 +73,12 @@
         inst.opcode = opcode
         inst.operands = new_operands
 
-<<<<<<< HEAD
         inst.annotation = original_str + " " + annotation
 
         return inst
 
-    def nop(self, inst: IRInstruction, annotation: str = ""):
+    def nop(self, inst: IRInstruction, ignore_uses=False, annotation: str = ""):
         inst.annotation = str(inst) + " " + annotation
-=======
-    def nop(self, inst: IRInstruction, ignore_uses=False):
-        inst.annotation = str(inst)  # copy IRInstruction.make_nop()
->>>>>>> 6b670e73
         self.update(inst, "nop", [])
 
     def nop_multi(self, to_nop: Iterable[IRInstruction]):
