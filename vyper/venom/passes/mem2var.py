--- conflicted
+++ resolved
@@ -1,10 +1,4 @@
-<<<<<<< HEAD
-from vyper.venom.analysis.cfg import CFGAnalysis
-from vyper.venom.analysis.dfg import DFGAnalysis
-from vyper.venom.analysis.liveness import LivenessAnalysis
-=======
 from vyper.venom.analysis import CFGAnalysis, DFGAnalysis, LivenessAnalysis
->>>>>>> 658f0c4b
 from vyper.venom.basicblock import IRInstruction, IRVariable
 from vyper.venom.function import IRFunction
 from vyper.venom.passes.base_pass import IRPass
@@ -46,13 +40,7 @@
         uses = dfg.get_uses(var)
         if all([inst.opcode == "mload" for inst in uses]):
             return
-<<<<<<< HEAD
         if all([inst.opcode in ["mstore", "mload", "return"] for inst in uses]):
-=======
-        elif all([inst.opcode == "mstore" for inst in uses]):
-            return
-        elif all([inst.opcode in ["mstore", "mload", "return"] for inst in uses]):
->>>>>>> 658f0c4b
             var_name = self._mk_varname(var.name)
             for inst in uses:
                 if inst.opcode == "mstore":
