from vyper.utils import OrderedSet
from vyper.venom.analysis.cfg import CFGAnalysis
from vyper.venom.analysis.dfg import DFGAnalysis
from vyper.venom.analysis.liveness import LivenessAnalysis
from vyper.venom.basicblock import IRBasicBlock, IRInstruction, IRVariable
from vyper.venom.function import IRFunction
from vyper.venom.passes.base_pass import IRPass


class Mem2Var(IRPass):
    """
    This pass promoted memory operations to variable operations, when possible.
    It does yet do any memory aliasing analysis, so it is conservative.
    """

    function: IRFunction
    defs: dict[IRVariable, OrderedSet[IRBasicBlock]]

    def run_pass(self):
        self.analyses_cache.request_analysis(CFGAnalysis)
        dfg = self.analyses_cache.request_analysis(DFGAnalysis)
        self.analyses_cache.request_analysis(LivenessAnalysis)

        self.var_name_count = 0
        for var, inst in dfg.outputs.items():
            if inst.opcode != "alloca":
                continue
            self._process_alloca_var(dfg, var)

        self.analyses_cache.invalidate_analysis(DFGAnalysis)
        self.analyses_cache.invalidate_analysis(LivenessAnalysis)

    def _process_alloca_var(self, dfg: DFGAnalysis, var: IRVariable):
        """
        Process alloca allocated variable. If it is only used by mstore/mload/return
        instructions, it is promoted to a stack variable. Otherwise, it is left as is.
        """
        uses = dfg.get_uses(var)
        if all([inst.opcode == "mload" for inst in uses]):
            return
        elif all([inst.opcode == "mstore" for inst in uses]):
            return
        elif all([inst.opcode in ["mstore", "mload", "return"] for inst in uses]):
            var_name = f"addr{var.name}_{self.var_name_count}"
            self.var_name_count += 1
            for inst in uses:
                if inst.opcode == "mstore":
                    inst.opcode = "store"
                    inst.output = IRVariable(var_name)
                    inst.operands = [inst.operands[0]]
                elif inst.opcode == "mload":
                    inst.opcode = "store"
                    inst.operands = [IRVariable(var_name)]
                elif inst.opcode == "return":
                    bb = inst.parent
                    idx = bb.instructions.index(inst)
                    bb.insert_instruction(
<<<<<<< HEAD
                        IRInstruction("mstore", [IRVariable(var_name), inst.operands[1]]),
                        idx,
=======
                        IRInstruction("mstore", [IRVariable(var_name), inst.operands[1]]), idx
>>>>>>> dea5d2b5
                    )<|MERGE_RESOLUTION|>--- conflicted
+++ resolved
@@ -55,10 +55,5 @@
                     bb = inst.parent
                     idx = bb.instructions.index(inst)
                     bb.insert_instruction(
-<<<<<<< HEAD
-                        IRInstruction("mstore", [IRVariable(var_name), inst.operands[1]]),
-                        idx,
-=======
                         IRInstruction("mstore", [IRVariable(var_name), inst.operands[1]]), idx
->>>>>>> dea5d2b5
                     )