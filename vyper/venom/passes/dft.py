--- conflicted
+++ resolved
@@ -1,14 +1,10 @@
 from dataclasses import asdict, dataclass
 
 from vyper.utils import OrderedSet
+from vyper.venom.analysis.cfg import CFGAnalysis
 from vyper.venom.analysis.dfg import DFGAnalysis
-<<<<<<< HEAD
-from vyper.venom.analysis.cfg import CFGAnalysis
 from vyper.venom.analysis.liveness import LivenessAnalysis
-from vyper.venom.basicblock import BB_TERMINATORS, IRBasicBlock, IRInstruction, IRVariable
-=======
 from vyper.venom.basicblock import IRBasicBlock, IRInstruction, IRVariable
->>>>>>> 33719560
 from vyper.venom.function import IRFunction
 from vyper.venom.passes.base_pass import IRPass
 
@@ -145,14 +141,8 @@
 
     def _process_basic_block(self, bb: IRBasicBlock) -> None:
         for inst in bb.instructions:
-<<<<<<< HEAD
             inst.fence = self.fence  # type: ignore
             self.fence = _compute_fence(inst.opcode, self.fence)
-=======
-            inst.fence_id = self.fence_id
-            if inst.is_volatile:
-                self.fence_id += 1
->>>>>>> 33719560
 
         # We go throught the instructions and calculate the order in which they should be executed
         # based on the data flow graph. This order is stored in the inst_order dictionary.
