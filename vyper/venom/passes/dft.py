from collections import defaultdict, deque

import vyper.venom.effects as effects
from vyper.utils import OrderedSet
from vyper.venom.analysis import CFGAnalysis, DFGAnalysis, LivenessAnalysis
from vyper.venom.analysis.stack_order import StackOrderAnalysis
from vyper.venom.basicblock import IRBasicBlock, IRInstruction, IRVariable
from vyper.venom.function import IRFunction
from vyper.venom.passes.base_pass import IRPass


class DFTPass(IRPass):
    function: IRFunction
    data_offspring: dict[IRInstruction, OrderedSet[IRInstruction]]
    visited_instructions: OrderedSet[IRInstruction]
    # "data dependency analysis"
    dda: dict[IRInstruction, OrderedSet[IRInstruction]]
    # "effect dependency analysis"
    eda: dict[IRInstruction, OrderedSet[IRInstruction]]

    stack_order: StackOrderAnalysis
    cfg: CFGAnalysis

    def run_pass(self) -> None:
        self.data_offspring = {}
        self.visited_instructions: OrderedSet[IRInstruction] = OrderedSet()

        self.dfg = self.analyses_cache.force_analysis(DFGAnalysis)
        self.cfg = self.analyses_cache.request_analysis(CFGAnalysis)
        self.stack_order = StackOrderAnalysis(self.analyses_cache)

        worklist = deque(self.cfg.dfs_post_walk)

        last_order: dict[IRBasicBlock, list[IRVariable]] = dict()

        while len(worklist) > 0:
            bb = worklist.popleft()
            self.stack_order.analyze_bb(bb)
            order = self.stack_order.get_stack(bb)
            if bb in last_order and last_order[bb] == order:
                break
            last_order[bb] = order
            self.order = list(reversed(order))
            self._process_basic_block(bb)

            for pred in self.cfg.cfg_in(bb):
                worklist.append(pred)

        self.analyses_cache.invalidate_analysis(LivenessAnalysis)

    def _process_basic_block(self, bb: IRBasicBlock) -> None:
        self._calculate_dependency_graphs(bb)
        self.instructions = list(bb.pseudo_instructions)
        non_phi_instructions = list(bb.non_phi_instructions)

        self.visited_instructions = OrderedSet()
        for inst in bb.instructions:
            self._calculate_data_offspring(inst)

        # Compute entry points in the graph of instruction dependencies
        entry_instructions: OrderedSet[IRInstruction] = OrderedSet(non_phi_instructions)
        for inst in non_phi_instructions:
            to_remove = self.dda.get(inst, OrderedSet()) | self.eda.get(inst, OrderedSet())
            entry_instructions.dropmany(to_remove)

        entry_instructions_list = list(entry_instructions)

        self.visited_instructions = OrderedSet()
        for inst in entry_instructions_list:
            self._process_instruction_r(self.instructions, inst)
        bb.instructions = self.instructions
        assert bb.is_terminated, f"Basic block should be terminated {bb}"

    def _process_instruction_r(self, instructions: list[IRInstruction], inst: IRInstruction):
        if inst in self.visited_instructions:
            return
        self.visited_instructions.add(inst)

        if inst.is_pseudo:
            return

        children = list(self.dda[inst] | self.eda[inst])

        def cost(x: IRInstruction) -> int | float:
            # intuition:
            #   effect-only dependencies which have data dependencies
            #   effect-only dependencies which have no data dependencies
            #   indirect data dependencies (offspring of operands)
            #   direct data dependencies (order of operands)

            if (x not in self.dda[inst] and x in self.eda[inst]) or inst.flippable:
                ret = -1 * int(len(self.data_offspring[x]) > 0)
            elif x.output in inst.operands:
                assert x in self.dda[inst]  # sanity check
                assert x.output is not None  # help mypy
                ret = inst.operands.index(x.output) + len(self.order)
            else:
                # x is a data dependency; locate the operand produced by x
                assert x in self.dda[inst]  # sanity check
<<<<<<< HEAD
                idxs = []
                for i, op in enumerate(inst.operands):
                    prod = self.dfg.get_producing_instruction(op)
                    if prod is x:
                        idxs.append(i)
                # pick the earliest occurrence if multiple
                ret = min(idxs) if idxs else 0
=======
                assert x.output in self.order
                assert x.output is not None  # help mypy
                ret = self.order.index(x.output)
>>>>>>> 846bedd9
            return ret

        # heuristic: sort by size of child dependency graph
        orig_children = children.copy()
        children.sort(key=cost)

        if inst.flippable and (orig_children != children):
            inst.flip()

        for dep_inst in children:
            self._process_instruction_r(instructions, dep_inst)

        instructions.append(inst)

    def _calculate_dependency_graphs(self, bb: IRBasicBlock) -> None:
        # ida: instruction dependency analysis
        self.dda = defaultdict(OrderedSet)
        self.eda = defaultdict(OrderedSet)

        non_phis = list(bb.non_phi_instructions)

        #
        # Compute dependency graph
        #
        last_write_effects: dict[effects.Effects, IRInstruction] = {}
        all_read_effects: dict[effects.Effects, list[IRInstruction]] = defaultdict(list)

        for inst in non_phis:
            if inst.is_bb_terminator:
                for var in self.order:
                    dep = self.dfg.get_producing_instruction(var)
                    if dep is not None and dep.parent == bb:
                        self.dda[inst].add(dep)
            for op in inst.operands:
                dep = self.dfg.get_producing_instruction(op)
                if dep is not None and dep.parent == bb:
                    self.dda[inst].add(dep)

            write_effects = inst.get_write_effects()
            read_effects = inst.get_read_effects()

            for write_effect in write_effects:
                # ALL reads must happen before this write
                if write_effect in all_read_effects:
                    for read_inst in all_read_effects[write_effect]:
                        self.eda[inst].add(read_inst)
                # prevent reordering write-after-write for the same effect
                if (write_effect & ~effects.Effects.MSIZE) in last_write_effects:
                    self.eda[inst].add(last_write_effects[write_effect])
                last_write_effects[write_effect] = inst
                # clear previous read effects after a write
                if write_effect in all_read_effects:
                    all_read_effects[write_effect] = []

            for read_effect in read_effects:
                if read_effect in last_write_effects and last_write_effects[read_effect] != inst:
                    self.eda[inst].add(last_write_effects[read_effect])
                all_read_effects[read_effect].append(inst)

    def _calculate_data_offspring(self, inst: IRInstruction):
        if inst in self.data_offspring:
            return self.data_offspring[inst]

        self.data_offspring[inst] = self.dda[inst].copy()

        deps = self.dda[inst]
        for dep_inst in deps:
            assert inst.parent == dep_inst.parent
            res = self._calculate_data_offspring(dep_inst)
            self.data_offspring[inst] |= res

        return self.data_offspring[inst]<|MERGE_RESOLUTION|>--- conflicted
+++ resolved
@@ -90,26 +90,20 @@
 
             if (x not in self.dda[inst] and x in self.eda[inst]) or inst.flippable:
                 ret = -1 * int(len(self.data_offspring[x]) > 0)
-            elif x.output in inst.operands:
+            else:
                 assert x in self.dda[inst]  # sanity check
-                assert x.output is not None  # help mypy
-                ret = inst.operands.index(x.output) + len(self.order)
-            else:
-                # x is a data dependency; locate the operand produced by x
-                assert x in self.dda[inst]  # sanity check
-<<<<<<< HEAD
-                idxs = []
-                for i, op in enumerate(inst.operands):
-                    prod = self.dfg.get_producing_instruction(op)
-                    if prod is x:
-                        idxs.append(i)
-                # pick the earliest occurrence if multiple
-                ret = min(idxs) if idxs else 0
-=======
-                assert x.output in self.order
-                assert x.output is not None  # help mypy
-                ret = self.order.index(x.output)
->>>>>>> 846bedd9
+                # locate operands that are produced by x and prefer earliest match
+                operand_idxs = [
+                    i
+                    for i, op in enumerate(inst.operands)
+                    if self.dfg.get_producing_instruction(op) is x
+                ]
+                if operand_idxs:
+                    ret = min(operand_idxs) + len(self.order)
+                else:
+                    assert x.output is not None  # help mypy
+                    assert x.output in self.order
+                    ret = self.order.index(x.output)
             return ret
 
         # heuristic: sort by size of child dependency graph
