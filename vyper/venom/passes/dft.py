from collections import defaultdict, deque

import vyper.venom.effects as effects
from vyper.utils import OrderedSet
<<<<<<< HEAD
from vyper.venom.analysis import DFGAnalysis, LivenessAnalysis, CFGAnalysis
from vyper.venom.analysis.stack_order import StackOrderAnalysis
from vyper.venom.basicblock import IRBasicBlock, IRInstruction, IRVariable
=======
from vyper.venom.analysis import CFGAnalysis, DFGAnalysis, LivenessAnalysis, StackOrder
from vyper.venom.basicblock import IRBasicBlock, IRInstruction, IROperand
>>>>>>> 54328dca
from vyper.venom.function import IRFunction
from vyper.venom.passes.base_pass import IRPass


class DFTPass(IRPass):
    function: IRFunction
    data_offspring: dict[IRInstruction, OrderedSet[IRInstruction]]
    visited_instructions: OrderedSet[IRInstruction]
    # "data dependency analysis"
    dda: dict[IRInstruction, OrderedSet[IRInstruction]]
    # "effect dependency analysis"
    eda: dict[IRInstruction, OrderedSet[IRInstruction]]

    stack_order: StackOrder
    cfg: CFGAnalysis

    def run_pass(self) -> None:
        self.data_offspring = {}
        self.visited_instructions: OrderedSet[IRInstruction] = OrderedSet()
        self.stack_order = StackOrder(self.analyses_cache, self.function)
        self.cfg = self.analyses_cache.request_analysis(CFGAnalysis)

        self.dfg = self.analyses_cache.force_analysis(DFGAnalysis)
<<<<<<< HEAD
        self.cfg = self.analyses_cache.request_analysis(CFGAnalysis)
        self.stack_order = StackOrderAnalysis(self.function, self.analyses_cache)

        worklist = deque(self.cfg.dfs_post_walk)

        last_order: dict[IRBasicBlock, list[IRVariable]] = dict()

        while len(worklist) > 0:
            bb = worklist.popleft()
            self.stack_order.analyze_bb(bb)
            order = self.stack_order.get_stack(bb)
            if bb in last_order and last_order[bb] == order:
                break
            last_order[bb] = order
            self.order = list(reversed(order))
            #self.order = order
            self._process_basic_block(bb)
            
            for pred in self.cfg.cfg_in(bb):
                worklist.append(pred)


        self.analyses_cache.invalidate_analysis(LivenessAnalysis)

    def _process_basic_block(self, bb: IRBasicBlock) -> None:
        #breakpoint()
        self._calculate_dependency_graphs(bb)
=======

        self.stack_order.calculates_store_types()

        worklist = deque(self.cfg.dfs_post_walk)
        last_stack_orders: dict[IRBasicBlock, list] = dict()

        while len(worklist) > 0:
            bb = worklist.popleft()
            stack_order = self.stack_order.get_prefered_stack(bb, list(self.cfg.cfg_out(bb)))
            if bb in last_stack_orders and stack_order == last_stack_orders[bb]:
                continue
            last_stack_orders[bb] = stack_order
            self._process_basic_block(bb, stack_order)
            for inbb in self.cfg.cfg_in(bb):
                worklist.append(inbb)

        self.analyses_cache.invalidate_analysis(LivenessAnalysis)

    def _process_basic_block(self, bb: IRBasicBlock, stack_order: list[IROperand]) -> None:
        self._calculate_dependency_graphs(bb, stack_order)
>>>>>>> 54328dca
        self.instructions = list(bb.pseudo_instructions)
        non_phi_instructions = list(bb.non_phi_instructions)

        self.visited_instructions = OrderedSet()
        for inst in bb.instructions:
            self._calculate_data_offspring(inst)

        # Compute entry points in the graph of instruction dependencies
        entry_instructions: OrderedSet[IRInstruction] = OrderedSet(non_phi_instructions)
        for inst in non_phi_instructions:
            to_remove = self.dda.get(inst, OrderedSet()) | self.eda.get(inst, OrderedSet())
            entry_instructions.dropmany(to_remove)

        entry_instructions_list = list(entry_instructions)

        self.visited_instructions = OrderedSet()
        for inst in entry_instructions_list:
            self._process_instruction_r(self.instructions, inst, stack_order)
        bb.instructions = self.instructions
        assert bb.is_terminated, f"Basic block should be terminated {bb}"

    def _process_instruction_r(
        self, instructions: list[IRInstruction], inst: IRInstruction, stack_order: list[IROperand]
    ):
        if inst in self.visited_instructions:
            return
        self.visited_instructions.add(inst)

        if inst.is_pseudo:
            return

        children = list(self.dda[inst] | self.eda[inst])

        def cost(x: IRInstruction) -> int | float:
            if (x not in self.dda[inst] and x in self.eda[inst]) or inst.flippable:
                ret = -1 * int(len(self.data_offspring[x]) > 0)
            elif x.output in inst.operands:
                assert x in self.dda[inst]  # sanity check
                assert x.output is not None  # help mypy
                ret = inst.operands.index(x.output) + len(self.order)
            else:
                assert x in self.dda[inst]  # sanity check
                assert x.output in self.order
                assert x.output is not None  # help mypy
<<<<<<< HEAD
                ret = self.order.index(x.output)
=======
                if x.output in inst.operands:
                    ret = inst.operands.index(x.output) + len(stack_order)
                else:
                    assert inst.is_bb_terminator
                    ret = stack_order.index(x.output)
>>>>>>> 54328dca
            return ret

        # heuristic: sort by size of child dependency graph
        orig_children = children.copy()
        children.sort(key=cost)

        if inst.flippable and (orig_children != children):
            inst.flip()

        for dep_inst in children:
            self._process_instruction_r(instructions, dep_inst, stack_order)

        instructions.append(inst)

    def _calculate_dependency_graphs(self, bb: IRBasicBlock, out_stack: list[IROperand]) -> None:
        # ida: instruction dependency analysis
        self.dda = defaultdict(OrderedSet)
        self.eda = defaultdict(OrderedSet)

        non_phis = list(bb.non_phi_instructions)

        #
        # Compute dependency graph
        #
        last_write_effects: dict[effects.Effects, IRInstruction] = {}
        all_read_effects: dict[effects.Effects, list[IRInstruction]] = defaultdict(list)

        for inst in non_phis:
            if inst.is_bb_terminator:
<<<<<<< HEAD
                for op in self.order:
=======
                for op in out_stack:
>>>>>>> 54328dca
                    dep = self.dfg.get_producing_instruction(op)
                    if dep is not None and dep.parent == bb:
                        self.dda[inst].add(dep)
            for op in inst.operands:
                dep = self.dfg.get_producing_instruction(op)
                if dep is not None and dep.parent == bb:
                    self.dda[inst].add(dep)

            write_effects = inst.get_write_effects()
            read_effects = inst.get_read_effects()

            for write_effect in write_effects:
                # ALL reads must happen before this write
                if write_effect in all_read_effects:
                    for read_inst in all_read_effects[write_effect]:
                        self.eda[inst].add(read_inst)
                # prevent reordering write-after-write for the same effect
                if (write_effect & ~effects.Effects.MSIZE) in last_write_effects:
                    self.eda[inst].add(last_write_effects[write_effect])
                last_write_effects[write_effect] = inst
                # clear previous read effects after a write
                if write_effect in all_read_effects:
                    all_read_effects[write_effect] = []

            for read_effect in read_effects:
                if read_effect in last_write_effects and last_write_effects[read_effect] != inst:
                    self.eda[inst].add(last_write_effects[read_effect])
                all_read_effects[read_effect].append(inst)

    def _calculate_data_offspring(self, inst: IRInstruction):
        if inst in self.data_offspring:
            return self.data_offspring[inst]

        self.data_offspring[inst] = self.dda[inst].copy()

        deps = self.dda[inst]
        for dep_inst in deps:
            assert inst.parent == dep_inst.parent
            res = self._calculate_data_offspring(dep_inst)
            self.data_offspring[inst] |= res

        return self.data_offspring[inst]<|MERGE_RESOLUTION|>--- conflicted
+++ resolved
@@ -2,14 +2,9 @@
 
 import vyper.venom.effects as effects
 from vyper.utils import OrderedSet
-<<<<<<< HEAD
 from vyper.venom.analysis import DFGAnalysis, LivenessAnalysis, CFGAnalysis
 from vyper.venom.analysis.stack_order import StackOrderAnalysis
 from vyper.venom.basicblock import IRBasicBlock, IRInstruction, IRVariable
-=======
-from vyper.venom.analysis import CFGAnalysis, DFGAnalysis, LivenessAnalysis, StackOrder
-from vyper.venom.basicblock import IRBasicBlock, IRInstruction, IROperand
->>>>>>> 54328dca
 from vyper.venom.function import IRFunction
 from vyper.venom.passes.base_pass import IRPass
 
@@ -33,7 +28,6 @@
         self.cfg = self.analyses_cache.request_analysis(CFGAnalysis)
 
         self.dfg = self.analyses_cache.force_analysis(DFGAnalysis)
-<<<<<<< HEAD
         self.cfg = self.analyses_cache.request_analysis(CFGAnalysis)
         self.stack_order = StackOrderAnalysis(self.function, self.analyses_cache)
 
@@ -61,28 +55,6 @@
     def _process_basic_block(self, bb: IRBasicBlock) -> None:
         #breakpoint()
         self._calculate_dependency_graphs(bb)
-=======
-
-        self.stack_order.calculates_store_types()
-
-        worklist = deque(self.cfg.dfs_post_walk)
-        last_stack_orders: dict[IRBasicBlock, list] = dict()
-
-        while len(worklist) > 0:
-            bb = worklist.popleft()
-            stack_order = self.stack_order.get_prefered_stack(bb, list(self.cfg.cfg_out(bb)))
-            if bb in last_stack_orders and stack_order == last_stack_orders[bb]:
-                continue
-            last_stack_orders[bb] = stack_order
-            self._process_basic_block(bb, stack_order)
-            for inbb in self.cfg.cfg_in(bb):
-                worklist.append(inbb)
-
-        self.analyses_cache.invalidate_analysis(LivenessAnalysis)
-
-    def _process_basic_block(self, bb: IRBasicBlock, stack_order: list[IROperand]) -> None:
-        self._calculate_dependency_graphs(bb, stack_order)
->>>>>>> 54328dca
         self.instructions = list(bb.pseudo_instructions)
         non_phi_instructions = list(bb.non_phi_instructions)
 
@@ -127,15 +99,7 @@
                 assert x in self.dda[inst]  # sanity check
                 assert x.output in self.order
                 assert x.output is not None  # help mypy
-<<<<<<< HEAD
                 ret = self.order.index(x.output)
-=======
-                if x.output in inst.operands:
-                    ret = inst.operands.index(x.output) + len(stack_order)
-                else:
-                    assert inst.is_bb_terminator
-                    ret = stack_order.index(x.output)
->>>>>>> 54328dca
             return ret
 
         # heuristic: sort by size of child dependency graph
@@ -165,11 +129,7 @@
 
         for inst in non_phis:
             if inst.is_bb_terminator:
-<<<<<<< HEAD
                 for op in self.order:
-=======
-                for op in out_stack:
->>>>>>> 54328dca
                     dep = self.dfg.get_producing_instruction(op)
                     if dep is not None and dep.parent == bb:
                         self.dda[inst].add(dep)
