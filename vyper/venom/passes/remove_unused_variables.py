<<<<<<< HEAD
from collections import defaultdict

from vyper.utils import OrderedSet
from vyper.venom import effects
from vyper.venom.analysis import DFGAnalysis, LivenessAnalysis, ReachableAnalysis
from vyper.venom.basicblock import IRBasicBlock, IRInstruction
=======
from vyper.utils import OrderedSet, uniq
from vyper.venom.analysis import DFGAnalysis, LivenessAnalysis
from vyper.venom.basicblock import IRInstruction
>>>>>>> 4463878a
from vyper.venom.passes.base_pass import IRPass


class RemoveUnusedVariablesPass(IRPass):
    """
    This pass removes instructions that produce output that is never used.
    """

    dfg: DFGAnalysis
    work_list: OrderedSet[IRInstruction]
    _msizes: dict[IRBasicBlock, list]

    def run_pass(self):
        self.dfg = self.analyses_cache.request_analysis(DFGAnalysis)
        self.reachable = self.analyses_cache.request_analysis(ReachableAnalysis).reachable

        self._msizes = defaultdict(list)
        self._blocked_by_msize: OrderedSet[IRInstruction] = OrderedSet()

        # map instructions to their indexes in the basic block.
        # although the basic block can be updated during this pass,
        # instruction_ordering only needs to be able to give us a total
        # ordering of effects.
        self.instruction_ordering: dict[IRInstruction, int] = {}

        for bb in self.function.get_basic_blocks():
            for idx, inst in enumerate(bb.instructions):
                inst = bb.instructions[idx]
                self.instruction_ordering[inst] = idx
                if inst.opcode == "msize":
                    self._msizes[bb].append(idx)

        work_list = OrderedSet()
        self.work_list = work_list

        uses = self.dfg.outputs.values()
        work_list.addmany(uses)

        while len(work_list) > 0:
            inst = work_list.pop()
            self._process_instruction(inst)

        for bb in self.function.get_basic_blocks():
<<<<<<< HEAD
            bb.clear_dead_instructions()
=======
            bb.clear_nops()
>>>>>>> 4463878a

        self.analyses_cache.invalidate_analysis(LivenessAnalysis)

    def has_msize(self, bb):
        return len(self._msizes[bb]) > 0

    def get_last_msize(self, bb):
        msizes = self._msizes[bb]
        if len(msizes) == 0:
            return None
        return max(msizes)

    def msize_fence(self, inst):
        # return true if there is an msize after memory touch
        bb = inst.parent

        for next_bb in self._msizes:
            if next_bb in self.reachable[bb] and self.has_msize(next_bb):
                return True

        if not self.has_msize(bb):
            return False

        return self.instruction_ordering[inst] < self.get_last_msize(bb)

    def _process_instruction(self, inst):
        if inst.output is None:
            return
        if inst.is_volatile or inst.is_bb_terminator:
            return

        bb = inst.parent
        if effects.MSIZE in inst.get_write_effects() and self.msize_fence(inst):
            self._blocked_by_msize.add(inst)
            return

        uses = self.dfg.get_uses(inst.output)
        if len(uses) > 0:
            return

        for operand in uniq(inst.get_input_variables()):
            self.dfg.remove_use(operand, inst)
            new_uses = self.dfg.get_uses(operand)
            self.work_list.addmany(new_uses)

<<<<<<< HEAD
        # if we remove an msize, update the index and revisit all visited
        # memory instructions since they might now be free to be removed.
        if inst.opcode == "msize":
            self._msizes[bb].remove(self.instruction_ordering[inst])
            self.work_list.addmany(self._blocked_by_msize)
            self._blocked_by_msize.clear()

        bb.mark_for_removal(inst)
=======
        inst.make_nop()
>>>>>>> 4463878a
<|MERGE_RESOLUTION|>--- conflicted
+++ resolved
@@ -1,15 +1,12 @@
-<<<<<<< HEAD
 from collections import defaultdict
 
 from vyper.utils import OrderedSet
 from vyper.venom import effects
 from vyper.venom.analysis import DFGAnalysis, LivenessAnalysis, ReachableAnalysis
 from vyper.venom.basicblock import IRBasicBlock, IRInstruction
-=======
 from vyper.utils import OrderedSet, uniq
 from vyper.venom.analysis import DFGAnalysis, LivenessAnalysis
 from vyper.venom.basicblock import IRInstruction
->>>>>>> 4463878a
 from vyper.venom.passes.base_pass import IRPass
 
 
@@ -53,11 +50,7 @@
             self._process_instruction(inst)
 
         for bb in self.function.get_basic_blocks():
-<<<<<<< HEAD
-            bb.clear_dead_instructions()
-=======
             bb.clear_nops()
->>>>>>> 4463878a
 
         self.analyses_cache.invalidate_analysis(LivenessAnalysis)
 
@@ -103,7 +96,6 @@
             new_uses = self.dfg.get_uses(operand)
             self.work_list.addmany(new_uses)
 
-<<<<<<< HEAD
         # if we remove an msize, update the index and revisit all visited
         # memory instructions since they might now be free to be removed.
         if inst.opcode == "msize":
@@ -111,7 +103,4 @@
             self.work_list.addmany(self._blocked_by_msize)
             self._blocked_by_msize.clear()
 
-        bb.mark_for_removal(inst)
-=======
-        inst.make_nop()
->>>>>>> 4463878a
+        inst.make_nop()