from vyper.utils import OrderedSet
from vyper.venom.analysis import CFGAnalysis, DominatorTreeAnalysis, LivenessAnalysis
from vyper.venom.basicblock import IRBasicBlock, IRInstruction, IROperand, IRVariable
from vyper.venom.passes.base_pass import IRPass


class MakeSSA(IRPass):
    """
    This pass converts the function into Static Single Assignment (SSA) form.
    """

    dom: DominatorTreeAnalysis
    defs: dict[IRVariable, OrderedSet[IRBasicBlock]]

    def run_pass(self):
        fn = self.function

        self.analyses_cache.request_analysis(CFGAnalysis)
        self.dom = self.analyses_cache.request_analysis(DominatorTreeAnalysis)

        # Request liveness analysis so the `liveness_in_vars` field is valid
        self.analyses_cache.request_analysis(LivenessAnalysis)

        self._add_phi_nodes()

        self.var_name_counters = {var.name: 0 for var in self.defs.keys()}
        self.var_name_stacks = {var.value: [0] for var in self.defs.keys()}
        self._rename_vars(fn.entry)
        self._remove_degenerate_phis(fn.entry)

        self.analyses_cache.invalidate_analysis(LivenessAnalysis)

    def _add_phi_nodes(self):
        """
        Add phi nodes to the function.
        """
        self._compute_defs()
        work = {bb: 0 for bb in self.dom.dom_post_order}
        has_already = {bb: 0 for bb in self.dom.dom_post_order}
        i = 0

        # Iterate over all variables
        for var, d in self.defs.items():
            i += 1
            defs = list(d)
            while len(defs) > 0:
                bb = defs.pop()
                for dom in self.dom.dominator_frontiers[bb]:
                    if has_already[dom] >= i:
                        continue

                    self._place_phi(var, dom)
                    has_already[dom] = i
                    if work[dom] < i:
                        work[dom] = i
                        defs.append(dom)

    def _place_phi(self, var: IRVariable, basic_block: IRBasicBlock):
        if var not in basic_block.liveness_in_vars:
            return

        args: list[IROperand] = []
        for bb in basic_block.cfg_in:
            if bb == basic_block:
                continue

            args.append(bb.label)  # type: ignore
            args.append(var)  # type: ignore

        basic_block.insert_instruction(IRInstruction("phi", args, var), 0)

    def latest_version_of(self, var: IRVariable) -> IRVariable:
        og_var = self.original_vars[var]
        name = og_var.value
        version = self.var_name_stacks[name][-1]

        if version == 0:
            return var

        ret = IRVariable(f"{og_var.name}:{version}")
        self.original_vars[ret] = var
        return ret

    def _rename_vars(self, basic_block: IRBasicBlock):
        """
        Rename variables. This follows the placement of phi nodes.
        """
        outs = []

        # Pre-action
        for inst in basic_block.instructions:
            new_ops: list[IROperand] = []
            if inst.opcode != "phi":
                for op in inst.operands:
                    if not isinstance(op, IRVariable):
                        new_ops.append(op)
                        continue

                    op = self.latest_version_of(op)
                    new_ops.append(op)

                inst.operands = new_ops

            if inst.output is not None:
                v_name = self.original_vars[inst.output].value
                i = self.var_name_counters[v_name]

                self.var_name_stacks[v_name].append(i)
                self.var_name_counters[v_name] += 1

                inst.output = self.latest_version_of(inst.output)
                outs.append(inst.output)

        for bb in basic_block.cfg_out:
            for inst in bb.instructions:
                if inst.opcode != "phi":
                    continue
                assert inst.output is not None, inst  # phis should have output
                for i, op in enumerate(inst.operands):
                    if op == basic_block.label:
                        var = inst.operands[i + 1]
                        inst.operands[i + 1] = self.latest_version_of(var)

        for bb in self.dom.dominated[basic_block]:
            if bb == basic_block:
                continue
            self._rename_vars(bb)

        # Post-action
        for var in outs:
            # NOTE: each pop corresponds to an append in the pre-action above
            og_name = self.original_vars[var].name
            self.var_name_stacks[og_name].pop()

    def _remove_degenerate_phis(self, entry: IRBasicBlock):
        for inst in entry.instructions.copy():
            if inst.opcode != "phi":
                continue

            new_ops: list[IROperand] = []
            for label, op in inst.phi_operands:
                if op == inst.output:
                    continue
                new_ops.extend([label, op])
            new_ops_len = len(new_ops)
            if new_ops_len == 0:
                entry.instructions.remove(inst)
            elif new_ops_len == 2:
                entry.instructions.remove(inst)
            else:
                inst.operands = new_ops

        for bb in self.dom.dominated[entry]:
            if bb == entry:
                continue
            self._remove_degenerate_phis(bb)

    def _compute_defs(self):
        """
        Compute the definition points of variables in the function.
        """
        self.defs = {}
<<<<<<< HEAD
        self.original_vars = {}
        for bb in self.dom.dfs_post_walk:
=======
        for bb in self.dom.dom_post_order:
>>>>>>> 4463878a
            assignments = bb.get_assignments()
            for var in assignments:
                if var not in self.defs:
                    self.defs[var] = OrderedSet()
                self.defs[var].add(bb)
                self.original_vars[var] = var<|MERGE_RESOLUTION|>--- conflicted
+++ resolved
@@ -160,12 +160,8 @@
         Compute the definition points of variables in the function.
         """
         self.defs = {}
-<<<<<<< HEAD
         self.original_vars = {}
-        for bb in self.dom.dfs_post_walk:
-=======
         for bb in self.dom.dom_post_order:
->>>>>>> 4463878a
             assignments = bb.get_assignments()
             for var in assignments:
                 if var not in self.defs:
