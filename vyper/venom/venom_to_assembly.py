from typing import Any

from vyper.exceptions import CompilerPanic, UnreachableStackException
from vyper.ir.compile_ir import (
    PUSH,
    DataHeader,
    Instruction,
    RuntimeHeader,
    mksymbol,
    optimize_assembly,
)
from vyper.utils import MemoryPositions, OrderedSet
from vyper.venom.analysis import (
    CFGAnalysis,
    IRAnalysesCache,
    LivenessAnalysis,
    VarEquivalenceAnalysis,
)
from vyper.venom.basicblock import (
    IRBasicBlock,
    IRInstruction,
    IRLabel,
    IRLiteral,
    IROperand,
    IRVariable,
)
from vyper.venom.context import IRContext
from vyper.venom.passes import NormalizationPass
from vyper.venom.stack_model import StackModel

DEBUG_SHOW_COST = False
if DEBUG_SHOW_COST:
    import sys

# instructions which map one-to-one from venom to EVM
_ONE_TO_ONE_INSTRUCTIONS = frozenset(
    [
        "revert",
        "coinbase",
        "calldatasize",
        "calldatacopy",
        "mcopy",
        "calldataload",
        "gas",
        "gasprice",
        "gaslimit",
        "chainid",
        "address",
        "origin",
        "number",
        "extcodesize",
        "extcodehash",
        "extcodecopy",
        "returndatasize",
        "returndatacopy",
        "callvalue",
        "selfbalance",
        "sload",
        "sstore",
        "mload",
        "mstore",
        "tload",
        "tstore",
        "timestamp",
        "caller",
        "blockhash",
        "selfdestruct",
        "signextend",
        "stop",
        "shr",
        "shl",
        "sar",
        "and",
        "xor",
        "or",
        "add",
        "sub",
        "mul",
        "div",
        "smul",
        "sdiv",
        "mod",
        "smod",
        "exp",
        "addmod",
        "mulmod",
        "eq",
        "iszero",
        "not",
        "lt",
        "gt",
        "slt",
        "sgt",
        "create",
        "create2",
        "msize",
        "balance",
        "call",
        "staticcall",
        "delegatecall",
        "codesize",
        "basefee",
        "blobhash",
        "blobbasefee",
        "prevrandao",
        "difficulty",
        "invalid",
    ]
)

_REVERT_POSTAMBLE = ["_sym___revert", "JUMPDEST", *PUSH(0), "DUP1", "REVERT"]


def apply_line_numbers(inst: IRInstruction, asm) -> list[str]:
    ret = []
    for op in asm:
        if isinstance(op, str) and not isinstance(op, Instruction):
            ret.append(Instruction(op, inst.ast_source, inst.error_msg))
        else:
            ret.append(op)
    return ret  # type: ignore


# TODO: "assembly" gets into the recursion due to how the original
# IR was structured recursively in regards with the deploy instruction.
# There, recursing into the deploy instruction was by design, and
# made it easier to make the assembly generated "recursive" (i.e.
# instructions being lists of instructions). We don't have this restriction
# anymore, so we can probably refactor this to be iterative in coordination
# with the assembler. My suggestion is to let this be for now, and we can
# refactor it later when we are finished phasing out the old IR.
class VenomCompiler:
    ctxs: list[IRContext]
    label_counter = 0
    visited_instructions: OrderedSet  # {IRInstruction}
    visited_basicblocks: OrderedSet  # {IRBasicBlock}
    liveness_analysis: LivenessAnalysis

    def __init__(self, ctxs: list[IRContext]):
        self.ctxs = ctxs
        self.label_counter = 0
        self.visited_instructions = OrderedSet()
        self.visited_basicblocks = OrderedSet()

    def generate_evm(self, no_optimize: bool = False) -> list[str]:
        self.visited_instructions = OrderedSet()
        self.visited_basicblocks = OrderedSet()
        self.label_counter = 0

        asm: list[Any] = []
        top_asm = asm

        for ctx in self.ctxs:
            for fn in ctx.functions.values():
                ac = IRAnalysesCache(fn)

                NormalizationPass(ac, fn).run_pass()
                self.liveness_analysis = ac.request_analysis(LivenessAnalysis)
                self.equivalence = ac.request_analysis(VarEquivalenceAnalysis)
                ac.request_analysis(CFGAnalysis)

                assert fn.normalized, "Non-normalized CFG!"

                self._generate_evm_for_basicblock_r(asm, fn.entry, StackModel())

            # TODO make this property on IRFunction
            asm.extend(["_sym__ctor_exit", "JUMPDEST"])
            if ctx.immutables_len is not None and ctx.ctor_mem_size is not None:
                asm.extend(
                    ["_sym_subcode_size", "_sym_runtime_begin", "_mem_deploy_start", "CODECOPY"]
                )
                asm.extend(["_OFST", "_sym_subcode_size", ctx.immutables_len])  # stack: len
                asm.extend(["_mem_deploy_start"])  # stack: len mem_ofst
                asm.extend(["RETURN"])
                asm.extend(_REVERT_POSTAMBLE)
                runtime_asm = [
                    RuntimeHeader("_sym_runtime_begin", ctx.ctor_mem_size, ctx.immutables_len)
                ]
                asm.append(runtime_asm)
                asm = runtime_asm
            else:
                asm.extend(_REVERT_POSTAMBLE)

            # Append data segment
            data_segments: dict = dict()
            for inst in ctx.data_segment:
                if inst.opcode == "dbname":
                    label = inst.operands[0].value
                    data_segments[label] = [DataHeader(f"_sym_{label}")]
                elif inst.opcode == "db":
                    data = inst.operands[0]
                    if isinstance(data, IRLabel):
                        data_segments[label].append(f"_sym_{data.value}")
                    else:
                        data_segments[label].append(data)

            asm.extend(list(data_segments.values()))

        if no_optimize is False:
            optimize_assembly(top_asm)

        return top_asm

    def _stack_reorder(
        self, assembly: list, stack: StackModel, stack_ops: list[IROperand], dry_run: bool = False
    ) -> int:
        if dry_run:
            assert len(assembly) == 0, "Dry run should not work on assembly"
            stack = stack.copy()

        if len(stack_ops) == 0:
            return 0

        assert len(stack_ops) == len(set(stack_ops))  # precondition

        cost = 0
        for i, op in enumerate(stack_ops):
            final_stack_depth = -(len(stack_ops) - i - 1)
            depth = stack.get_depth(op)

            if depth == StackModel.NOT_IN_STACK:
                raise CompilerPanic(f"Variable {op} not in stack")

            if depth == final_stack_depth:
                continue

            to_swap = stack.peek(final_stack_depth)
            if self.equivalence.equivalent(op, to_swap):
                # perform a "virtual" swap
                stack.poke(final_stack_depth, op)
                stack.poke(depth, to_swap)
                continue

            cost += self.swap(assembly, stack, depth)
            cost += self.swap(assembly, stack, final_stack_depth)

        assert stack._stack[-len(stack_ops) :] == stack_ops, (stack, stack_ops)

        return cost

    def _emit_input_operands(
        self,
        assembly: list,
        inst: IRInstruction,
        ops: list[IROperand],
        stack: StackModel,
        next_liveness: OrderedSet[IRVariable],
    ) -> None:
        # PRE: we already have all the items on the stack that have
        # been scheduled to be killed. now it's just a matter of emitting
        # SWAPs, DUPs and PUSHes until we match the `ops` argument

        # to validate store expansion invariant -
        # each op is emitted at most once.
        seen: set[IROperand] = set()

        for op in ops:
            if isinstance(op, IRLabel):
                # invoke emits the actual instruction itself so we don't need
                # to emit it here but we need to add it to the stack map
                if inst.opcode != "invoke":
                    assembly.append(f"_sym_{op.value}")
                stack.push(op)
                continue

            if isinstance(op, IRLiteral):
                if op.value < -(2**255):
                    raise Exception(f"Value too low: {op.value}")
                elif op.value >= 2**256:
                    raise Exception(f"Value too high: {op.value}")
                assembly.extend(PUSH(op.value % 2**256))
                stack.push(op)
                continue

            if op in next_liveness:
                self.dup_op(assembly, stack, op)

            # guaranteed by store expansion
            assert op not in seen, (op, seen)
            seen.add(op)

    def _generate_evm_for_basicblock_r(
        self, asm: list, basicblock: IRBasicBlock, stack: StackModel
    ) -> None:
        if basicblock in self.visited_basicblocks:
            return
        self.visited_basicblocks.add(basicblock)

        if DEBUG_SHOW_COST:
            print(basicblock, file=sys.stderr)

        ref = asm
        asm = []

        # assembly entry point into the block
        asm.append(f"_sym_{basicblock.label}")
        asm.append("JUMPDEST")

        if len(basicblock.cfg_in) == 1:
            self.clean_stack_from_cfg_in(asm, basicblock, stack)

        all_insts = sorted(basicblock.instructions, key=lambda x: x.opcode != "param")

        for i, inst in enumerate(all_insts):
            next_liveness = (
                all_insts[i + 1].liveness if i + 1 < len(all_insts) else basicblock.out_vars
            )

            asm.extend(self._generate_evm_for_instruction(inst, stack, next_liveness))

        if DEBUG_SHOW_COST:
            print(" ".join(map(str, asm)), file=sys.stderr)
            print("\n", file=sys.stderr)

        ref.extend(asm)

        for bb in basicblock.cfg_out:
            self._generate_evm_for_basicblock_r(ref, bb, stack.copy())

    # pop values from stack at entry to bb
    # note this produces the same result(!) no matter which basic block
    # we enter from in the CFG.
    def clean_stack_from_cfg_in(
        self, asm: list, basicblock: IRBasicBlock, stack: StackModel
    ) -> None:
        # the input block is a splitter block, like jnz or djmp
        assert len(basicblock.cfg_in) == 1
        in_bb = basicblock.cfg_in.first()
        assert len(in_bb.cfg_out) > 1

        # inputs is the input variables we need from in_bb
        inputs = self.liveness_analysis.input_vars_from(in_bb, basicblock)

        # layout is the output stack layout for in_bb (which works
        # for all possible cfg_outs from the in_bb, in_bb is responsible
        # for making sure its output stack layout works no matter which
        # bb it jumps into).
        layout = in_bb.out_vars
        to_pop = list(layout.difference(inputs))

        # small heuristic: pop from shallowest first.
        to_pop.sort(key=lambda var: -stack.get_depth(var))

        # NOTE: we could get more fancy and try to optimize the swap
        # operations here, there is probably some more room for optimization.
        for var in to_pop:
            depth = stack.get_depth(var)

            if depth != 0:
                self.swap(asm, stack, depth)
            self.pop(asm, stack)

    def _generate_evm_for_instruction(
        self, inst: IRInstruction, stack: StackModel, next_liveness: OrderedSet
    ) -> list[str]:
        assembly: list[str | int] = []
        opcode = inst.opcode

        #
        # generate EVM for op
        #

        # Step 1: Apply instruction special stack manipulations

        if opcode in ["jmp", "djmp", "jnz", "invoke"]:
            operands = list(inst.get_non_label_operands())
        elif opcode == "alloca":
            raise Exception("Alloca at assembly generation is not valid")
            offset, _size = inst.operands
            offset = inst.parent.parent._mem_allocator.allocate(_size.value)
            # print(f"Allocated {offset} for alloca {_size}")
            operands = [offset]
        elif opcode == "palloca":
            offset, _size = inst.operands
            operands = [offset]

        # iload and istore are special cases because they can take a literal
        # that is handled specialy with the _OFST macro. Look below, after the
        # stack reordering.
        elif opcode == "iload":
            addr = inst.operands[0]
            if isinstance(addr, IRLiteral):
                operands = []
            else:
                operands = inst.operands
        elif opcode == "istore":
            addr = inst.operands[1]
            if isinstance(addr, IRLiteral):
                operands = inst.operands[:1]
            else:
                operands = inst.operands
        elif opcode == "log":
            log_topic_count = inst.operands[0].value
            assert log_topic_count in [0, 1, 2, 3, 4], "Invalid topic count"
            operands = inst.operands[1:]
        else:
            operands = inst.operands

        if opcode == "phi":
            ret = inst.get_outputs()[0]
            phis = list(inst.get_input_variables())
            depth = stack.get_phi_depth(phis)
            # collapse the arguments to the phi node in the stack.
            # example, for `%56 = %label1 %13 %label2 %14`, we will
            # find an instance of %13 *or* %14 in the stack and replace it with %56.
            to_be_replaced = stack.peek(depth)
            if to_be_replaced in next_liveness:
                # this branch seems unreachable (maybe due to make_ssa)
                # %13/%14 is still live(!), so we make a copy of it
                self.dup(assembly, stack, depth)
                stack.poke(0, ret)
            else:
                stack.poke(depth, ret)
            return apply_line_numbers(inst, assembly)

        if opcode == "offset":
            assembly.extend(["_OFST", f"_sym_{inst.operands[1].value}", inst.operands[0].value])
            assert isinstance(inst.output, IROperand), "Offset must have output"
            stack.push(inst.output)
            return apply_line_numbers(inst, assembly)

        # Step 2: Emit instruction's input operands
        self._emit_input_operands(assembly, inst, operands, stack, next_liveness)

        # Step 3: Reorder stack before join points
        if opcode == "jmp":
            # prepare stack for jump into a join point
            # we only need to reorder stack before join points, which after
            # cfg normalization, join points can only be led into by
            # jmp instructions.
            assert isinstance(inst.parent.cfg_out, OrderedSet)
            assert len(inst.parent.cfg_out) == 1
            next_bb = inst.parent.cfg_out.first()

            # guaranteed by cfg normalization+simplification
            assert len(next_bb.cfg_in) > 1

            target_stack = self.liveness_analysis.input_vars_from(inst.parent, next_bb)
            # NOTE: in general the stack can contain multiple copies of
            # the same variable, however, before a jump that is not possible
            self._stack_reorder(assembly, stack, list(target_stack))

        if inst.is_commutative:
            cost_no_swap = self._stack_reorder([], stack, operands, dry_run=True)
            operands[-1], operands[-2] = operands[-2], operands[-1]
            cost_with_swap = self._stack_reorder([], stack, operands, dry_run=True)
            if cost_with_swap > cost_no_swap:
                operands[-1], operands[-2] = operands[-2], operands[-1]

        cost = self._stack_reorder([], stack, operands, dry_run=True)
        if DEBUG_SHOW_COST and cost:
            print("ENTER", inst, file=sys.stderr)
            print("  HAVE", stack, file=sys.stderr)
            print("  WANT", operands, file=sys.stderr)
            print("  COST", cost, file=sys.stderr)

        # final step to get the inputs to this instruction ordered
        # correctly on the stack
        self._stack_reorder(assembly, stack, operands)

        # some instructions (i.e. invoke) need to do stack manipulations
        # with the stack model containing the return value(s), so we fiddle
        # with the stack model beforehand.

        # Step 4: Push instruction's return value to stack
        stack.pop(len(operands))
        if inst.output is not None:
            stack.push(inst.output)

        # Step 5: Emit the EVM instruction(s)
        if opcode in _ONE_TO_ONE_INSTRUCTIONS:
            assembly.append(opcode.upper())
        elif opcode in ("alloca", "palloca"):
            pass
        elif opcode == "param":
            pass
        elif opcode == "store":
            pass
        elif opcode == "dbname":
            pass
        elif opcode in ["codecopy", "dloadbytes"]:
            assembly.append("CODECOPY")
        elif opcode == "jnz":
            # jump if not zero
            if_nonzero_label = inst.operands[1]
            if_zero_label = inst.operands[2]
            assembly.append(f"_sym_{if_nonzero_label.value}")
            assembly.append("JUMPI")

            # make sure the if_zero_label will be optimized out
            # assert if_zero_label == next(iter(inst.parent.cfg_out)).label

            assembly.append(f"_sym_{if_zero_label.value}")
            assembly.append("JUMP")

        elif opcode == "jmp":
            assert isinstance(inst.operands[0], IRLabel)
            assembly.append(f"_sym_{inst.operands[0].value}")
            assembly.append("JUMP")
        elif opcode == "djmp":
            assert isinstance(
                inst.operands[0], IRVariable
            ), f"Expected IRVariable, got {inst.operands[0]}"
            assembly.append("JUMP")
        elif opcode == "invoke":
            target = inst.operands[0]
            assert isinstance(
                target, IRLabel
            ), f"invoke target must be a label (is ${type(target)} ${target})"
            assembly.extend(
                [
                    f"_sym_label_ret_{self.label_counter}",
                    f"_sym_{target.value}",
                    "JUMP",
                    f"_sym_label_ret_{self.label_counter}",
                    "JUMPDEST",
                ]
            )
            self.label_counter += 1
        elif opcode == "ret":
            assembly.append("JUMP")
        elif opcode == "return":
            assembly.append("RETURN")
        elif opcode == "exit":
            assembly.extend(["_sym__ctor_exit", "JUMP"])
        elif opcode == "phi":
            pass
        elif opcode == "sha3":
            assembly.append("SHA3")
        elif opcode == "sha3_64":
            assembly.extend(
                [
                    *PUSH(MemoryPositions.FREE_VAR_SPACE),
                    "MSTORE",
                    *PUSH(MemoryPositions.FREE_VAR_SPACE2),
                    "MSTORE",
                    *PUSH(64),
                    *PUSH(MemoryPositions.FREE_VAR_SPACE),
                    "SHA3",
                ]
            )
        elif opcode == "assert":
            assembly.extend(["ISZERO", "_sym___revert", "JUMPI"])
        elif opcode == "assert_unreachable":
            end_symbol = mksymbol("reachable")
            assembly.extend([end_symbol, "JUMPI", "INVALID", end_symbol, "JUMPDEST"])
        elif opcode == "iload":
            addr = inst.operands[0]
            if isinstance(addr, IRLiteral):
                assembly.extend(["_OFST", "_mem_deploy_end", addr.value])
            else:
                assembly.extend(["_mem_deploy_end", "ADD"])
            assembly.append("MLOAD")
        elif opcode == "istore":
            addr = inst.operands[1]
            if isinstance(addr, IRLiteral):
                assembly.extend(["_OFST", "_mem_deploy_end", addr.value])
            else:
                assembly.extend(["_mem_deploy_end", "ADD"])
            assembly.append("MSTORE")
        elif opcode == "log":
            assembly.extend([f"LOG{log_topic_count}"])
        elif opcode == "nop":
            pass
        else:
            raise Exception(f"Unknown opcode: {opcode}")

        # Step 6: Emit instructions output operands (if any)
        if inst.output is not None:
            if inst.output not in next_liveness:
                self.pop(assembly, stack)
            else:
                # heuristic: peek at next_liveness to find the next scheduled
                # item, and optimistically swap with it
                if DEBUG_SHOW_COST:
                    stack0 = stack.copy()

                next_scheduled = next_liveness.last()
                cost = 0
                if not self.equivalence.equivalent(inst.output, next_scheduled):
                    cost = self.swap_op(assembly, stack, next_scheduled)

                if DEBUG_SHOW_COST and cost != 0:
                    print("ENTER", inst, file=sys.stderr)
                    print("  HAVE", stack0, file=sys.stderr)
                    print("  NEXT LIVENESS", next_liveness, file=sys.stderr)
                    print("  NEW_STACK", stack, file=sys.stderr)

        return apply_line_numbers(inst, assembly)

    def pop(self, assembly, stack: StackModel, num=1):
        stack.pop(num)
        assembly.extend(["POP"] * num)

    def swap(self, assembly, stack: StackModel, depth) -> int:
        # Swaps of the top is no op
        if depth == 0:
            return 0
        stack.swap(depth)
        assembly.append(_evm_swap_for(depth, stack.top()))
        return 1

    def dup(self, assembly, stack: StackModel, depth):
        stack.dup(depth)
        assembly.append(_evm_dup_for(depth, stack.top()))

<<<<<<< HEAD
    def swap_op(self, assembly, stack: StackModel, op):
        depth = stack.get_depth(op)
        self.swap(assembly, stack, depth)

    def dup_op(self, assembly, stack: StackModel, op):
        depth = stack.get_depth(op)
=======
    def swap_op(self, assembly, stack, op):
        depth = stack.get_depth(op)
        assert depth is not StackModel.NOT_IN_STACK, f"Cannot swap non-existent operand {op}"
        return self.swap(assembly, stack, depth)

    def dup_op(self, assembly, stack, op):
        depth = stack.get_depth(op)
        assert depth is not StackModel.NOT_IN_STACK, f"Cannot dup non-existent operand {op}"
>>>>>>> c32b9b4c
        self.dup(assembly, stack, depth)


def _evm_swap_for(depth: int, op: IROperand) -> str:
    swap_idx = -depth
    if not (1 <= swap_idx <= 16):
        raise UnreachableStackException(f"Unsupported swap depth {swap_idx} ({op})", op)
    return f"SWAP{swap_idx}"


def _evm_dup_for(depth: int, op: IROperand) -> str:
    dup_idx = 1 - depth
    if not (1 <= dup_idx <= 16):
        raise UnreachableStackException(f"Unsupported dup depth {dup_idx} ({op})", op)
    return f"DUP{dup_idx}"<|MERGE_RESOLUTION|>--- conflicted
+++ resolved
@@ -604,14 +604,6 @@
         stack.dup(depth)
         assembly.append(_evm_dup_for(depth, stack.top()))
 
-<<<<<<< HEAD
-    def swap_op(self, assembly, stack: StackModel, op):
-        depth = stack.get_depth(op)
-        self.swap(assembly, stack, depth)
-
-    def dup_op(self, assembly, stack: StackModel, op):
-        depth = stack.get_depth(op)
-=======
     def swap_op(self, assembly, stack, op):
         depth = stack.get_depth(op)
         assert depth is not StackModel.NOT_IN_STACK, f"Cannot swap non-existent operand {op}"
@@ -620,7 +612,6 @@
     def dup_op(self, assembly, stack, op):
         depth = stack.get_depth(op)
         assert depth is not StackModel.NOT_IN_STACK, f"Cannot dup non-existent operand {op}"
->>>>>>> c32b9b4c
         self.dup(assembly, stack, depth)
 
 
