from typing import Any, Iterable

from vyper.exceptions import CompilerPanic, StackTooDeep
from vyper.ir.compile_ir import (
    PUSH,
    DataHeader,
    Instruction,
    RuntimeHeader,
    mksymbol,
    optimize_assembly,
)
from vyper.utils import MemoryPositions, OrderedSet, wrap256
from vyper.venom.analysis import CFGAnalysis, DFGAnalysis, IRAnalysesCache, LivenessAnalysis
from vyper.venom.basicblock import (
    PSEUDO_INSTRUCTION,
    TEST_INSTRUCTIONS,
    IRBasicBlock,
    IRInstruction,
    IRLabel,
    IRLiteral,
    IROperand,
    IRVariable,
)
from vyper.venom.context import IRContext, IRFunction
from vyper.venom.passes import NormalizationPass
from vyper.venom.stack_model import StackModel

DEBUG_SHOW_COST = False
if DEBUG_SHOW_COST:
    import sys

# instructions which map one-to-one from venom to EVM
_ONE_TO_ONE_INSTRUCTIONS = frozenset(
    [
        "revert",
        "coinbase",
        "calldatasize",
        "calldatacopy",
        "mcopy",
        "calldataload",
        "codecopy",
        "gas",
        "gasprice",
        "gaslimit",
        "chainid",
        "address",
        "origin",
        "number",
        "extcodesize",
        "extcodehash",
        "codecopy",
        "extcodecopy",
        "returndatasize",
        "returndatacopy",
        "callvalue",
        "selfbalance",
        "sload",
        "sstore",
        "mload",
        "mstore",
        "tload",
        "tstore",
        "timestamp",
        "caller",
        "blockhash",
        "selfdestruct",
        "signextend",
        "stop",
        "shr",
        "shl",
        "sar",
        "and",
        "xor",
        "or",
        "add",
        "sub",
        "mul",
        "div",
        "smul",
        "sdiv",
        "mod",
        "smod",
        "exp",
        "addmod",
        "mulmod",
        "eq",
        "iszero",
        "not",
        "lt",
        "gt",
        "slt",
        "sgt",
        "create",
        "create2",
        "msize",
        "balance",
        "call",
        "staticcall",
        "delegatecall",
        "codesize",
        "basefee",
        "blobhash",
        "blobbasefee",
        "prevrandao",
        "difficulty",
        "invalid",
    ]
)

_REVERT_POSTAMBLE = ["_sym___revert", "JUMPDEST", *PUSH(0), "DUP1", "REVERT"]


def apply_line_numbers(inst: IRInstruction, asm) -> list[str]:
    ret = []
    for op in asm:
        if isinstance(op, str) and not isinstance(op, Instruction):
            ret.append(Instruction(op, inst.ast_source, inst.error_msg))
        else:
            ret.append(op)
    return ret  # type: ignore


def _as_asm_symbol(label: IRLabel) -> str:
    # Lower an IRLabel to an assembly symbol
    return f"_sym_{label.value}"


# TODO: "assembly" gets into the recursion due to how the original
# IR was structured recursively in regards with the deploy instruction.
# There, recursing into the deploy instruction was by design, and
# made it easier to make the assembly generated "recursive" (i.e.
# instructions being lists of instructions). We don't have this restriction
# anymore, so we can probably refactor this to be iterative in coordination
# with the assembler. My suggestion is to let this be for now, and we can
# refactor it later when we are finished phasing out the old IR.
class VenomCompiler:
    ctxs: list[IRContext]
    label_counter = 0
    visited_basicblocks: OrderedSet  # {IRBasicBlock}
    liveness: LivenessAnalysis
    dfg: DFGAnalysis
    cfg: CFGAnalysis

    def __init__(self, ctxs: list[IRContext]):
        self.ctxs = ctxs
        self.label_counter = 0
        self.visited_basicblocks = OrderedSet()

    def generate_evm(self, no_optimize: bool = False) -> list[str]:
        self.visited_basicblocks = OrderedSet()
        self.label_counter = 0

        asm: list[Any] = []
        top_asm = asm

        for ctx in self.ctxs:
            for fn in ctx.functions.values():
                ac = IRAnalysesCache(fn)

                NormalizationPass(ac, fn).run_pass()
                self.liveness = ac.request_analysis(LivenessAnalysis)
                self.dfg = ac.request_analysis(DFGAnalysis)
                self.cfg = ac.request_analysis(CFGAnalysis)

                assert self.cfg.is_normalized(), "Non-normalized CFG!"

                self._generate_evm_for_basicblock_r(asm, fn.entry, StackModel())

            # TODO make this property on IRFunction
            asm.extend(["_sym__ctor_exit", "JUMPDEST"])
            if ctx.immutables_len is not None and ctx.ctor_mem_size is not None:
                asm.extend(
                    ["_sym_subcode_size", "_sym_runtime_begin", "_mem_deploy_start", "CODECOPY"]
                )
                asm.extend(["_OFST", "_sym_subcode_size", ctx.immutables_len])  # stack: len
                asm.extend(["_mem_deploy_start"])  # stack: len mem_ofst
                asm.extend(["RETURN"])
                asm.extend(_REVERT_POSTAMBLE)
                runtime_asm = [
                    RuntimeHeader("_sym_runtime_begin", ctx.ctor_mem_size, ctx.immutables_len)
                ]
                asm.append(runtime_asm)
                asm = runtime_asm
            else:
                asm.extend(_REVERT_POSTAMBLE)

            # Append data segment
            for data_section in ctx.data_segment:
                label = data_section.label
                asm_data_section: list[Any] = []
                asm_data_section.append(DataHeader(_as_asm_symbol(label)))
                for item in data_section.data_items:
                    data = item.data
                    if isinstance(data, IRLabel):
                        asm_data_section.append(_as_asm_symbol(data))
                    else:
                        assert isinstance(data, bytes)
                        asm_data_section.append(data)

                asm.append(asm_data_section)

        if no_optimize is False:
            optimize_assembly(top_asm)

        return top_asm

    def _stack_reorder(
        self, assembly: list, stack: StackModel, stack_ops: list[IROperand], dry_run: bool = False
    ) -> int:
        if dry_run:
            assert len(assembly) == 0, "Dry run should not work on assembly"
            stack = stack.copy()

        if len(stack_ops) == 0:
            return 0

        assert len(stack_ops) == len(set(stack_ops))  # precondition

        cost = 0
        for i, op in enumerate(stack_ops):
            final_stack_depth = -(len(stack_ops) - i - 1)
            depth = stack.get_depth(op)

            if depth == StackModel.NOT_IN_STACK:
                raise CompilerPanic(f"Variable {op} not in stack")

            if depth == final_stack_depth:
                continue

            to_swap = stack.peek(final_stack_depth)
            if self.dfg.are_equivalent(op, to_swap):
                # perform a "virtual" swap
                stack.poke(final_stack_depth, op)
                stack.poke(depth, to_swap)
                continue

            cost += self.swap(assembly, stack, depth)
            cost += self.swap(assembly, stack, final_stack_depth)

        assert stack._stack[-len(stack_ops) :] == stack_ops, (stack, stack_ops)

        return cost

    def _emit_input_operands(
        self,
        assembly: list,
        inst: IRInstruction,
        ops: list[IROperand],
        stack: StackModel,
        next_liveness: OrderedSet[IRVariable],
    ) -> None:
        # PRE: we already have all the items on the stack that have
        # been scheduled to be killed. now it's just a matter of emitting
        # SWAPs, DUPs and PUSHes until we match the `ops` argument

        # to validate store expansion invariant -
        # each op is emitted at most once.
        seen: set[IROperand] = set()

        for op in ops:
            if isinstance(op, IRLabel):
                # invoke emits the actual instruction itself so we don't need
                # to emit it here but we need to add it to the stack map
                if inst.opcode != "invoke":
                    assembly.append(_as_asm_symbol(op))
                stack.push(op)
                continue

            if isinstance(op, IRLiteral):
                if op.value < -(2**255):
                    raise Exception(f"Value too low: {op.value}")
                elif op.value >= 2**256:
                    raise Exception(f"Value too high: {op.value}")
                assembly.extend(PUSH(wrap256(op.value)))
                stack.push(op)
                continue

            if op in next_liveness:
                self.dup_op(assembly, stack, op)

            # guaranteed by store expansion
            assert op not in seen, (op, seen)
            seen.add(op)

    def _prepare_stack_for_function(self, asm, fn: IRFunction, stack: StackModel):
        last_param = None
        for inst in fn.entry.instructions:
            if inst.opcode != "param":
                # note: always well defined if the bb is terminated
                next_liveness = inst.liveness
                break

            last_param = inst

            assert inst.output is not None  # help mypy
            stack.push(inst.output)

        # no params (only applies for global entry function)
        if last_param is None:
            return

        to_pop: list[IRVariable] = []
        for var in stack._stack:
            if var not in next_liveness:
                assert isinstance(var, IRVariable)  # help mypy
                to_pop.append(var)

        self.popmany(asm, to_pop, stack)

        self._optimistic_swap(asm, last_param, next_liveness, stack)

    def popmany(self, asm, to_pop: Iterable[IRVariable], stack):
        to_pop = list(to_pop)
        # small heuristic: pop from shallowest first.
        to_pop.sort(key=lambda var: -stack.get_depth(var))

        # NOTE: we could get more fancy and try to optimize the swap
        # operations here, there is probably some more room for optimization.
        for var in to_pop:
            depth = stack.get_depth(var)

            if depth != 0:
                self.swap(asm, stack, depth)
            self.pop(asm, stack)

    def _generate_evm_for_basicblock_r(
        self, asm: list, basicblock: IRBasicBlock, stack: StackModel
    ) -> None:
        if basicblock in self.visited_basicblocks:
            return
        self.visited_basicblocks.add(basicblock)

        if DEBUG_SHOW_COST:
            print(basicblock, file=sys.stderr)

        ref = asm
        asm = []

        # assembly entry point into the block
        asm.append(_as_asm_symbol(basicblock.label))
        asm.append("JUMPDEST")

<<<<<<< HEAD
        if len(self.cfg.cfg_in(basicblock)) == 1:
=======
        fn = basicblock.parent
        if basicblock == fn.entry:
            self._prepare_stack_for_function(asm, fn, stack)

        if len(basicblock.cfg_in) == 1:
>>>>>>> bd832df4
            self.clean_stack_from_cfg_in(asm, basicblock, stack)

        all_insts = [inst for inst in basicblock.instructions if inst.opcode != "param"]

        for i, inst in enumerate(all_insts):
            if i + 1 < len(all_insts):
                next_liveness = self.liveness.live_vars_at(all_insts[i + 1])
            else:
                next_liveness = self.liveness.out_vars(basicblock)

            asm.extend(self._generate_evm_for_instruction(inst, stack, next_liveness))

        if DEBUG_SHOW_COST:
            print(" ".join(map(str, asm)), file=sys.stderr)
            print("\n", file=sys.stderr)

        ref.extend(asm)

        for bb in self.cfg.cfg_out(basicblock):
            self._generate_evm_for_basicblock_r(ref, bb, stack.copy())

    # pop values from stack at entry to bb
    # note this produces the same result(!) no matter which basic block
    # we enter from in the CFG.
    def clean_stack_from_cfg_in(
        self, asm: list, basicblock: IRBasicBlock, stack: StackModel
    ) -> None:
        # the input block is a splitter block, like jnz or djmp
        assert len(in_bbs := self.cfg.cfg_in(basicblock)) == 1
        in_bb = in_bbs.first()
        assert len(self.cfg.cfg_out(in_bb)) > 1

        # inputs is the input variables we need from in_bb
        inputs = self.liveness.input_vars_from(in_bb, basicblock)

        # layout is the output stack layout for in_bb (which works
        # for all possible cfg_outs from the in_bb, in_bb is responsible
        # for making sure its output stack layout works no matter which
        # bb it jumps into).
        layout = self.liveness.out_vars(in_bb)
        to_pop = list(layout.difference(inputs))
        self.popmany(asm, to_pop, stack)

    def _generate_evm_for_instruction(
        self, inst: IRInstruction, stack: StackModel, next_liveness: OrderedSet
    ) -> list[str]:
        assembly: list[str | int] = []
        opcode = inst.opcode

        #
        # generate EVM for op
        #

        # Step 1: Apply instruction special stack manipulations

        if opcode in ["jmp", "djmp", "jnz", "invoke"]:
            operands = list(inst.get_non_label_operands())

        elif opcode in ("alloca", "palloca", "calloca"):
            assert len(inst.operands) == 3, inst
            offset, _size, _id = inst.operands
            operands = [offset]

        # iload and istore are special cases because they can take a literal
        # that is handled specialy with the _OFST macro. Look below, after the
        # stack reordering.
        elif opcode == "iload":
            addr = inst.operands[0]
            if isinstance(addr, IRLiteral):
                operands = []
            else:
                operands = inst.operands
        elif opcode == "istore":
            addr = inst.operands[1]
            if isinstance(addr, IRLiteral):
                operands = inst.operands[:1]
            else:
                operands = inst.operands
        elif opcode == "log":
            log_topic_count = inst.operands[0].value
            assert log_topic_count in [0, 1, 2, 3, 4], "Invalid topic count"
            operands = inst.operands[1:]
        else:
            operands = inst.operands

        if opcode == "phi":
            ret = inst.get_outputs()[0]
            phis = list(inst.get_input_variables())
            depth = stack.get_phi_depth(phis)
            # collapse the arguments to the phi node in the stack.
            # example, for `%56 = %label1 %13 %label2 %14`, we will
            # find an instance of %13 *or* %14 in the stack and replace it with %56.
            to_be_replaced = stack.peek(depth)
            if to_be_replaced in next_liveness:
                # this branch seems unreachable (maybe due to make_ssa)
                # %13/%14 is still live(!), so we make a copy of it
                self.dup(assembly, stack, depth)
                stack.poke(0, ret)
            else:
                stack.poke(depth, ret)
            return apply_line_numbers(inst, assembly)

        if opcode == "offset":
            ofst, label = inst.operands
            assert isinstance(label, IRLabel)  # help mypy
            assembly.extend(["_OFST", _as_asm_symbol(label), ofst.value])
            assert isinstance(inst.output, IROperand), "Offset must have output"
            stack.push(inst.output)
            return apply_line_numbers(inst, assembly)

        # Step 2: Emit instruction's input operands
        self._emit_input_operands(assembly, inst, operands, stack, next_liveness)

        # Step 3: Reorder stack before join points
        if opcode == "jmp":
            # prepare stack for jump into a join point
            # we only need to reorder stack before join points, which after
            # cfg normalization, join points can only be led into by
            # jmp instructions.
            assert len(self.cfg.cfg_out(inst.parent)) == 1
            next_bb = self.cfg.cfg_out(inst.parent).first()

            # guaranteed by cfg normalization+simplification
            assert len(self.cfg.cfg_in(next_bb)) > 1

            target_stack = self.liveness.input_vars_from(inst.parent, next_bb)
            # NOTE: in general the stack can contain multiple copies of
            # the same variable, however, before a jump that is not possible
            self._stack_reorder(assembly, stack, list(target_stack))

        if inst.is_commutative:
            cost_no_swap = self._stack_reorder([], stack, operands, dry_run=True)
            operands[-1], operands[-2] = operands[-2], operands[-1]
            cost_with_swap = self._stack_reorder([], stack, operands, dry_run=True)
            if cost_with_swap > cost_no_swap:
                operands[-1], operands[-2] = operands[-2], operands[-1]

        cost = self._stack_reorder([], stack, operands, dry_run=True)
        if DEBUG_SHOW_COST and cost:
            print("ENTER", inst, file=sys.stderr)
            print("  HAVE", stack, file=sys.stderr)
            print("  WANT", operands, file=sys.stderr)
            print("  COST", cost, file=sys.stderr)

        # final step to get the inputs to this instruction ordered
        # correctly on the stack
        self._stack_reorder(assembly, stack, operands)

        # some instructions (i.e. invoke) need to do stack manipulations
        # with the stack model containing the return value(s), so we fiddle
        # with the stack model beforehand.

        # Step 4: Push instruction's return value to stack
        stack.pop(len(operands))
        if inst.output is not None:
            stack.push(inst.output)

        # Step 5: Emit the EVM instruction(s)
        if opcode in _ONE_TO_ONE_INSTRUCTIONS:
            assembly.append(opcode.upper())
        elif opcode in ("alloca", "palloca", "calloca"):
            pass
        elif opcode == "param":
            pass
        elif opcode == "store":
            pass
        elif opcode == "dbname":
            pass
        elif opcode == "jnz":
            # jump if not zero
            if_nonzero_label, if_zero_label = inst.get_label_operands()
            assembly.append(_as_asm_symbol(if_nonzero_label))
            assembly.append("JUMPI")

            # make sure the if_zero_label will be optimized out
            # assert if_zero_label == next(iter(inst.parent.cfg_out)).label

            assembly.append(_as_asm_symbol(if_zero_label))
            assembly.append("JUMP")

        elif opcode == "jmp":
            (target,) = inst.operands
            assert isinstance(target, IRLabel)
            assembly.append(_as_asm_symbol(target))
            assembly.append("JUMP")
        elif opcode == "djmp":
            assert isinstance(
                inst.operands[0], IRVariable
            ), f"Expected IRVariable, got {inst.operands[0]}"
            assembly.append("JUMP")
        elif opcode == "invoke":
            target = inst.operands[0]
            assert isinstance(
                target, IRLabel
            ), f"invoke target must be a label (is ${type(target)} ${target})"
            assembly.extend(
                [
                    f"_sym_label_ret_{self.label_counter}",
                    _as_asm_symbol(target),
                    "JUMP",
                    f"_sym_label_ret_{self.label_counter}",
                    "JUMPDEST",
                ]
            )
            self.label_counter += 1
        elif opcode == "ret":
            assembly.append("JUMP")
        elif opcode == "return":
            assembly.append("RETURN")
        elif opcode == "exit":
            assembly.extend(["_sym__ctor_exit", "JUMP"])
        elif opcode == "phi":
            pass
        elif opcode == "sha3":
            assembly.append("SHA3")
        elif opcode == "sha3_64":
            assembly.extend(
                [
                    *PUSH(MemoryPositions.FREE_VAR_SPACE),
                    "MSTORE",
                    *PUSH(MemoryPositions.FREE_VAR_SPACE2),
                    "MSTORE",
                    *PUSH(64),
                    *PUSH(MemoryPositions.FREE_VAR_SPACE),
                    "SHA3",
                ]
            )
        elif opcode == "assert":
            assembly.extend(["ISZERO", "_sym___revert", "JUMPI"])
        elif opcode == "assert_unreachable":
            end_symbol = mksymbol("reachable")
            assembly.extend([end_symbol, "JUMPI", "INVALID", end_symbol, "JUMPDEST"])
        elif opcode == "iload":
            addr = inst.operands[0]
            if isinstance(addr, IRLiteral):
                assembly.extend(["_OFST", "_mem_deploy_end", addr.value])
            else:
                assembly.extend(["_mem_deploy_end", "ADD"])
            assembly.append("MLOAD")
        elif opcode == "istore":
            addr = inst.operands[1]
            if isinstance(addr, IRLiteral):
                assembly.extend(["_OFST", "_mem_deploy_end", addr.value])
            else:
                assembly.extend(["_mem_deploy_end", "ADD"])
            assembly.append("MSTORE")
        elif opcode == "log":
            assembly.extend([f"LOG{log_topic_count}"])
        elif opcode == "nop":
            pass
        elif opcode in PSEUDO_INSTRUCTION:  # pragma: nocover
            raise CompilerPanic(f"Bad instruction: {opcode}")
        elif opcode in TEST_INSTRUCTIONS:  # pragma: nocover
            raise CompilerPanic(f"Bad instruction: {opcode}")
        else:
            raise Exception(f"Unknown opcode: {opcode}")

        # Step 6: Emit instructions output operands (if any)
        if inst.output is not None:
            if inst.output not in next_liveness:
                self.pop(assembly, stack)
            else:
                self._optimistic_swap(assembly, inst, next_liveness, stack)

        return apply_line_numbers(inst, assembly)

    def _optimistic_swap(self, assembly, inst, next_liveness, stack):
        # heuristic: peek at next_liveness to find the next scheduled
        # item, and optimistically swap with it
        if DEBUG_SHOW_COST:
            stack0 = stack.copy()

        next_scheduled = next_liveness.last()
        cost = 0
        if not self.dfg.are_equivalent(inst.output, next_scheduled):
            cost = self.swap_op(assembly, stack, next_scheduled)

        if DEBUG_SHOW_COST and cost != 0:
            print("ENTER", inst, file=sys.stderr)
            print("  HAVE", stack0, file=sys.stderr)
            print("  NEXT LIVENESS", next_liveness, file=sys.stderr)
            print("  NEW_STACK", stack, file=sys.stderr)

    def pop(self, assembly, stack, num=1):
        stack.pop(num)
        assembly.extend(["POP"] * num)

    def swap(self, assembly, stack, depth) -> int:
        # Swaps of the top is no op
        if depth == 0:
            return 0

        stack.swap(depth)
        assembly.append(_evm_swap_for(depth))
        return 1

    def dup(self, assembly, stack, depth):
        stack.dup(depth)
        assembly.append(_evm_dup_for(depth))

    def swap_op(self, assembly, stack, op):
        depth = stack.get_depth(op)
        assert depth is not StackModel.NOT_IN_STACK, f"Cannot swap non-existent operand {op}"
        return self.swap(assembly, stack, depth)

    def dup_op(self, assembly, stack, op):
        depth = stack.get_depth(op)
        assert depth is not StackModel.NOT_IN_STACK, f"Cannot dup non-existent operand {op}"
        self.dup(assembly, stack, depth)


def _evm_swap_for(depth: int) -> str:
    swap_idx = -depth
    if not (1 <= swap_idx <= 16):
        raise StackTooDeep(f"Unsupported swap depth {swap_idx}")
    return f"SWAP{swap_idx}"


def _evm_dup_for(depth: int) -> str:
    dup_idx = 1 - depth
    if not (1 <= dup_idx <= 16):
        raise StackTooDeep(f"Unsupported dup depth {dup_idx}")
    return f"DUP{dup_idx}"<|MERGE_RESOLUTION|>--- conflicted
+++ resolved
@@ -340,15 +340,11 @@
         asm.append(_as_asm_symbol(basicblock.label))
         asm.append("JUMPDEST")
 
-<<<<<<< HEAD
-        if len(self.cfg.cfg_in(basicblock)) == 1:
-=======
         fn = basicblock.parent
         if basicblock == fn.entry:
             self._prepare_stack_for_function(asm, fn, stack)
 
-        if len(basicblock.cfg_in) == 1:
->>>>>>> bd832df4
+        if len(self.cfg.cfg_in(basicblock)) == 1:
             self.clean_stack_from_cfg_in(asm, basicblock, stack)
 
         all_insts = [inst for inst in basicblock.instructions if inst.opcode != "param"]
