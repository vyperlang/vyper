from typing import Any

from vyper.exceptions import CompilerPanic, StackTooDeep
from vyper.ir.compile_ir import (
    PUSH,
    DataHeader,
    Instruction,
    RuntimeHeader,
    mksymbol,
    optimize_assembly,
)
from vyper.utils import MemoryPositions, OrderedSet
from vyper.venom.analysis.analysis import IRAnalysesCache
from vyper.venom.analysis.equivalent_vars import VarEquivalenceAnalysis
from vyper.venom.analysis.liveness import LivenessAnalysis
from vyper.venom.basicblock import (
    IRBasicBlock,
    IRInstruction,
    IRLabel,
    IRLiteral,
    IROperand,
    IRVariable,
)
from vyper.venom.context import IRContext
from vyper.venom.passes.normalization import NormalizationPass
from vyper.venom.stack_model import StackModel

DEBUG_SHOW_COST = False
if DEBUG_SHOW_COST:
    import sys

# instructions which map one-to-one from venom to EVM
_ONE_TO_ONE_INSTRUCTIONS = frozenset(
    [
        "revert",
        "coinbase",
        "calldatasize",
        "calldatacopy",
        "mcopy",
        "calldataload",
        "gas",
        "gasprice",
        "gaslimit",
        "chainid",
        "address",
        "origin",
        "number",
        "extcodesize",
        "extcodehash",
        "extcodecopy",
        "returndatasize",
        "returndatacopy",
        "callvalue",
        "selfbalance",
        "sload",
        "sstore",
        "mload",
        "mstore",
        "tload",
        "tstore",
        "timestamp",
        "caller",
        "blockhash",
        "selfdestruct",
        "signextend",
        "stop",
        "shr",
        "shl",
        "sar",
        "and",
        "xor",
        "or",
        "add",
        "sub",
        "mul",
        "div",
        "smul",
        "sdiv",
        "mod",
        "smod",
        "exp",
        "addmod",
        "mulmod",
        "eq",
        "iszero",
        "not",
        "lt",
        "gt",
        "slt",
        "sgt",
        "create",
        "create2",
        "msize",
        "balance",
        "call",
        "staticcall",
        "delegatecall",
        "codesize",
        "basefee",
        "blobhash",
        "blobbasefee",
        "prevrandao",
        "difficulty",
        "invalid",
    ]
)

COMMUTATIVE_INSTRUCTIONS = frozenset(["add", "mul", "smul", "or", "xor", "and", "eq"])


_REVERT_POSTAMBLE = ["_sym___revert", "JUMPDEST", *PUSH(0), "DUP1", "REVERT"]


def apply_line_numbers(inst: IRInstruction, asm) -> list[str]:
    ret = []
    for op in asm:
        if isinstance(op, str) and not isinstance(op, Instruction):
            ret.append(Instruction(op, inst.ast_source, inst.error_msg))
        else:
            ret.append(op)
    return ret  # type: ignore


# TODO: "assembly" gets into the recursion due to how the original
# IR was structured recursively in regards with the deploy instruction.
# There, recursing into the deploy instruction was by design, and
# made it easier to make the assembly generated "recursive" (i.e.
# instructions being lists of instructions). We don't have this restriction
# anymore, so we can probably refactor this to be iterative in coordination
# with the assembler. My suggestion is to let this be for now, and we can
# refactor it later when we are finished phasing out the old IR.
class VenomCompiler:
    ctxs: list[IRContext]
    label_counter = 0
    visited_instructions: OrderedSet  # {IRInstruction}
    visited_basicblocks: OrderedSet  # {IRBasicBlock}
    liveness_analysis: LivenessAnalysis

    def __init__(self, ctxs: list[IRContext]):
        self.ctxs = ctxs
        self.label_counter = 0
        self.visited_instructions = OrderedSet()
        self.visited_basicblocks = OrderedSet()

    def generate_evm(self, no_optimize: bool = False) -> list[str]:
        self.visited_instructions = OrderedSet()
        self.visited_basicblocks = OrderedSet()
        self.label_counter = 0

        asm: list[Any] = []
        top_asm = asm

        for ctx in self.ctxs:
            for fn in ctx.functions.values():
                ac = IRAnalysesCache(fn)

                NormalizationPass(ac, fn).run_pass()
                self.liveness_analysis = ac.request_analysis(LivenessAnalysis)
                self.equivalence = ac.request_analysis(VarEquivalenceAnalysis)

                assert fn.normalized, "Non-normalized CFG!"

                self._generate_evm_for_basicblock_r(asm, fn.entry, StackModel())

            # TODO make this property on IRFunction
            asm.extend(["_sym__ctor_exit", "JUMPDEST"])
            if ctx.immutables_len is not None and ctx.ctor_mem_size is not None:
                asm.extend(
                    ["_sym_subcode_size", "_sym_runtime_begin", "_mem_deploy_start", "CODECOPY"]
                )
                asm.extend(["_OFST", "_sym_subcode_size", ctx.immutables_len])  # stack: len
                asm.extend(["_mem_deploy_start"])  # stack: len mem_ofst
                asm.extend(["RETURN"])
                asm.extend(_REVERT_POSTAMBLE)
                runtime_asm = [
                    RuntimeHeader("_sym_runtime_begin", ctx.ctor_mem_size, ctx.immutables_len)
                ]
                asm.append(runtime_asm)
                asm = runtime_asm
            else:
                asm.extend(_REVERT_POSTAMBLE)

            # Append data segment
            data_segments: dict = dict()
            for inst in ctx.data_segment:
                if inst.opcode == "dbname":
                    label = inst.operands[0].value
                    data_segments[label] = [DataHeader(f"_sym_{label}")]
                elif inst.opcode == "db":
                    data = inst.operands[0]
                    if isinstance(data, IRLabel):
                        data_segments[label].append(f"_sym_{data.value}")
                    else:
                        data_segments[label].append(data)

            asm.extend(list(data_segments.values()))

        if no_optimize is False:
            optimize_assembly(top_asm)

        return top_asm

    def _stack_reorder(
        self, assembly: list, stack: StackModel, stack_ops: list[IROperand], dry_run: bool = False
    ) -> int:
        if dry_run:
            assert len(assembly) == 0, "Dry run should not work on assembly"
            stack = stack.copy()

        if len(stack_ops) == 0:
            return 0

        assert len(stack_ops) == len(set(stack_ops))  # precondition

        cost = 0
        for i, op in enumerate(stack_ops):
            final_stack_depth = -(len(stack_ops) - i - 1)
            depth = stack.get_depth(op)

            if depth == StackModel.NOT_IN_STACK:
                raise CompilerPanic(f"Variable {op} not in stack")

            if depth == final_stack_depth:
                continue

            to_swap = stack.peek(final_stack_depth)
            if self.equivalence.equivalent(op, to_swap):
                # perform a "virtual" swap
                stack.poke(final_stack_depth, op)
                stack.poke(depth, to_swap)
                continue

            cost += self.swap(assembly, stack, depth)
            cost += self.swap(assembly, stack, final_stack_depth)

        assert stack._stack[-len(stack_ops) :] == stack_ops, (stack, stack_ops)

        return cost

    def _emit_input_operands(
        self,
        assembly: list,
        inst: IRInstruction,
        ops: list[IROperand],
        stack: StackModel,
        next_liveness: OrderedSet[IRVariable],
    ) -> None:
        # PRE: we already have all the items on the stack that have
        # been scheduled to be killed. now it's just a matter of emitting
        # SWAPs, DUPs and PUSHes until we match the `ops` argument

        # to validate store expansion invariant -
        # each op is emitted at most once.
        seen: set[IROperand] = set()

        for op in ops:
            if isinstance(op, IRLabel):
                # invoke emits the actual instruction itself so we don't need
                # to emit it here but we need to add it to the stack map
                if inst.opcode != "invoke":
                    assembly.append(f"_sym_{op.value}")
                stack.push(op)
                continue

            if isinstance(op, IRLiteral):
                if op.value < -(2**255):
                    raise Exception(f"Value too low: {op.value}")
                elif op.value >= 2**256:
                    raise Exception(f"Value too high: {op.value}")
                assembly.extend(PUSH(op.value % 2**256))
                stack.push(op)
                continue

            if op in next_liveness:
                self.dup_op(assembly, stack, op)

            # guaranteed by store expansion
            assert op not in seen, (op, seen)
            seen.add(op)

    def _generate_evm_for_basicblock_r(
        self, asm: list, basicblock: IRBasicBlock, stack: StackModel
    ) -> None:
        if basicblock in self.visited_basicblocks:
            return
        self.visited_basicblocks.add(basicblock)

        if DEBUG_SHOW_COST:
            print(basicblock, file=sys.stderr)

        ref = asm
        asm = []

        # assembly entry point into the block
        asm.append(f"_sym_{basicblock.label}")
        asm.append("JUMPDEST")

        self.clean_stack_from_cfg_in(asm, basicblock, stack)

        all_insts = sorted(basicblock.instructions, key=lambda x: x.opcode != "param")

        for i, inst in enumerate(all_insts):
            next_liveness = (
                all_insts[i + 1].liveness if i + 1 < len(all_insts) else basicblock.out_vars
            )

            asm.extend(self._generate_evm_for_instruction(inst, stack, next_liveness))

        if DEBUG_SHOW_COST:
            print(" ".join(map(str, asm)), file=sys.stderr)
            print("\n", file=sys.stderr)

        ref.extend(asm)

        for bb in basicblock.reachable:
            self._generate_evm_for_basicblock_r(ref, bb, stack.copy())

    # pop values from stack at entry to bb
    # note this produces the same result(!) no matter which basic block
    # we enter from in the CFG.
    def clean_stack_from_cfg_in(
        self, asm: list, basicblock: IRBasicBlock, stack: StackModel
    ) -> None:
        if len(basicblock.cfg_in) == 0:
            return

        to_pop = OrderedSet[IRVariable]()
        for in_bb in basicblock.cfg_in:
            # inputs is the input variables we need from in_bb
            inputs = self.liveness_analysis.input_vars_from(in_bb, basicblock)

            # layout is the output stack layout for in_bb (which works
            # for all possible cfg_outs from the in_bb).
            layout = in_bb.out_vars

            # pop all the stack items which in_bb produced which we don't need.
            to_pop |= layout.difference(inputs)

        for var in to_pop:
            depth = stack.get_depth(var)
            # don't pop phantom phi inputs
            if depth is StackModel.NOT_IN_STACK:
                continue

            if depth != 0:
                self.swap(asm, stack, depth)
            self.pop(asm, stack)

    def _generate_evm_for_instruction(
        self, inst: IRInstruction, stack: StackModel, next_liveness: OrderedSet
    ) -> list[str]:
        assembly: list[str | int] = []
        opcode = inst.opcode

        #
        # generate EVM for op
        #

        # Step 1: Apply instruction special stack manipulations

        if opcode in ["jmp", "djmp", "jnz", "invoke"]:
            operands = list(inst.get_non_label_operands())
        elif opcode == "alloca":
            offset, _size = inst.operands
            operands = [offset]

        # iload and istore are special cases because they can take a literal
        # that is handled specialy with the _OFST macro. Look below, after the
        # stack reordering.
        elif opcode == "iload":
            addr = inst.operands[0]
            if isinstance(addr, IRLiteral):
                operands = []
            else:
                operands = inst.operands
        elif opcode == "istore":
            addr = inst.operands[1]
            if isinstance(addr, IRLiteral):
                operands = inst.operands[:1]
            else:
                operands = inst.operands
        elif opcode == "log":
            log_topic_count = inst.operands[0].value
            assert log_topic_count in [0, 1, 2, 3, 4], "Invalid topic count"
            operands = inst.operands[1:]
        else:
            operands = inst.operands

        if opcode == "phi":
            ret = inst.get_outputs()[0]
            phis = list(inst.get_input_variables())
            depth = stack.get_phi_depth(phis)
            # collapse the arguments to the phi node in the stack.
            # example, for `%56 = %label1 %13 %label2 %14`, we will
            # find an instance of %13 *or* %14 in the stack and replace it with %56.
            to_be_replaced = stack.peek(depth)
            if to_be_replaced in next_liveness:
                # this branch seems unreachable (maybe due to make_ssa)
                # %13/%14 is still live(!), so we make a copy of it
                self.dup(assembly, stack, depth)
                stack.poke(0, ret)
            else:
                stack.poke(depth, ret)
            return apply_line_numbers(inst, assembly)

        if opcode == "offset":
            assembly.extend(["_OFST", f"_sym_{inst.operands[1].value}", inst.operands[0].value])
            assert isinstance(inst.output, IROperand), "Offset must have output"
            stack.push(inst.output)
            return apply_line_numbers(inst, assembly)

        # Step 2: Emit instruction's input operands
        self._emit_input_operands(assembly, inst, operands, stack, next_liveness)

        # Step 3: Reorder stack before join points
        if opcode == "jmp":
            # prepare stack for jump into a join point
            # we only need to reorder stack before join points, which after
            # cfg normalization, join points can only be led into by
            # jmp instructions.
            assert isinstance(inst.parent.cfg_out, OrderedSet)
            assert len(inst.parent.cfg_out) == 1
            next_bb = inst.parent.cfg_out.first()

            # guaranteed by cfg normalization+simplification
            assert len(next_bb.cfg_in) > 1

            target_stack = self.liveness_analysis.input_vars_from(inst.parent, next_bb)
            # NOTE: in general the stack can contain multiple copies of
            # the same variable, however, before a jump that is not possible
            self._stack_reorder(assembly, stack, list(target_stack))

        if opcode in COMMUTATIVE_INSTRUCTIONS:
            cost_no_swap = self._stack_reorder([], stack, operands, dry_run=True)
            operands[-1], operands[-2] = operands[-2], operands[-1]
            cost_with_swap = self._stack_reorder([], stack, operands, dry_run=True)
            if cost_with_swap > cost_no_swap:
                operands[-1], operands[-2] = operands[-2], operands[-1]

        cost = self._stack_reorder([], stack, operands, dry_run=True)
        if DEBUG_SHOW_COST and cost:
            print("ENTER", inst, file=sys.stderr)
            print("  HAVE", stack, file=sys.stderr)
            print("  WANT", operands, file=sys.stderr)
            print("  COST", cost, file=sys.stderr)

        # final step to get the inputs to this instruction ordered
        # correctly on the stack
        self._stack_reorder(assembly, stack, operands)

        # some instructions (i.e. invoke) need to do stack manipulations
        # with the stack model containing the return value(s), so we fiddle
        # with the stack model beforehand.

        # Step 4: Push instruction's return value to stack
        stack.pop(len(operands))
        if inst.output is not None:
            stack.push(inst.output)

        # Step 5: Emit the EVM instruction(s)
        if opcode in _ONE_TO_ONE_INSTRUCTIONS:
            assembly.append(opcode.upper())
        elif opcode == "alloca":
            pass
        elif opcode == "param":
            pass
        elif opcode == "store":
            pass
        elif opcode == "dbname":
            pass
        elif opcode in ["codecopy", "dloadbytes"]:
            assembly.append("CODECOPY")
        elif opcode == "jnz":
            # jump if not zero
            if_nonzero_label = inst.operands[1]
            if_zero_label = inst.operands[2]
            assembly.append(f"_sym_{if_nonzero_label.value}")
            assembly.append("JUMPI")

            # make sure the if_zero_label will be optimized out
            # assert if_zero_label == next(iter(inst.parent.cfg_out)).label

            assembly.append(f"_sym_{if_zero_label.value}")
            assembly.append("JUMP")

        elif opcode == "jmp":
            assert isinstance(inst.operands[0], IRLabel)
            assembly.append(f"_sym_{inst.operands[0].value}")
            assembly.append("JUMP")
        elif opcode == "djmp":
            assert isinstance(
                inst.operands[0], IRVariable
            ), f"Expected IRVariable, got {inst.operands[0]}"
            assembly.append("JUMP")
        elif opcode == "invoke":
            target = inst.operands[0]
            assert isinstance(
                target, IRLabel
            ), f"invoke target must be a label (is ${type(target)} ${target})"
            assembly.extend(
                [
                    f"_sym_label_ret_{self.label_counter}",
                    f"_sym_{target.value}",
                    "JUMP",
                    f"_sym_label_ret_{self.label_counter}",
                    "JUMPDEST",
                ]
            )
            self.label_counter += 1
        elif opcode == "ret":
            assembly.append("JUMP")
        elif opcode == "return":
            assembly.append("RETURN")
        elif opcode == "exit":
            assembly.extend(["_sym__ctor_exit", "JUMP"])
        elif opcode == "phi":
            pass
        elif opcode == "sha3":
            assembly.append("SHA3")
        elif opcode == "sha3_64":
            assembly.extend(
                [
                    *PUSH(MemoryPositions.FREE_VAR_SPACE),
                    "MSTORE",
                    *PUSH(MemoryPositions.FREE_VAR_SPACE2),
                    "MSTORE",
                    *PUSH(64),
                    *PUSH(MemoryPositions.FREE_VAR_SPACE),
                    "SHA3",
                ]
            )
        elif opcode == "assert":
            assembly.extend(["ISZERO", "_sym___revert", "JUMPI"])
        elif opcode == "assert_unreachable":
            end_symbol = mksymbol("reachable")
            assembly.extend([end_symbol, "JUMPI", "INVALID", end_symbol, "JUMPDEST"])
        elif opcode == "iload":
            addr = inst.operands[0]
            if isinstance(addr, IRLiteral):
                assembly.extend(["_OFST", "_mem_deploy_end", addr.value])
            else:
                assembly.extend(["_mem_deploy_end", "ADD"])
            assembly.append("MLOAD")
        elif opcode == "istore":
            addr = inst.operands[1]
            if isinstance(addr, IRLiteral):
                assembly.extend(["_OFST", "_mem_deploy_end", addr.value])
            else:
                assembly.extend(["_mem_deploy_end", "ADD"])
            assembly.append("MSTORE")
        elif opcode == "log":
            assembly.extend([f"LOG{log_topic_count}"])
        elif opcode == "nop":
            pass
        else:
            raise Exception(f"Unknown opcode: {opcode}")

        # Step 6: Emit instructions output operands (if any)
        if inst.output is not None:
            if inst.output not in next_liveness:
                self.pop(assembly, stack)
            else:
                # heuristic: peek at next_liveness to find the next scheduled
                # item, and optimistically swap with it
                if DEBUG_SHOW_COST:
                    stack0 = stack.copy()

                next_scheduled = next_liveness.last()
                cost = 0
                if not self.equivalence.equivalent(inst.output, next_scheduled):
                    cost = self.swap_op(assembly, stack, next_scheduled)

                if DEBUG_SHOW_COST and cost != 0:
                    print("ENTER", inst, file=sys.stderr)
                    print("  HAVE", stack0, file=sys.stderr)
                    print("  NEXT LIVENESS", next_liveness, file=sys.stderr)
                    print("  NEW_STACK", stack, file=sys.stderr)

        return apply_line_numbers(inst, assembly)

    def pop(self, assembly, stack, num=1):
        stack.pop(num)
        assembly.extend(["POP"] * num)

    def swap(self, assembly, stack, depth) -> int:
        # Swaps of the top is no op
        if depth == 0:
            return 0

        stack.swap(depth)
        assembly.append(_evm_swap_for(depth))
        return 1

    def dup(self, assembly, stack, depth):
        stack.dup(depth)
        assembly.append(_evm_dup_for(depth))

    def swap_op(self, assembly, stack, op):
<<<<<<< HEAD
        depth = stack.get_depth(op)
        assert depth is not StackModel.NOT_IN_STACK, f"Cannot swap non-existent operand {op}"
        self.swap(assembly, stack, depth)
=======
        return self.swap(assembly, stack, stack.get_depth(op))
>>>>>>> c02d2d8c

    def dup_op(self, assembly, stack, op):
        depth = stack.get_depth(op)
        assert depth is not StackModel.NOT_IN_STACK, f"Cannot dup non-existent operand {op}"
        self.dup(assembly, stack, depth)


def _evm_swap_for(depth: int) -> str:
    swap_idx = -depth
    if not (1 <= swap_idx <= 16):
        raise StackTooDeep(f"Unsupported swap depth {swap_idx}")
    return f"SWAP{swap_idx}"


def _evm_dup_for(depth: int) -> str:
    dup_idx = 1 - depth
    if not (1 <= dup_idx <= 16):
        raise StackTooDeep(f"Unsupported dup depth {dup_idx}")
    return f"DUP{dup_idx}"<|MERGE_RESOLUTION|>--- conflicted
+++ resolved
@@ -596,13 +596,9 @@
         assembly.append(_evm_dup_for(depth))
 
     def swap_op(self, assembly, stack, op):
-<<<<<<< HEAD
         depth = stack.get_depth(op)
         assert depth is not StackModel.NOT_IN_STACK, f"Cannot swap non-existent operand {op}"
         self.swap(assembly, stack, depth)
-=======
-        return self.swap(assembly, stack, stack.get_depth(op))
->>>>>>> c02d2d8c
 
     def dup_op(self, assembly, stack, op):
         depth = stack.get_depth(op)
