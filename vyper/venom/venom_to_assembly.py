--- conflicted
+++ resolved
@@ -97,11 +97,8 @@
         "delegatecall",
         "codesize",
         "basefee",
-<<<<<<< HEAD
         "blobhash",
-=======
         "blobbasefee",
->>>>>>> 097aecfe
         "prevrandao",
         "difficulty",
         "invalid",
