from typing import Any

from vyper.exceptions import CompilerPanic, StackTooDeep
from vyper.ir.compile_ir import (
    PUSH,
    DataHeader,
    Instruction,
    RuntimeHeader,
    mksymbol,
    optimize_assembly,
)
from vyper.utils import MemoryPositions, OrderedSet
from vyper.venom.analysis import (
    CFGAnalysis,
    IRAnalysesCache,
    LivenessAnalysis,
    VarEquivalenceAnalysis,
)
from vyper.venom.basicblock import (
    IRBasicBlock,
    IRInstruction,
    IRLabel,
    IRLiteral,
    IROperand,
    IRVariable,
)
from vyper.venom.context import IRContext
from vyper.venom.passes import NormalizationPass
from vyper.venom.stack_model import StackModel

DEBUG_SHOW_COST = False
if DEBUG_SHOW_COST:
    import sys

# instructions which map one-to-one from venom to EVM
_ONE_TO_ONE_INSTRUCTIONS = frozenset(
    [
        "revert",
        "coinbase",
        "calldatasize",
        "calldatacopy",
        "mcopy",
        "calldataload",
        "codecopy",
        "gas",
        "gasprice",
        "gaslimit",
        "chainid",
        "address",
        "origin",
        "number",
        "extcodesize",
        "extcodehash",
        "extcodecopy",
        "returndatasize",
        "returndatacopy",
        "callvalue",
        "selfbalance",
        "sload",
        "sstore",
        "mload",
        "mstore",
        "tload",
        "tstore",
        "timestamp",
        "caller",
        "blockhash",
        "selfdestruct",
        "signextend",
        "stop",
        "shr",
        "shl",
        "sar",
        "and",
        "xor",
        "or",
        "add",
        "sub",
        "mul",
        "div",
        "smul",
        "sdiv",
        "mod",
        "smod",
        "exp",
        "addmod",
        "mulmod",
        "eq",
        "iszero",
        "not",
        "lt",
        "gt",
        "slt",
        "sgt",
        "create",
        "create2",
        "msize",
        "balance",
        "call",
        "staticcall",
        "delegatecall",
        "codesize",
        "basefee",
        "blobhash",
        "blobbasefee",
        "prevrandao",
        "difficulty",
        "invalid",
    ]
)

_REVERT_POSTAMBLE = ["_sym___revert", "JUMPDEST", *PUSH(0), "DUP1", "REVERT"]


def apply_line_numbers(inst: IRInstruction, asm) -> list[str]:
    ret = []
    for op in asm:
        if isinstance(op, str) and not isinstance(op, Instruction):
            ret.append(Instruction(op, inst.ast_source, inst.error_msg))
        else:
            ret.append(op)
    return ret  # type: ignore


def _as_asm_symbol(label: IRLabel) -> str:
    # Lower an IRLabel to an assembly symbol
    return f"_sym_{label.value}"


# TODO: "assembly" gets into the recursion due to how the original
# IR was structured recursively in regards with the deploy instruction.
# There, recursing into the deploy instruction was by design, and
# made it easier to make the assembly generated "recursive" (i.e.
# instructions being lists of instructions). We don't have this restriction
# anymore, so we can probably refactor this to be iterative in coordination
# with the assembler. My suggestion is to let this be for now, and we can
# refactor it later when we are finished phasing out the old IR.
class VenomCompiler:
    ctxs: list[IRContext]
    label_counter = 0
    visited_instructions: OrderedSet  # {IRInstruction}
    visited_basicblocks: OrderedSet  # {IRBasicBlock}
    liveness_analysis: LivenessAnalysis

    def __init__(self, ctxs: list[IRContext]):
        self.ctxs = ctxs
        self.label_counter = 0
        self.visited_instructions = OrderedSet()
        self.visited_basicblocks = OrderedSet()

    def generate_evm(self, no_optimize: bool = False) -> list[str]:
        self.visited_instructions = OrderedSet()
        self.visited_basicblocks = OrderedSet()
        self.label_counter = 0

        asm: list[Any] = []
        top_asm = asm

        for ctx in self.ctxs:
            for fn in ctx.functions.values():
                ac = IRAnalysesCache(fn)

                NormalizationPass(ac, fn).run_pass()
                self.liveness_analysis = ac.request_analysis(LivenessAnalysis)
                self.equivalence = ac.request_analysis(VarEquivalenceAnalysis)
                ac.request_analysis(CFGAnalysis)

                assert fn.normalized, "Non-normalized CFG!"

                self._generate_evm_for_basicblock_r(asm, fn.entry, StackModel())

            # TODO make this property on IRFunction
            asm.extend(["_sym__ctor_exit", "JUMPDEST"])
            if ctx.immutables_len is not None and ctx.ctor_mem_size is not None:
                asm.extend(
                    ["_sym_subcode_size", "_sym_runtime_begin", "_mem_deploy_start", "CODECOPY"]
                )
                asm.extend(["_OFST", "_sym_subcode_size", ctx.immutables_len])  # stack: len
                asm.extend(["_mem_deploy_start"])  # stack: len mem_ofst
                asm.extend(["RETURN"])
                asm.extend(_REVERT_POSTAMBLE)
                runtime_asm = [
                    RuntimeHeader("_sym_runtime_begin", ctx.ctor_mem_size, ctx.immutables_len)
                ]
                asm.append(runtime_asm)
                asm = runtime_asm
            else:
                asm.extend(_REVERT_POSTAMBLE)

            # Append data segment
            for data_section in ctx.data_segment:
                label = data_section.label
                asm_data_section: list[Any] = []
                asm_data_section.append(DataHeader(_as_asm_symbol(label)))
                for item in data_section.data_items:
                    data = item.data
                    if isinstance(data, IRLabel):
                        asm_data_section.append(_as_asm_symbol(data))
                    else:
                        assert isinstance(data, bytes)
                        asm_data_section.append(data)

                asm.append(asm_data_section)

        if no_optimize is False:
            optimize_assembly(top_asm)

        return top_asm

    def _stack_reorder(
        self, assembly: list, stack: StackModel, stack_ops: list[IROperand], dry_run: bool = False
    ) -> int:
        if dry_run:
            assert len(assembly) == 0, "Dry run should not work on assembly"
            stack = stack.copy()

        if len(stack_ops) == 0:
            return 0

        assert len(stack_ops) == len(set(stack_ops))  # precondition

        cost = 0
        for i, op in enumerate(stack_ops):
            final_stack_depth = -(len(stack_ops) - i - 1)
            depth = stack.get_depth(op)

            if depth == StackModel.NOT_IN_STACK:
                raise CompilerPanic(f"Variable {op} not in stack")

            if depth == final_stack_depth:
                continue

            to_swap = stack.peek(final_stack_depth)
            if self.equivalence.equivalent(op, to_swap):
                # perform a "virtual" swap
                stack.poke(final_stack_depth, op)
                stack.poke(depth, to_swap)
                continue

            cost += self.swap(assembly, stack, depth)
            cost += self.swap(assembly, stack, final_stack_depth)

        assert stack._stack[-len(stack_ops) :] == stack_ops, (stack, stack_ops)

        return cost

    def _emit_input_operands(
        self,
        assembly: list,
        inst: IRInstruction,
        ops: list[IROperand],
        stack: StackModel,
        next_liveness: OrderedSet[IRVariable],
    ) -> None:
        # PRE: we already have all the items on the stack that have
        # been scheduled to be killed. now it's just a matter of emitting
        # SWAPs, DUPs and PUSHes until we match the `ops` argument

        # to validate store expansion invariant -
        # each op is emitted at most once.
        seen: set[IROperand] = set()

        for op in ops:
            if isinstance(op, IRLabel):
                # invoke emits the actual instruction itself so we don't need
                # to emit it here but we need to add it to the stack map
                if inst.opcode != "invoke":
                    assembly.append(_as_asm_symbol(op))
                stack.push(op)
                continue

            if isinstance(op, IRLiteral):
                if op.value < -(2**255):
                    raise Exception(f"Value too low: {op.value}")
                elif op.value >= 2**256:
                    raise Exception(f"Value too high: {op.value}")
                assembly.extend(PUSH(op.value % 2**256))
                stack.push(op)
                continue

            if op in next_liveness:
                self.dup_op(assembly, stack, op)

            # guaranteed by store expansion
            assert op not in seen, (op, seen)
            seen.add(op)

    def _generate_evm_for_basicblock_r(
        self, asm: list, basicblock: IRBasicBlock, stack: StackModel
    ) -> None:
        if basicblock in self.visited_basicblocks:
            return
        self.visited_basicblocks.add(basicblock)

        if DEBUG_SHOW_COST:
            print(basicblock, file=sys.stderr)

        ref = asm
        asm = []

        # assembly entry point into the block
        asm.append(_as_asm_symbol(basicblock.label))
        asm.append("JUMPDEST")

        if len(basicblock.cfg_in) == 1:
            self.clean_stack_from_cfg_in(asm, basicblock, stack)

        all_insts = sorted(basicblock.instructions, key=lambda x: x.opcode != "param")

        for i, inst in enumerate(all_insts):
            next_liveness = (
                all_insts[i + 1].liveness if i + 1 < len(all_insts) else basicblock.out_vars
            )

            asm.extend(self._generate_evm_for_instruction(inst, stack, next_liveness))

        if DEBUG_SHOW_COST:
            print(" ".join(map(str, asm)), file=sys.stderr)
            print("\n", file=sys.stderr)

        ref.extend(asm)

        for bb in basicblock.cfg_out:
            self._generate_evm_for_basicblock_r(ref, bb, stack.copy())

    # pop values from stack at entry to bb
    # note this produces the same result(!) no matter which basic block
    # we enter from in the CFG.
    def clean_stack_from_cfg_in(
        self, asm: list, basicblock: IRBasicBlock, stack: StackModel
    ) -> None:
        # the input block is a splitter block, like jnz or djmp
        assert len(basicblock.cfg_in) == 1
        in_bb = basicblock.cfg_in.first()
        assert len(in_bb.cfg_out) > 1

        # inputs is the input variables we need from in_bb
        inputs = self.liveness_analysis.input_vars_from(in_bb, basicblock)

        # layout is the output stack layout for in_bb (which works
        # for all possible cfg_outs from the in_bb, in_bb is responsible
        # for making sure its output stack layout works no matter which
        # bb it jumps into).
        layout = in_bb.out_vars
        to_pop = list(layout.difference(inputs))

        # small heuristic: pop from shallowest first.
        to_pop.sort(key=lambda var: -stack.get_depth(var))

        # NOTE: we could get more fancy and try to optimize the swap
        # operations here, there is probably some more room for optimization.
        for var in to_pop:
            depth = stack.get_depth(var)

            if depth != 0:
                self.swap(asm, stack, depth)
            self.pop(asm, stack)

    def _generate_evm_for_instruction(
        self, inst: IRInstruction, stack: StackModel, next_liveness: OrderedSet
    ) -> list[str]:
        assembly: list[str | int] = []
        opcode = inst.opcode

        #
        # generate EVM for op
        #

        # Step 1: Apply instruction special stack manipulations

        if opcode in ["jmp", "djmp", "jnz", "invoke"]:
            operands = list(inst.get_non_label_operands())
        elif opcode in ("alloca", "palloca"):
            offset, _size = inst.operands
            operands = [offset]

        # iload and istore are special cases because they can take a literal
        # that is handled specialy with the _OFST macro. Look below, after the
        # stack reordering.
        elif opcode == "iload":
            addr = inst.operands[0]
            if isinstance(addr, IRLiteral):
                operands = []
            else:
                operands = inst.operands
        elif opcode == "istore":
            addr = inst.operands[1]
            if isinstance(addr, IRLiteral):
                operands = inst.operands[:1]
            else:
                operands = inst.operands
        elif opcode == "log":
            log_topic_count = inst.operands[0].value
            assert log_topic_count in [0, 1, 2, 3, 4], "Invalid topic count"
            operands = inst.operands[1:]
        else:
            operands = inst.operands

        if opcode == "phi":
            ret = inst.get_outputs()[0]
            phis = list(inst.get_input_variables())
            depth = stack.get_phi_depth(phis)
            # collapse the arguments to the phi node in the stack.
            # example, for `%56 = %label1 %13 %label2 %14`, we will
            # find an instance of %13 *or* %14 in the stack and replace it with %56.
            to_be_replaced = stack.peek(depth)
            if to_be_replaced in next_liveness:
                # this branch seems unreachable (maybe due to make_ssa)
                # %13/%14 is still live(!), so we make a copy of it
                self.dup(assembly, stack, depth)
                stack.poke(0, ret)
            else:
                stack.poke(depth, ret)
            return apply_line_numbers(inst, assembly)

        if opcode == "offset":
            ofst, label = inst.operands
            assert isinstance(label, IRLabel)  # help mypy
            assembly.extend(["_OFST", _as_asm_symbol(label), ofst.value])
            assert isinstance(inst.output, IROperand), "Offset must have output"
            stack.push(inst.output)
            return apply_line_numbers(inst, assembly)

        # Step 2: Emit instruction's input operands
        self._emit_input_operands(assembly, inst, operands, stack, next_liveness)

        # Step 3: Reorder stack before join points
        if opcode == "jmp":
            # prepare stack for jump into a join point
            # we only need to reorder stack before join points, which after
            # cfg normalization, join points can only be led into by
            # jmp instructions.
            assert isinstance(inst.parent.cfg_out, OrderedSet)
            assert len(inst.parent.cfg_out) == 1
            next_bb = inst.parent.cfg_out.first()

            # guaranteed by cfg normalization+simplification
            assert len(next_bb.cfg_in) > 1

            target_stack = self.liveness_analysis.input_vars_from(inst.parent, next_bb)
            # NOTE: in general the stack can contain multiple copies of
            # the same variable, however, before a jump that is not possible
            self._stack_reorder(assembly, stack, list(target_stack))

        if inst.is_commutative:
            cost_no_swap = self._stack_reorder([], stack, operands, dry_run=True)
            operands[-1], operands[-2] = operands[-2], operands[-1]
            cost_with_swap = self._stack_reorder([], stack, operands, dry_run=True)
            if cost_with_swap > cost_no_swap:
                operands[-1], operands[-2] = operands[-2], operands[-1]

        cost = self._stack_reorder([], stack, operands, dry_run=True)
        if DEBUG_SHOW_COST and cost:
            print("ENTER", inst, file=sys.stderr)
            print("  HAVE", stack, file=sys.stderr)
            print("  WANT", operands, file=sys.stderr)
            print("  COST", cost, file=sys.stderr)

        # final step to get the inputs to this instruction ordered
        # correctly on the stack
        self._stack_reorder(assembly, stack, operands)

        # some instructions (i.e. invoke) need to do stack manipulations
        # with the stack model containing the return value(s), so we fiddle
        # with the stack model beforehand.

        # Step 4: Push instruction's return value to stack
        stack.pop(len(operands))
        if inst.output is not None:
            stack.push(inst.output)

        # Step 5: Emit the EVM instruction(s)
        if opcode in _ONE_TO_ONE_INSTRUCTIONS:
            assembly.append(opcode.upper())
        elif opcode in ("alloca", "palloca"):
            pass
        elif opcode == "param":
            pass
        elif opcode == "store":
            pass
<<<<<<< HEAD
        elif opcode in ["codecopy", "dloadbytes"]:
            assembly.append("CODECOPY")
=======
        elif opcode == "dbname":
            pass
>>>>>>> a56d79d3
        elif opcode == "jnz":
            # jump if not zero
            if_nonzero_label, if_zero_label = inst.get_label_operands()
            assembly.append(_as_asm_symbol(if_nonzero_label))
            assembly.append("JUMPI")

            # make sure the if_zero_label will be optimized out
            # assert if_zero_label == next(iter(inst.parent.cfg_out)).label

            assembly.append(_as_asm_symbol(if_zero_label))
            assembly.append("JUMP")

        elif opcode == "jmp":
            (target,) = inst.operands
            assert isinstance(target, IRLabel)
            assembly.append(_as_asm_symbol(target))
            assembly.append("JUMP")
        elif opcode == "djmp":
            assert isinstance(
                inst.operands[0], IRVariable
            ), f"Expected IRVariable, got {inst.operands[0]}"
            assembly.append("JUMP")
        elif opcode == "invoke":
            target = inst.operands[0]
            assert isinstance(
                target, IRLabel
            ), f"invoke target must be a label (is ${type(target)} ${target})"
            assembly.extend(
                [
                    f"_sym_label_ret_{self.label_counter}",
                    _as_asm_symbol(target),
                    "JUMP",
                    f"_sym_label_ret_{self.label_counter}",
                    "JUMPDEST",
                ]
            )
            self.label_counter += 1
        elif opcode == "ret":
            assembly.append("JUMP")
        elif opcode == "return":
            assembly.append("RETURN")
        elif opcode == "exit":
            assembly.extend(["_sym__ctor_exit", "JUMP"])
        elif opcode == "phi":
            pass
        elif opcode == "sha3":
            assembly.append("SHA3")
        elif opcode == "sha3_64":
            assembly.extend(
                [
                    *PUSH(MemoryPositions.FREE_VAR_SPACE),
                    "MSTORE",
                    *PUSH(MemoryPositions.FREE_VAR_SPACE2),
                    "MSTORE",
                    *PUSH(64),
                    *PUSH(MemoryPositions.FREE_VAR_SPACE),
                    "SHA3",
                ]
            )
        elif opcode == "assert":
            assembly.extend(["ISZERO", "_sym___revert", "JUMPI"])
        elif opcode == "assert_unreachable":
            end_symbol = mksymbol("reachable")
            assembly.extend([end_symbol, "JUMPI", "INVALID", end_symbol, "JUMPDEST"])
        elif opcode == "iload":
            addr = inst.operands[0]
            if isinstance(addr, IRLiteral):
                assembly.extend(["_OFST", "_mem_deploy_end", addr.value])
            else:
                assembly.extend(["_mem_deploy_end", "ADD"])
            assembly.append("MLOAD")
        elif opcode == "istore":
            addr = inst.operands[1]
            if isinstance(addr, IRLiteral):
                assembly.extend(["_OFST", "_mem_deploy_end", addr.value])
            else:
                assembly.extend(["_mem_deploy_end", "ADD"])
            assembly.append("MSTORE")
        elif opcode == "log":
            assembly.extend([f"LOG{log_topic_count}"])
        elif opcode == "nop":
            pass
        else:
            raise Exception(f"Unknown opcode: {opcode}")

        # Step 6: Emit instructions output operands (if any)
        if inst.output is not None:
            if inst.output not in next_liveness:
                self.pop(assembly, stack)
            else:
                # heuristic: peek at next_liveness to find the next scheduled
                # item, and optimistically swap with it
                if DEBUG_SHOW_COST:
                    stack0 = stack.copy()

                next_scheduled = next_liveness.last()
                cost = 0
                if not self.equivalence.equivalent(inst.output, next_scheduled):
                    cost = self.swap_op(assembly, stack, next_scheduled)

                if DEBUG_SHOW_COST and cost != 0:
                    print("ENTER", inst, file=sys.stderr)
                    print("  HAVE", stack0, file=sys.stderr)
                    print("  NEXT LIVENESS", next_liveness, file=sys.stderr)
                    print("  NEW_STACK", stack, file=sys.stderr)

        return apply_line_numbers(inst, assembly)

    def pop(self, assembly, stack, num=1):
        stack.pop(num)
        assembly.extend(["POP"] * num)

    def swap(self, assembly, stack, depth) -> int:
        # Swaps of the top is no op
        if depth == 0:
            return 0

        stack.swap(depth)
        assembly.append(_evm_swap_for(depth))
        return 1

    def dup(self, assembly, stack, depth):
        stack.dup(depth)
        assembly.append(_evm_dup_for(depth))

    def swap_op(self, assembly, stack, op):
        depth = stack.get_depth(op)
        assert depth is not StackModel.NOT_IN_STACK, f"Cannot swap non-existent operand {op}"
        return self.swap(assembly, stack, depth)

    def dup_op(self, assembly, stack, op):
        depth = stack.get_depth(op)
        assert depth is not StackModel.NOT_IN_STACK, f"Cannot dup non-existent operand {op}"
        self.dup(assembly, stack, depth)


def _evm_swap_for(depth: int) -> str:
    swap_idx = -depth
    if not (1 <= swap_idx <= 16):
        raise StackTooDeep(f"Unsupported swap depth {swap_idx}")
    return f"SWAP{swap_idx}"


def _evm_dup_for(depth: int) -> str:
    dup_idx = 1 - depth
    if not (1 <= dup_idx <= 16):
        raise StackTooDeep(f"Unsupported dup depth {dup_idx}")
    return f"DUP{dup_idx}"<|MERGE_RESOLUTION|>--- conflicted
+++ resolved
@@ -478,13 +478,10 @@
             pass
         elif opcode == "store":
             pass
-<<<<<<< HEAD
         elif opcode in ["codecopy", "dloadbytes"]:
             assembly.append("CODECOPY")
-=======
         elif opcode == "dbname":
             pass
->>>>>>> a56d79d3
         elif opcode == "jnz":
             # jump if not zero
             if_nonzero_label, if_zero_label = inst.get_label_operands()
