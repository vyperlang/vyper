from __future__ import annotations

from typing import Any, Iterable

from vyper.evm.assembler.instructions import DATA_ITEM, PUSH, DataHeader
from vyper.exceptions import CompilerPanic
from vyper.ir.compile_ir import (
    PUSH_OFST,
    PUSHLABEL,
    AssemblyInstruction,
    Label,
    TaggedInstruction,
    optimize_assembly,
)
from vyper.utils import MemoryPositions, OrderedSet, wrap256
from vyper.venom.analysis import CFGAnalysis, DFGAnalysis, IRAnalysesCache, LivenessAnalysis
from vyper.venom.basicblock import (
    PSEUDO_INSTRUCTION,
    TEST_INSTRUCTIONS,
    IRBasicBlock,
    IRInstruction,
    IRLabel,
    IRLiteral,
    IROperand,
    IRVariable,
)
from vyper.venom.context import IRContext, IRFunction
from vyper.venom.stack_model import StackModel
from vyper.venom.stack_spiller import StackSpiller

DEBUG_SHOW_COST = False
if DEBUG_SHOW_COST:
    import sys

# instructions which map one-to-one from venom to EVM
_ONE_TO_ONE_INSTRUCTIONS = frozenset(
    [
        "revert",
        "coinbase",
        "calldatasize",
        "calldatacopy",
        "mcopy",
        "calldataload",
        "codecopy",
        "gas",
        "gasprice",
        "gaslimit",
        "chainid",
        "address",
        "origin",
        "number",
        "extcodesize",
        "extcodehash",
        "codecopy",
        "extcodecopy",
        "returndatasize",
        "returndatacopy",
        "callvalue",
        "selfbalance",
        "sload",
        "sstore",
        "mload",
        "mstore",
        "tload",
        "tstore",
        "timestamp",
        "caller",
        "blockhash",
        "selfdestruct",
        "signextend",
        "stop",
        "shr",
        "shl",
        "sar",
        "and",
        "xor",
        "or",
        "add",
        "sub",
        "mul",
        "div",
        "smul",
        "sdiv",
        "mod",
        "smod",
        "exp",
        "addmod",
        "mulmod",
        "eq",
        "iszero",
        "not",
        "lt",
        "gt",
        "slt",
        "sgt",
        "create",
        "create2",
        "msize",
        "balance",
        "call",
        "staticcall",
        "delegatecall",
        "codesize",
        "basefee",
        "blobhash",
        "blobbasefee",
        "prevrandao",
        "difficulty",
        "invalid",
    ]
)

_REVERT_POSTAMBLE = [Label("revert"), *PUSH(0), "DUP1", "REVERT"]


def apply_line_numbers(inst: IRInstruction, asm) -> list[str]:
    ret = []
    for op in asm:
        if isinstance(op, str) and not isinstance(op, TaggedInstruction):
            ret.append(TaggedInstruction(op, inst.ast_source, inst.error_msg))
        else:
            ret.append(op)
    return ret  # type: ignore


def _as_asm_symbol(label: IRLabel) -> Label:
    # Lower an IRLabel to an assembly symbol
    return Label(label.value)


def _ofst(label: Label, value: int) -> list[Any]:
    # resolve at compile time using magic PUSH_OFST op
    return [PUSH_OFST(label, value)]


# TODO: "assembly" gets into the recursion due to how the original
# IR was structured recursively in regards with the deploy instruction.
# There, recursing into the deploy instruction was by design, and
# made it easier to make the assembly generated "recursive" (i.e.
# instructions being lists of instructions). We don't have this restriction
# anymore, so we can probably refactor this to be iterative in coordination
# with the assembler. My suggestion is to let this be for now, and we can
# refactor it later when we are finished phasing out the old IR.
class VenomCompiler:
    ctxs: list[IRContext]
    label_counter = 0
    visited_basicblocks: OrderedSet  # {IRBasicBlock}
    liveness: LivenessAnalysis
    dfg: DFGAnalysis
    cfg: CFGAnalysis

    def __init__(self, ctx: IRContext):
        # TODO: maybe just accept a single IRContext
        self.ctx = ctx
        self.label_counter = 0
        self.visited_basicblocks = OrderedSet()
        self.spiller = StackSpiller(ctx)

    def mklabel(self, name: str) -> Label:
        self.label_counter += 1
        return Label(f"{name}_{self.label_counter}")

    def generate_evm_assembly(self, no_optimize: bool = False) -> list[AssemblyInstruction]:
        self.visited_basicblocks = OrderedSet()
        self.label_counter = 0

        asm: list[AssemblyInstruction] = []

        for fn in self.ctx.functions.values():
            ac = IRAnalysesCache(fn)

            self.liveness = ac.request_analysis(LivenessAnalysis)
            self.dfg = ac.request_analysis(DFGAnalysis)
            self.cfg = ac.request_analysis(CFGAnalysis)

            assert self.cfg.is_normalized(), "Non-normalized CFG!"

            self.spiller.set_current_function(fn)
            self.spiller.reset_spill_slots()

            self._generate_evm_for_basicblock_r(asm, fn.entry, StackModel(), {})
            self.spiller.set_current_function(None)

        asm.extend(_REVERT_POSTAMBLE)
        # Append data segment
        for data_section in self.ctx.data_segment:
            label = data_section.label
            asm_data_section: list[AssemblyInstruction] = []
            asm_data_section.append(DataHeader(_as_asm_symbol(label)))
            for item in data_section.data_items:
                data = item.data
                if isinstance(data, IRLabel):
                    asm_data_section.append(DATA_ITEM(_as_asm_symbol(data)))
                else:
                    assert isinstance(data, bytes)
                    asm_data_section.append(DATA_ITEM(data))

            asm.extend(asm_data_section)

        if no_optimize is False:
            optimize_assembly(asm)

        return asm

    def _stack_reorder(
        self,
        assembly: list,
        stack: StackModel,
        stack_ops: list[IROperand],
        spilled: dict[IROperand, int],
        dry_run: bool = False,
    ) -> int:
        if dry_run:
            assert len(assembly) == 0, "Dry run should not work on assembly"
            stack = stack.copy()
            spilled = spilled.copy()
            spill_free_snapshot = self.spiller._spill_free_slots.copy()

        if len(stack_ops) == 0:
            return 0

        assert len(stack_ops) == len(
            set(stack_ops)
        ), f"duplicated stack {stack_ops}"  # precondition

        cost = 0
        for i, op in enumerate(stack_ops):
            final_stack_depth = -(len(stack_ops) - i - 1)

            depth = stack.get_depth(op)

            if depth == StackModel.NOT_IN_STACK:
                if isinstance(op, IRVariable) and op in spilled:
                    self.spiller.restore_spilled_operand(
                        assembly, stack, spilled, op, dry_run=dry_run
                    )
                    depth = stack.get_depth(op)
                else:
                    raise CompilerPanic(f"Variable {op} not in stack")

            if depth < -16:
                if not self._reduce_depth_via_spill(
                    assembly, stack, spilled, stack_ops, op, depth, dry_run
                ):
                    depth = stack.get_depth(op)
                else:
                    depth = stack.get_depth(op)

            if depth == final_stack_depth:
                continue

            to_swap = stack.peek(final_stack_depth)
            if self.dfg.are_equivalent(op, to_swap):
                # perform a "virtual" swap
                stack.poke(final_stack_depth, op)
                stack.poke(depth, to_swap)
                continue

            cost += self.spiller.swap(assembly, stack, depth, dry_run)
            cost += self.spiller.swap(assembly, stack, final_stack_depth, dry_run)

        assert stack._stack[-len(stack_ops) :] == stack_ops, (stack, stack_ops)

        if dry_run:
            self.spiller._spill_free_slots = spill_free_snapshot

        return cost

    def _reduce_depth_via_spill(
        self,
        assembly: list,
        stack: StackModel,
        spilled: dict[IROperand, int],
        stack_ops: list[IROperand],
        target_op: IROperand,
        depth: int,
        dry_run: bool,
    ) -> bool:
        while depth < -16:
            candidate_depth = self._select_spill_candidate(stack, stack_ops, depth)
            if candidate_depth is None:
                return False
            self.spiller.spill_operand(assembly, stack, spilled, candidate_depth, dry_run)
            depth = stack.get_depth(target_op)
            if depth == StackModel.NOT_IN_STACK:
                if isinstance(target_op, IRVariable) and target_op in spilled:
                    self.spiller.restore_spilled_operand(
                        assembly, stack, spilled, target_op, dry_run
                    )
                    depth = stack.get_depth(target_op)
                else:
                    return False
        return True

    def _select_spill_candidate(
        self, stack: StackModel, stack_ops: list[IROperand], target_depth: int
    ) -> int | None:
        forbidden = set(stack_ops)
        max_offset = min(16, -target_depth - 1, stack.height - 1)
        if max_offset < 0:
            return None
        for offset in range(0, max_offset + 1):
            depth = -offset
            candidate = stack.peek(depth)
            if candidate in forbidden:
                continue
            if not isinstance(candidate, IRVariable):
                continue
            return depth
        return None

    def _emit_input_operands(
        self,
        assembly: list,
        inst: IRInstruction,
        ops: list[IROperand],
        stack: StackModel,
        next_liveness: OrderedSet[IRVariable],
        spilled: dict[IROperand, int],
    ) -> None:
        # PRE: we already have all the items on the stack that have
        # been scheduled to be killed. now it's just a matter of emitting
        # SWAPs, DUPs and PUSHes until we match the `ops` argument

        # to validate store expansion invariant -
        # each op is emitted at most once.
        seen: set[IROperand] = set()

        for op in ops:
            if isinstance(op, IRVariable) and op in spilled:
                self.spiller.restore_spilled_operand(assembly, stack, spilled, op)

            if isinstance(op, IRLabel):
                # invoke emits the actual instruction itself so we don't need
                # to emit it here but we need to add it to the stack map
                if inst.opcode != "invoke":
                    assembly.append(PUSHLABEL(_as_asm_symbol(op)))
                stack.push(op)
                continue

            if isinstance(op, IRLiteral):
                if op.value < -(2**255):
                    raise Exception(f"Value too low: {op.value}")
                elif op.value >= 2**256:
                    raise Exception(f"Value too high: {op.value}")
                assembly.extend(PUSH(wrap256(op.value)))
                stack.push(op)
                continue

            if op in next_liveness:
                self.dup_op(assembly, stack, op)

            # guaranteed by store expansion
            assert op not in seen, (inst, op, seen)
            seen.add(op)

    def _prepare_stack_for_function(self, asm, fn: IRFunction, stack: StackModel):
        last_param_inst = None
        for inst in fn.entry.instructions:
            if inst.opcode != "param":
                # note: always well defined if the bb is terminated
                next_liveness = self.liveness.live_vars_at(inst)
                break

            last_param_inst = inst

            stack.push(inst.output)

        # no params (only applies for global entry function)
        if last_param_inst is None:
            return

        to_pop: list[IRVariable] = []
        for var in stack._stack:
            if var not in next_liveness:
                assert isinstance(var, IRVariable)  # help mypy
                to_pop.append(var)

        self.popmany(asm, to_pop, stack)

        self._optimistic_swap(asm, last_param_inst, next_liveness, stack)

    def popmany(self, asm, to_pop: Iterable[IRVariable], stack):
        to_pop = list(to_pop)
        if len(to_pop) == 0:
            return

        # if the items to pop are contiguous, we can swap the top of
        # stack to just below the lowest item-to-pop and then just issue
        # sequential pops
        depths = [stack.get_depth(var) for var in to_pop]
        deepest = min(depths)
        expected = list(range(deepest, 0))
        if deepest < 0 and -deepest <= 16 and sorted(depths) == expected:
            self.swap(asm, stack, deepest)
            self.pop(asm, stack, len(to_pop))
            return

        # small heuristic: pop from shallowest first.
        to_pop.sort(key=lambda var: -stack.get_depth(var))

        # NOTE: we could get more fancy and try to optimize the swap
        # operations here, there is probably some more room for optimization.
        for var in to_pop:
            depth = stack.get_depth(var)

            if depth != 0:
                self.spiller.swap(asm, stack, depth)
            self.pop(asm, stack)

    def _generate_evm_for_basicblock_r(
        self, asm: list, basicblock: IRBasicBlock, stack: StackModel, spilled: dict[IROperand, int]
    ) -> None:
        if basicblock in self.visited_basicblocks:
            return
        self.visited_basicblocks.add(basicblock)

        if DEBUG_SHOW_COST:
            print(basicblock, file=sys.stderr)

        ref = asm
        asm = []

        # assembly entry point into the block
        asm.append(_as_asm_symbol(basicblock.label))

        fn = basicblock.parent
        if basicblock == fn.entry:
            self._prepare_stack_for_function(asm, fn, stack)

        if len(self.cfg.cfg_in(basicblock)) == 1:
            self.clean_stack_from_cfg_in(asm, basicblock, stack)

        all_insts = [inst for inst in basicblock.instructions if inst.opcode != "param"]

        for i, inst in enumerate(all_insts):
            if i + 1 < len(all_insts):
                next_liveness = self.liveness.live_vars_at(all_insts[i + 1])
            else:
                next_liveness = self.liveness.out_vars(basicblock)

            asm.extend(self._generate_evm_for_instruction(inst, stack, next_liveness, spilled))

        if DEBUG_SHOW_COST:
            print(" ".join(map(str, asm)), file=sys.stderr)
            print("\n", file=sys.stderr)

        ref.extend(asm)

        for bb in self.cfg.cfg_out(basicblock):
            self._generate_evm_for_basicblock_r(ref, bb, stack.copy(), spilled.copy())

    # pop values from stack at entry to bb
    # note this produces the same result(!) no matter which basic block
    # we enter from in the CFG.
    def clean_stack_from_cfg_in(
        self, asm: list, basicblock: IRBasicBlock, stack: StackModel
    ) -> None:
        # the input block is a splitter block, like jnz or djmp
        assert len(in_bbs := self.cfg.cfg_in(basicblock)) == 1
        in_bb = in_bbs.first()
        assert len(self.cfg.cfg_out(in_bb)) > 1

        # inputs is the input variables we need from in_bb
        inputs = self.liveness.input_vars_from(in_bb, basicblock)

        # layout is the output stack layout for in_bb (which works
        # for all possible cfg_outs from the in_bb, in_bb is responsible
        # for making sure its output stack layout works no matter which
        # bb it jumps into).
        layout = self.liveness.out_vars(in_bb)
        to_pop = list(layout.difference(inputs))
        self.popmany(asm, to_pop, stack)

    def _generate_evm_for_instruction(
        self,
        inst: IRInstruction,
        stack: StackModel,
        next_liveness: OrderedSet,
        spilled: dict[IROperand, int],
    ) -> list[str]:
        assembly: list[AssemblyInstruction] = []
        opcode = inst.opcode

        #
        # generate EVM for op
        #

        # Step 1: Apply instruction special stack manipulations

        if opcode in ["jmp", "djmp", "jnz", "invoke"]:
            operands = list(inst.get_non_label_operands())

        elif opcode in ("alloca", "palloca", "calloca"):
            assert len(inst.operands) == 3, inst
            offset, _size, _id = inst.operands
            operands = [offset]

        # iload and istore are special cases because they can take a literal
        # that is handled specialy with the _OFST macro. Look below, after the
        # stack reordering.
        elif opcode == "iload":
            addr = inst.operands[0]
            if isinstance(addr, IRLiteral):
                operands = []
            else:
                operands = inst.operands
        elif opcode == "istore":
            addr = inst.operands[1]
            if isinstance(addr, IRLiteral):
                operands = inst.operands[:1]
            else:
                operands = inst.operands
        elif opcode == "log":
            log_topic_count = inst.operands[0].value
            assert log_topic_count in [0, 1, 2, 3, 4], "Invalid topic count"
            operands = inst.operands[1:]
        elif opcode == "ret":
            # For ret with values, we only treat the return PC as an input operand
            # The return values must remain on the stack and are not consumed here
            operands = [inst.operands[-1]]
        else:
            operands = inst.operands

        if opcode == "phi":
            ret = inst.output
            phis = list(inst.get_input_variables())
            depth = stack.get_phi_depth(phis)
            # collapse the arguments to the phi node in the stack.
            # example, for `%56 = %label1 %13 %label2 %14`, we will
            # find an instance of %13 *or* %14 in the stack and replace it with %56.
            to_be_replaced = stack.peek(depth)
            if to_be_replaced in next_liveness:
                # this branch seems unreachable (maybe due to make_ssa)
                # %13/%14 is still live(!), so we make a copy of it
                self.spiller.dup(assembly, stack, depth)
                stack.poke(0, ret)
            else:
                stack.poke(depth, ret)
            return apply_line_numbers(inst, assembly)

        if opcode == "offset":
            ofst, label = inst.operands
            assert isinstance(label, IRLabel)  # help mypy
            assembly.extend(_ofst(_as_asm_symbol(label), ofst.value))
            stack.push(inst.output)
            return apply_line_numbers(inst, assembly)

        # Step 2: Emit instruction's input operands
        self._emit_input_operands(assembly, inst, operands, stack, next_liveness, spilled)

        # Step 3: Reorder stack before join points
        if opcode == "jmp":
            # prepare stack for jump into a join point
            # we only need to reorder stack before join points, which after
            # cfg normalization, join points can only be led into by
            # jmp instructions.
            assert len(self.cfg.cfg_out(inst.parent)) == 1
            next_bb = self.cfg.cfg_out(inst.parent).first()

            # guaranteed by cfg normalization+simplification
            assert len(self.cfg.cfg_in(next_bb)) > 1

            target_stack = self.liveness.input_vars_from(inst.parent, next_bb)
            self._stack_reorder(assembly, stack, list(target_stack), spilled)

        if inst.is_commutative:
            cost_no_swap = self._stack_reorder([], stack, operands, spilled, dry_run=True)
            operands[-1], operands[-2] = operands[-2], operands[-1]
            cost_with_swap = self._stack_reorder([], stack, operands, spilled, dry_run=True)
            if cost_with_swap > cost_no_swap:
                operands[-1], operands[-2] = operands[-2], operands[-1]

        cost = self._stack_reorder([], stack, operands, spilled, dry_run=True)
        if DEBUG_SHOW_COST and cost:
            print("ENTER", inst, file=sys.stderr)
            print("  HAVE", stack, file=sys.stderr)
            print("  WANT", operands, file=sys.stderr)
            print("  COST", cost, file=sys.stderr)

        # final step to get the inputs to this instruction ordered
        # correctly on the stack
        self._stack_reorder(assembly, stack, operands, spilled)

        # some instructions (i.e. invoke) need to do stack manipulations
        # with the stack model containing the return value(s), so we fiddle
        # with the stack model beforehand.

        # Step 4: Push instruction's return value(s) to stack
        stack.pop(len(operands))
        outputs = inst.get_outputs()
        for out in outputs:
            stack.push(out)

        # Step 5: Emit the EVM instruction(s)
        if opcode in _ONE_TO_ONE_INSTRUCTIONS:
            assembly.append(opcode.upper())
        elif opcode in ("alloca", "palloca", "calloca"):
            pass
        elif opcode == "param":
            pass
        elif opcode == "assign":
            pass
        elif opcode == "dbname":
            pass
        elif opcode == "jnz":
            # jump if not zero
            if_nonzero_label, if_zero_label = inst.get_label_operands()
            assembly.append(PUSHLABEL(_as_asm_symbol(if_nonzero_label)))
            assembly.append("JUMPI")

            # make sure the if_zero_label will be optimized out
            # assert if_zero_label == next(iter(inst.parent.cfg_out)).label

            assembly.append(PUSHLABEL(_as_asm_symbol(if_zero_label)))
            assembly.append("JUMP")

        elif opcode == "jmp":
            (target,) = inst.operands
            assert isinstance(target, IRLabel)
            assembly.append(PUSHLABEL(_as_asm_symbol(target)))
            assembly.append("JUMP")
        elif opcode == "djmp":
            assert isinstance(
                inst.operands[0], IRVariable
            ), f"Expected IRVariable, got {inst.operands[0]}"
            assembly.append("JUMP")
        elif opcode == "invoke":
            target = inst.operands[0]
            assert isinstance(
                target, IRLabel
            ), f"invoke target must be a label (is ${type(target)} ${target})"
            return_label = self.mklabel("return_label")
            assembly.extend(
                [PUSHLABEL(return_label), PUSHLABEL(_as_asm_symbol(target)), "JUMP", return_label]
            )
        elif opcode == "ret":
            assembly.append("JUMP")
        elif opcode == "return":
            assembly.append("RETURN")
        elif opcode == "phi":
            pass
        elif opcode == "sha3":
            assembly.append("SHA3")
        elif opcode == "sha3_64":
            assembly.extend(
                [
                    *PUSH(MemoryPositions.FREE_VAR_SPACE),
                    "MSTORE",
                    *PUSH(MemoryPositions.FREE_VAR_SPACE2),
                    "MSTORE",
                    *PUSH(64),
                    *PUSH(MemoryPositions.FREE_VAR_SPACE),
                    "SHA3",
                ]
            )
        elif opcode == "assert":
            assembly.extend(["ISZERO", PUSHLABEL(Label("revert")), "JUMPI"])
        elif opcode == "assert_unreachable":
            end_symbol = self.mklabel("reachable")
            assembly.extend([PUSHLABEL(end_symbol), "JUMPI", "INVALID", end_symbol])
        elif opcode == "iload":
            addr = inst.operands[0]
            mem_deploy_end = self.ctx.constants["mem_deploy_end"]
            if isinstance(addr, IRLiteral):
                ptr = mem_deploy_end + addr.value
                assembly.extend(PUSH(ptr))
            else:
                assembly.extend([*PUSH(mem_deploy_end), "ADD"])
            assembly.append("MLOAD")
        elif opcode == "istore":
            addr = inst.operands[1]
            mem_deploy_end = self.ctx.constants["mem_deploy_end"]
            if isinstance(addr, IRLiteral):
                ptr = mem_deploy_end + addr.value
                assembly.extend(PUSH(ptr))
            else:
                assembly.extend([*PUSH(mem_deploy_end), "ADD"])
            assembly.append("MSTORE")
        elif opcode == "log":
            assembly.extend([f"LOG{log_topic_count}"])
        elif opcode == "nop":
            pass
        elif opcode in PSEUDO_INSTRUCTION:  # pragma: nocover
            raise CompilerPanic(f"Bad instruction: {opcode}")
        elif opcode in TEST_INSTRUCTIONS:  # pragma: nocover
            raise CompilerPanic(f"Bad instruction: {opcode}")
        else:
            raise Exception(f"Unknown opcode: {opcode}")

        # Step 6: Emit instruction output operands (if any)
        if len(outputs) == 0:
            return apply_line_numbers(inst, assembly)

        dead_outputs = [out for out in outputs if out not in next_liveness]
        self.popmany(assembly, dead_outputs, stack)

        live_outputs = [out for out in outputs if out in next_liveness]
        if len(live_outputs) == 0:
            return apply_line_numbers(inst, assembly)

        # Heuristic scheduling based on the next expected live var
        # Use the top-most surviving output to schedule
        self._optimistic_swap(assembly, inst, next_liveness, stack)

        self.spiller.release_dead_spills(spilled, next_liveness)

        return apply_line_numbers(inst, assembly)

    def _optimistic_swap(self, assembly, inst, next_liveness, stack):
        # heuristic: peek at next_liveness to find the next scheduled
        # item, and optimistically swap with it
        if DEBUG_SHOW_COST:
            stack0 = stack.copy()

        next_index = inst.parent.instructions.index(inst)
        next_inst = inst.parent.instructions[next_index + 1]

        if next_inst.is_bb_terminator:
            return
        # if there are no live vars at the next point, nothing to schedule
        if len(next_liveness) == 0:
            return

        next_scheduled = next_liveness.last()
        cost = 0
<<<<<<< HEAD
        if not self.dfg.are_equivalent(inst.output, next_scheduled):
            depth = stack.get_depth(next_scheduled)
            if depth is not StackModel.NOT_IN_STACK:
                cost = self.spiller.swap(assembly, stack, depth)
=======
        # Use last output (top-of-stack) when available, else the single output
        inst_outputs = inst.get_outputs()
        if len(inst_outputs) > 0:
            current_top_out = inst_outputs[-1]
            if not self.dfg.are_equivalent(current_top_out, next_scheduled):
                cost = self.swap_op(assembly, stack, next_scheduled)
>>>>>>> 3180c367

        if DEBUG_SHOW_COST and cost != 0:
            print("ENTER", inst, file=sys.stderr)
            print("  HAVE", stack0, file=sys.stderr)
            print("  NEXT LIVENESS", next_liveness, file=sys.stderr)
            print("  NEW_STACK", stack, file=sys.stderr)

    def pop(self, assembly, stack, num=1):
        stack.pop(num)
        assembly.extend(["POP"] * num)

    def swap_op(self, assembly, stack, op):
        depth = stack.get_depth(op)
        assert depth is not StackModel.NOT_IN_STACK, f"Cannot swap non-existent operand {op}"
        return self.spiller.swap(assembly, stack, depth)

    def dup_op(self, assembly, stack, op):
        depth = stack.get_depth(op)
        assert depth is not StackModel.NOT_IN_STACK, f"Cannot dup non-existent operand {op}"
        self.spiller.dup(assembly, stack, depth)<|MERGE_RESOLUTION|>--- conflicted
+++ resolved
@@ -724,19 +724,14 @@
 
         next_scheduled = next_liveness.last()
         cost = 0
-<<<<<<< HEAD
-        if not self.dfg.are_equivalent(inst.output, next_scheduled):
-            depth = stack.get_depth(next_scheduled)
-            if depth is not StackModel.NOT_IN_STACK:
-                cost = self.spiller.swap(assembly, stack, depth)
-=======
         # Use last output (top-of-stack) when available, else the single output
         inst_outputs = inst.get_outputs()
         if len(inst_outputs) > 0:
             current_top_out = inst_outputs[-1]
             if not self.dfg.are_equivalent(current_top_out, next_scheduled):
-                cost = self.swap_op(assembly, stack, next_scheduled)
->>>>>>> 3180c367
+                depth = stack.get_depth(next_scheduled)
+                if depth is not StackModel.NOT_IN_STACK:
+                    cost = self.spiller.swap(assembly, stack, depth)
 
         if DEBUG_SHOW_COST and cost != 0:
             print("ENTER", inst, file=sys.stderr)
