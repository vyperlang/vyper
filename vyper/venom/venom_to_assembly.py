from collections import Counter
from typing import Any

from vyper.exceptions import CompilerPanic, StackTooDeep
from vyper.ir.compile_ir import (
    PUSH,
    DataHeader,
    Instruction,
    RuntimeHeader,
    mksymbol,
    optimize_assembly,
)
from vyper.utils import MemoryPositions, OrderedSet
from vyper.venom.analysis.analysis import IRAnalysesCache
from vyper.venom.analysis.dup_requirements import DupRequirementsAnalysis
from vyper.venom.analysis.liveness import LivenessAnalysis
from vyper.venom.basicblock import (
    IRBasicBlock,
    IRInstruction,
    IRLabel,
    IRLiteral,
    IROperand,
    IRVariable,
)
from vyper.venom.context import IRContext
from vyper.venom.passes.normalization import NormalizationPass
from vyper.venom.stack_model import StackModel

# instructions which map one-to-one from venom to EVM
_ONE_TO_ONE_INSTRUCTIONS = frozenset(
    [
        "revert",
        "coinbase",
        "calldatasize",
        "calldatacopy",
        "mcopy",
        "calldataload",
        "gas",
        "gasprice",
        "gaslimit",
        "chainid",
        "address",
        "origin",
        "number",
        "extcodesize",
        "extcodehash",
        "extcodecopy",
        "returndatasize",
        "returndatacopy",
        "callvalue",
        "selfbalance",
        "sload",
        "sstore",
        "mload",
        "mstore",
        "tload",
        "tstore",
        "timestamp",
        "caller",
        "blockhash",
        "selfdestruct",
        "signextend",
        "stop",
        "shr",
        "shl",
        "sar",
        "and",
        "xor",
        "or",
        "add",
        "sub",
        "mul",
        "div",
        "smul",
        "sdiv",
        "mod",
        "smod",
        "exp",
        "addmod",
        "mulmod",
        "eq",
        "iszero",
        "not",
        "lt",
        "gt",
        "slt",
        "sgt",
        "create",
        "create2",
        "msize",
        "balance",
        "call",
        "staticcall",
        "delegatecall",
        "codesize",
        "basefee",
        "blobhash",
        "blobbasefee",
        "prevrandao",
        "difficulty",
        "invalid",
    ]
)

COMMUTATIVE_INSTRUCTIONS = frozenset(["add", "mul", "smul", "or", "xor", "and", "eq"])


_REVERT_POSTAMBLE = ["_sym___revert", "JUMPDEST", *PUSH(0), "DUP1", "REVERT"]


def apply_line_numbers(inst: IRInstruction, asm) -> list[str]:
    ret = []
    for op in asm:
        if isinstance(op, str) and not isinstance(op, Instruction):
            ret.append(Instruction(op, inst.ast_source, inst.error_msg))
        else:
            ret.append(op)
    return ret  # type: ignore


# TODO: "assembly" gets into the recursion due to how the original
# IR was structured recursively in regards with the deploy instruction.
# There, recursing into the deploy instruction was by design, and
# made it easier to make the assembly generated "recursive" (i.e.
# instructions being lists of instructions). We don't have this restriction
# anymore, so we can probably refactor this to be iterative in coordination
# with the assembler. My suggestion is to let this be for now, and we can
# refactor it later when we are finished phasing out the old IR.
class VenomCompiler:
    ctxs: list[IRContext]
    label_counter = 0
    visited_instructions: OrderedSet  # {IRInstruction}
    visited_basicblocks: OrderedSet  # {IRBasicBlock}
    liveness_analysis: LivenessAnalysis

    def __init__(self, ctxs: list[IRContext]):
        self.ctxs = ctxs
        self.label_counter = 0
        self.visited_instructions = OrderedSet()
        self.visited_basicblocks = OrderedSet()

    def generate_evm(self, no_optimize: bool = False) -> list[str]:
        self.visited_instructions = OrderedSet()
        self.visited_basicblocks = OrderedSet()
        self.label_counter = 0

        asm: list[Any] = []
        top_asm = asm

        for ctx in self.ctxs:
            for fn in ctx.functions.values():
                ac = IRAnalysesCache(fn)

                NormalizationPass(ac, fn).run_pass()
                self.liveness_analysis = ac.request_analysis(LivenessAnalysis)
                ac.request_analysis(DupRequirementsAnalysis)

                assert fn.normalized, "Non-normalized CFG!"

                self._generate_evm_for_basicblock_r(asm, fn.entry, StackModel())

            # TODO make this property on IRFunction
            asm.extend(["_sym__ctor_exit", "JUMPDEST"])
            if ctx.immutables_len is not None and ctx.ctor_mem_size is not None:
                asm.extend(
                    ["_sym_subcode_size", "_sym_runtime_begin", "_mem_deploy_start", "CODECOPY"]
                )
                asm.extend(["_OFST", "_sym_subcode_size", ctx.immutables_len])  # stack: len
                asm.extend(["_mem_deploy_start"])  # stack: len mem_ofst
                asm.extend(["RETURN"])
                asm.extend(_REVERT_POSTAMBLE)
                runtime_asm = [
                    RuntimeHeader("_sym_runtime_begin", ctx.ctor_mem_size, ctx.immutables_len)
                ]
                asm.append(runtime_asm)
                asm = runtime_asm
            else:
                asm.extend(_REVERT_POSTAMBLE)

            # Append data segment
            data_segments: dict = dict()
            for inst in ctx.data_segment:
                if inst.opcode == "dbname":
                    label = inst.operands[0].value
                    data_segments[label] = [DataHeader(f"_sym_{label}")]
                elif inst.opcode == "db":
                    data = inst.operands[0]
                    if isinstance(data, IRLabel):
                        data_segments[label].append(f"_sym_{data.value}")
                    else:
                        data_segments[label].append(data)

            asm.extend(list(data_segments.values()))

        if no_optimize is False:
            optimize_assembly(top_asm)

        return top_asm

    def _stack_reorder(
        self, assembly: list, stack: StackModel, stack_ops: list[IROperand], dry_run: bool = False
    ) -> int:
        cost = 0

        if dry_run:
            assert len(assembly) == 0, "Dry run should not work on assembly"
            stack = stack.copy()

        stack_ops_count = len(stack_ops)

        counts = Counter(stack_ops)

        for i in range(stack_ops_count):
            op = stack_ops[i]
            final_stack_depth = -(stack_ops_count - i - 1)
            depth = stack.get_depth(op, counts[op])  # type: ignore
            counts[op] -= 1

            if depth == StackModel.NOT_IN_STACK:
                raise CompilerPanic(f"Variable {op} not in stack")

            if depth == final_stack_depth:
                continue

            if op == stack.peek(final_stack_depth):
                continue

            cost += self.swap(assembly, stack, depth)
            cost += self.swap(assembly, stack, final_stack_depth)

        return cost

    def _emit_input_operands(
        self, assembly: list, inst: IRInstruction, ops: list[IROperand], stack: StackModel
    ) -> None:
        # PRE: we already have all the items on the stack that have
        # been scheduled to be killed. now it's just a matter of emitting
        # SWAPs, DUPs and PUSHes until we match the `ops` argument

        # dumb heuristic: if the top of stack is not wanted here, swap
        # it with something that is wanted
        if ops and stack.height > 0 and stack.peek(0) not in ops:
            for op in ops:
                if isinstance(op, IRVariable) and op not in inst.dup_requirements:
                    self.swap_op(assembly, stack, op)
                    break

        emitted_ops = OrderedSet[IROperand]()
        for op in ops:
            if isinstance(op, IRLabel):
                # invoke emits the actual instruction itself so we don't need to emit it here
                # but we need to add it to the stack map
                if inst.opcode != "invoke":
                    assembly.append(f"_sym_{op.value}")
                stack.push(op)
                continue

            if isinstance(op, IRLiteral):
                if op.value < -(2**255):
                    raise Exception(f"Value too low: {op.value}")
                elif op.value >= 2**256:
                    raise Exception(f"Value too high: {op.value}")
                assembly.extend(PUSH(op.value % 2**256))
                stack.push(op)
                continue

            if op in inst.dup_requirements and op not in emitted_ops:
                self.dup_op(assembly, stack, op)

            if op in emitted_ops:
                self.dup_op(assembly, stack, op)

            emitted_ops.add(op)

    def _generate_evm_for_basicblock_r(
        self, asm: list, basicblock: IRBasicBlock, stack: StackModel
    ) -> None:
        if basicblock in self.visited_basicblocks:
            return
        self.visited_basicblocks.add(basicblock)

        import sys
        #print(basicblock, file=sys.stderr)

        ref = asm
        asm = []

        # assembly entry point into the block
        asm.append(f"_sym_{basicblock.label}")
        asm.append("JUMPDEST")

        self.clean_stack_from_cfg_in(asm, basicblock, stack)

        all_insts = sorted(basicblock.instructions, key=lambda x: x.opcode != "param")

        for i, inst in enumerate(all_insts):
            next_liveness = all_insts[i + 1].liveness if i + 1 < len(all_insts) else OrderedSet()

            asm.extend(self._generate_evm_for_instruction(inst, stack, next_liveness))

        #print(" ".join(map(str, asm)), file=sys.stderr)
        #print("\n", file=sys.stderr)

        ref.extend(asm)

        for bb in basicblock.reachable:
            self._generate_evm_for_basicblock_r(ref, bb, stack.copy())

    # pop values from stack at entry to bb
    # note this produces the same result(!) no matter which basic block
    # we enter from in the CFG.
    def clean_stack_from_cfg_in(
        self, asm: list, basicblock: IRBasicBlock, stack: StackModel
    ) -> None:
        if len(basicblock.cfg_in) == 0:
            return

        to_pop = OrderedSet[IRVariable]()
        for in_bb in basicblock.cfg_in:
            # inputs is the input variables we need from in_bb
            inputs = self.liveness_analysis.input_vars_from(in_bb, basicblock)

            # layout is the output stack layout for in_bb (which works
            # for all possible cfg_outs from the in_bb).
            layout = in_bb.out_vars

            # pop all the stack items which in_bb produced which we don't need.
            to_pop |= layout.difference(inputs)

        for var in to_pop:
            depth = stack.get_depth(var)
            # don't pop phantom phi inputs
            if depth is StackModel.NOT_IN_STACK:
                continue

            if depth != 0:
                self.swap(asm, stack, depth)
            self.pop(asm, stack)

    def _generate_evm_for_instruction(
        self, inst: IRInstruction, stack: StackModel, next_liveness: OrderedSet = None
    ) -> list[str]:
        assembly: list[str | int] = []
        next_liveness = next_liveness or OrderedSet()
        opcode = inst.opcode

        #
        # generate EVM for op
        #

        # Step 1: Apply instruction special stack manipulations

        if opcode in ["jmp", "djmp", "jnz", "invoke"]:
            operands = list(inst.get_non_label_operands())
        elif opcode == "alloca":
            offset, _size = inst.operands
            operands = [offset]

        # iload and istore are special cases because they can take a literal
        # that is handled specialy with the _OFST macro. Look below, after the
        # stack reordering.
        elif opcode == "iload":
            addr = inst.operands[0]
            if isinstance(addr, IRLiteral):
                operands = []
            else:
                operands = inst.operands
        elif opcode == "istore":
            addr = inst.operands[1]
            if isinstance(addr, IRLiteral):
                operands = inst.operands[:1]
            else:
                operands = inst.operands
        elif opcode == "log":
            log_topic_count = inst.operands[0].value
            assert log_topic_count in [0, 1, 2, 3, 4], "Invalid topic count"
            operands = inst.operands[1:]
        else:
            operands = inst.operands

        if opcode == "phi":
            ret = inst.get_outputs()[0]
            phis = list(inst.get_input_variables())
            depth = stack.get_phi_depth(phis)
            # collapse the arguments to the phi node in the stack.
            # example, for `%56 = %label1 %13 %label2 %14`, we will
            # find an instance of %13 *or* %14 in the stack and replace it with %56.
            to_be_replaced = stack.peek(depth)
            if to_be_replaced in inst.dup_requirements:
                # %13/%14 is still live(!), so we make a copy of it
                self.dup(assembly, stack, depth)
                stack.poke(0, ret)
            else:
                stack.poke(depth, ret)
            return apply_line_numbers(inst, assembly)

        if opcode == "offset":
            assembly.extend(["_OFST", f"_sym_{inst.operands[1].value}", inst.operands[0].value])
            assert isinstance(inst.output, IROperand), "Offset must have output"
            stack.push(inst.output)
            return apply_line_numbers(inst, assembly)

        # Step 2: Emit instruction's input operands
        self._emit_input_operands(assembly, inst, operands, stack)

<<<<<<< HEAD
        # Step 3: Reorder stack
        if opcode in ["jnz", "djmp", "jmp"]:
            # prepare stack for jump into another basic block
            assert inst.parent and isinstance(inst.parent.cfg_out, OrderedSet)
            b = inst.parent.cfg_out.first()
            target_stack = self.liveness_analysis.input_vars_from(inst.parent, b)
            # TODO optimize stack reordering at entry and exit from basic blocks
            # NOTE: stack in general can contain multiple copies of the same variable,
            # however we are safe in the case of jmp/djmp/jnz as it's not going to
            # have multiples.
            target_stack_list = list(target_stack)
            self._stack_reorder(assembly, stack, target_stack_list)
=======
        # Step 3: Reorder stack before join points
        if opcode == "jmp":
            # prepare stack for jump into a join point
            # we only need to reorder stack before join points, which after
            # cfg normalization, join points can only be led into by
            # jmp instructions.
            assert isinstance(inst.parent.cfg_out, OrderedSet)
            assert len(inst.parent.cfg_out) == 1
            next_bb = inst.parent.cfg_out.first()

            # guaranteed by cfg normalization+simplification
            assert len(next_bb.cfg_in) > 1

            target_stack = self.liveness_analysis.input_vars_from(inst.parent, next_bb)
            # NOTE: in general the stack can contain multiple copies of
            # the same variable, however, before a jump that is not possible
            self._stack_reorder(assembly, stack, list(target_stack))
>>>>>>> 48a5da46

        if opcode in COMMUTATIVE_INSTRUCTIONS:
            cost_no_swap = self._stack_reorder([], stack, operands, dry_run=True)
            operands[-1], operands[-2] = operands[-2], operands[-1]
            cost_with_swap = self._stack_reorder([], stack, operands, dry_run=True)
            if cost_with_swap > cost_no_swap:
                operands[-1], operands[-2] = operands[-2], operands[-1]

        # final step to get the inputs to this instruction ordered
        # correctly on the stack
        self._stack_reorder(assembly, stack, operands)

        # some instructions (i.e. invoke) need to do stack manipulations
        # with the stack model containing the return value(s), so we fiddle
        # with the stack model beforehand.

        # Step 4: Push instruction's return value to stack
        stack.pop(len(operands))
        if inst.output is not None:
            stack.push(inst.output)

        # Step 5: Emit the EVM instruction(s)
        if opcode in _ONE_TO_ONE_INSTRUCTIONS:
            assembly.append(opcode.upper())
        elif opcode == "alloca":
            pass
        elif opcode == "param":
            pass
        elif opcode == "store":
            pass
        elif opcode == "dbname":
            pass
        elif opcode in ["codecopy", "dloadbytes"]:
            assembly.append("CODECOPY")
        elif opcode == "jnz":
            # jump if not zero
            if_nonzero_label = inst.operands[1]
            if_zero_label = inst.operands[2]
            assembly.append(f"_sym_{if_nonzero_label.value}")
            assembly.append("JUMPI")

            # make sure the if_zero_label will be optimized out
            # assert if_zero_label == inst.parent.cfg_out.first().label

            assembly.append(f"_sym_{if_zero_label.value}")
            assembly.append("JUMP")

        elif opcode == "jmp":
            assert isinstance(inst.operands[0], IRLabel)
            assembly.append(f"_sym_{inst.operands[0].value}")
            assembly.append("JUMP")
        elif opcode == "djmp":
            assert isinstance(
                inst.operands[0], IRVariable
            ), f"Expected IRVariable, got {inst.operands[0]}"
            assembly.append("JUMP")
        elif opcode == "invoke":
            target = inst.operands[0]
            assert isinstance(
                target, IRLabel
            ), f"invoke target must be a label (is ${type(target)} ${target})"
            assembly.extend(
                [
                    f"_sym_label_ret_{self.label_counter}",
                    f"_sym_{target.value}",
                    "JUMP",
                    f"_sym_label_ret_{self.label_counter}",
                    "JUMPDEST",
                ]
            )
            self.label_counter += 1
        elif opcode == "ret":
            assembly.append("JUMP")
        elif opcode == "return":
            assembly.append("RETURN")
        elif opcode == "exit":
            assembly.extend(["_sym__ctor_exit", "JUMP"])
        elif opcode == "phi":
            pass
        elif opcode == "sha3":
            assembly.append("SHA3")
        elif opcode == "sha3_64":
            assembly.extend(
                [
                    *PUSH(MemoryPositions.FREE_VAR_SPACE),
                    "MSTORE",
                    *PUSH(MemoryPositions.FREE_VAR_SPACE2),
                    "MSTORE",
                    *PUSH(64),
                    *PUSH(MemoryPositions.FREE_VAR_SPACE),
                    "SHA3",
                ]
            )
        elif opcode == "assert":
            assembly.extend(["ISZERO", "_sym___revert", "JUMPI"])
        elif opcode == "assert_unreachable":
            end_symbol = mksymbol("reachable")
            assembly.extend([end_symbol, "JUMPI", "INVALID", end_symbol, "JUMPDEST"])
        elif opcode == "iload":
            addr = inst.operands[0]
            if isinstance(addr, IRLiteral):
                assembly.extend(["_OFST", "_mem_deploy_end", addr.value])
            else:
                assembly.extend(["_mem_deploy_end", "ADD"])
            assembly.append("MLOAD")
        elif opcode == "istore":
            addr = inst.operands[1]
            if isinstance(addr, IRLiteral):
                assembly.extend(["_OFST", "_mem_deploy_end", addr.value])
            else:
                assembly.extend(["_mem_deploy_end", "ADD"])
            assembly.append("MSTORE")
        elif opcode == "log":
            assembly.extend([f"LOG{log_topic_count}"])
        elif opcode == "nop":
            pass
        else:
            raise Exception(f"Unknown opcode: {opcode}")

        # Step 6: Emit instructions output operands (if any)
        if inst.output is not None:
            if inst.output not in next_liveness:
                self.pop(assembly, stack)
            else:
                # peek at next_liveness to find the next scheduled item,
                # and optimistically swap with it
                next_scheduled = next_liveness.last()
                self.swap_op(assembly, stack, next_scheduled)

        return apply_line_numbers(inst, assembly)

    def pop(self, assembly, stack, num=1):
        stack.pop(num)
        assembly.extend(["POP"] * num)

    def swap(self, assembly, stack, depth) -> int:
        # Swaps of the top is no op
        if depth == 0:
            return 0

        stack.swap(depth)
        assembly.append(_evm_swap_for(depth))
        return 1

    def dup(self, assembly, stack, depth):
        stack.dup(depth)
        assembly.append(_evm_dup_for(depth))

    def swap_op(self, assembly, stack, op):
        assert stack.get_depth(op) is not StackModel.NOT_IN_STACK, op
        self.swap(assembly, stack, stack.get_depth(op))

    def dup_op(self, assembly, stack, op):
        self.dup(assembly, stack, stack.get_depth(op))


def _evm_swap_for(depth: int) -> str:
    swap_idx = -depth
    if not (1 <= swap_idx <= 16):
        raise StackTooDeep(f"Unsupported swap depth {swap_idx}")
    return f"SWAP{swap_idx}"


def _evm_dup_for(depth: int) -> str:
    dup_idx = 1 - depth
    if not (1 <= dup_idx <= 16):
        raise StackTooDeep(f"Unsupported dup depth {dup_idx}")
    return f"DUP{dup_idx}"<|MERGE_RESOLUTION|>--- conflicted
+++ resolved
@@ -279,8 +279,8 @@
             return
         self.visited_basicblocks.add(basicblock)
 
-        import sys
-        #print(basicblock, file=sys.stderr)
+        #import sys
+        # print(basicblock, file=sys.stderr)
 
         ref = asm
         asm = []
@@ -298,8 +298,8 @@
 
             asm.extend(self._generate_evm_for_instruction(inst, stack, next_liveness))
 
-        #print(" ".join(map(str, asm)), file=sys.stderr)
-        #print("\n", file=sys.stderr)
+        # print(" ".join(map(str, asm)), file=sys.stderr)
+        # print("\n", file=sys.stderr)
 
         ref.extend(asm)
 
@@ -403,20 +403,6 @@
         # Step 2: Emit instruction's input operands
         self._emit_input_operands(assembly, inst, operands, stack)
 
-<<<<<<< HEAD
-        # Step 3: Reorder stack
-        if opcode in ["jnz", "djmp", "jmp"]:
-            # prepare stack for jump into another basic block
-            assert inst.parent and isinstance(inst.parent.cfg_out, OrderedSet)
-            b = inst.parent.cfg_out.first()
-            target_stack = self.liveness_analysis.input_vars_from(inst.parent, b)
-            # TODO optimize stack reordering at entry and exit from basic blocks
-            # NOTE: stack in general can contain multiple copies of the same variable,
-            # however we are safe in the case of jmp/djmp/jnz as it's not going to
-            # have multiples.
-            target_stack_list = list(target_stack)
-            self._stack_reorder(assembly, stack, target_stack_list)
-=======
         # Step 3: Reorder stack before join points
         if opcode == "jmp":
             # prepare stack for jump into a join point
@@ -434,7 +420,6 @@
             # NOTE: in general the stack can contain multiple copies of
             # the same variable, however, before a jump that is not possible
             self._stack_reorder(assembly, stack, list(target_stack))
->>>>>>> 48a5da46
 
         if opcode in COMMUTATIVE_INSTRUCTIONS:
             cost_no_swap = self._stack_reorder([], stack, operands, dry_run=True)
