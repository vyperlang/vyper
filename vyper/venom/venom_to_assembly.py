--- conflicted
+++ resolved
@@ -442,13 +442,9 @@
             else:
                 next_liveness = self.liveness.out_vars(basicblock)
 
-<<<<<<< HEAD
-            asm.extend(self._generate_evm_for_instruction(inst, stack, next_liveness, spilled))
-=======
             asm.extend(
-                self._generate_evm_for_instruction(inst, stack, next_liveness, is_halting_block)
+                self._generate_evm_for_instruction(inst, stack, next_liveness,spilled, is_halting_block)
             )
->>>>>>> 9baa6128
 
         if DEBUG_SHOW_COST:
             print(" ".join(map(str, asm)), file=sys.stderr)
@@ -486,11 +482,8 @@
         inst: IRInstruction,
         stack: StackModel,
         next_liveness: OrderedSet,
-<<<<<<< HEAD
         spilled: dict[IROperand, int],
-=======
         skip_pops: bool = False,
->>>>>>> 9baa6128
     ) -> list[str]:
         assembly: list[AssemblyInstruction] = []
         opcode = inst.opcode
