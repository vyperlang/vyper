from typing import Any

from vyper.exceptions import CompilerPanic, UnreachableStackException
from vyper.ir.compile_ir import (
    PUSH,
    DataHeader,
    Instruction,
    RuntimeHeader,
    mksymbol,
    optimize_assembly,
)
from vyper.utils import MemoryPositions, OrderedSet
from vyper.venom.analysis.analysis import IRAnalysesCache
from vyper.venom.analysis.equivalent_vars import VarEquivalenceAnalysis
from vyper.venom.analysis.liveness import LivenessAnalysis
from vyper.venom.basicblock import (
    IRBasicBlock,
    IRInstruction,
    IRLabel,
    IRLiteral,
    IROperand,
    IRVariable,
)
from vyper.venom.context import IRContext
from vyper.venom.passes.normalization import NormalizationPass
from vyper.venom.stack_model import StackModel

DEBUG_SHOW_COST = False
if DEBUG_SHOW_COST:
    import sys

# instructions which map one-to-one from venom to EVM
_ONE_TO_ONE_INSTRUCTIONS = frozenset(
    [
        "revert",
        "coinbase",
        "calldatasize",
        "calldatacopy",
        "mcopy",
        "calldataload",
        "gas",
        "gasprice",
        "gaslimit",
        "chainid",
        "address",
        "origin",
        "number",
        "extcodesize",
        "extcodehash",
        "extcodecopy",
        "returndatasize",
        "returndatacopy",
        "callvalue",
        "selfbalance",
        "sload",
        "sstore",
        "mload",
        "mstore",
        "tload",
        "tstore",
        "timestamp",
        "caller",
        "blockhash",
        "selfdestruct",
        "signextend",
        "stop",
        "shr",
        "shl",
        "sar",
        "and",
        "xor",
        "or",
        "add",
        "sub",
        "mul",
        "div",
        "smul",
        "sdiv",
        "mod",
        "smod",
        "exp",
        "addmod",
        "mulmod",
        "eq",
        "iszero",
        "not",
        "lt",
        "gt",
        "slt",
        "sgt",
        "create",
        "create2",
        "msize",
        "balance",
        "call",
        "staticcall",
        "delegatecall",
        "codesize",
        "basefee",
        "blobhash",
        "blobbasefee",
        "prevrandao",
        "difficulty",
        "invalid",
    ]
)

COMMUTATIVE_INSTRUCTIONS = frozenset(["add", "mul", "smul", "or", "xor", "and", "eq"])


_REVERT_POSTAMBLE = ["_sym___revert", "JUMPDEST", *PUSH(0), "DUP1", "REVERT"]


def apply_line_numbers(inst: IRInstruction, asm) -> list[str]:
    ret = []
    for op in asm:
        if isinstance(op, str) and not isinstance(op, Instruction):
            ret.append(Instruction(op, inst.ast_source, inst.error_msg))
        else:
            ret.append(op)
    return ret  # type: ignore


# TODO: "assembly" gets into the recursion due to how the original
# IR was structured recursively in regards with the deploy instruction.
# There, recursing into the deploy instruction was by design, and
# made it easier to make the assembly generated "recursive" (i.e.
# instructions being lists of instructions). We don't have this restriction
# anymore, so we can probably refactor this to be iterative in coordination
# with the assembler. My suggestion is to let this be for now, and we can
# refactor it later when we are finished phasing out the old IR.
class VenomCompiler:
    ctxs: list[IRContext]
    label_counter = 0
    visited_instructions: OrderedSet  # {IRInstruction}
    visited_basicblocks: OrderedSet  # {IRBasicBlock}
    liveness_analysis: LivenessAnalysis

    def __init__(self, ctxs: list[IRContext]):
        self.ctxs = ctxs
        self.label_counter = 0
        self.visited_instructions = OrderedSet()
        self.visited_basicblocks = OrderedSet()

    def generate_evm(self, no_optimize: bool = False) -> list[str]:
        self.visited_instructions = OrderedSet()
        self.visited_basicblocks = OrderedSet()
        self.label_counter = 0

        asm: list[Any] = []
        top_asm = asm

        for ctx in self.ctxs:
            for fn in ctx.functions.values():
                ac = IRAnalysesCache(fn)

                NormalizationPass(ac, fn).run_pass()
                self.liveness_analysis = ac.request_analysis(LivenessAnalysis)
                self.equivalence = ac.request_analysis(VarEquivalenceAnalysis)

                assert fn.normalized, "Non-normalized CFG!"

                self._generate_evm_for_basicblock_r(asm, fn.entry, StackModel())

            # TODO make this property on IRFunction
            asm.extend(["_sym__ctor_exit", "JUMPDEST"])
            if ctx.immutables_len is not None and ctx.ctor_mem_size is not None:
                asm.extend(
                    ["_sym_subcode_size", "_sym_runtime_begin", "_mem_deploy_start", "CODECOPY"]
                )
                asm.extend(["_OFST", "_sym_subcode_size", ctx.immutables_len])  # stack: len
                asm.extend(["_mem_deploy_start"])  # stack: len mem_ofst
                asm.extend(["RETURN"])
                asm.extend(_REVERT_POSTAMBLE)
                runtime_asm = [
                    RuntimeHeader("_sym_runtime_begin", ctx.ctor_mem_size, ctx.immutables_len)
                ]
                asm.append(runtime_asm)
                asm = runtime_asm
            else:
                asm.extend(_REVERT_POSTAMBLE)

            # Append data segment
            data_segments: dict = dict()
            for inst in ctx.data_segment:
                if inst.opcode == "dbname":
                    label = inst.operands[0].value
                    data_segments[label] = [DataHeader(f"_sym_{label}")]
                elif inst.opcode == "db":
                    data = inst.operands[0]
                    if isinstance(data, IRLabel):
                        data_segments[label].append(f"_sym_{data.value}")
                    else:
                        data_segments[label].append(data)

            asm.extend(list(data_segments.values()))

        if no_optimize is False:
            optimize_assembly(top_asm)

        return top_asm

    def _stack_reorder(
        self, assembly: list, stack: StackModel, stack_ops: list[IROperand], dry_run: bool = False
    ) -> int:
        if dry_run:
            assert len(assembly) == 0, "Dry run should not work on assembly"
            stack = stack.copy()

        if len(stack_ops) == 0:
            return 0

        assert len(stack_ops) == len(set(stack_ops))  # precondition

        cost = 0
        for i, op in enumerate(stack_ops):
            final_stack_depth = -(len(stack_ops) - i - 1)
            depth = stack.get_depth(op)

            if depth == StackModel.NOT_IN_STACK:
                raise CompilerPanic(f"Variable {op} not in stack")

            if depth == final_stack_depth:
                continue

            to_swap = stack.peek(final_stack_depth)
            if self.equivalence.equivalent(op, to_swap):
                # perform a "virtual" swap
                stack.poke(final_stack_depth, op)
                stack.poke(depth, to_swap)
                continue

            cost += self.swap(assembly, stack, depth)
            cost += self.swap(assembly, stack, final_stack_depth)

        assert stack._stack[-len(stack_ops) :] == stack_ops, (stack, stack_ops)

        return cost

    def _emit_input_operands(
        self,
        assembly: list,
        inst: IRInstruction,
        ops: list[IROperand],
        stack: StackModel,
        next_liveness: OrderedSet[IRVariable],
    ) -> None:
        # PRE: we already have all the items on the stack that have
        # been scheduled to be killed. now it's just a matter of emitting
        # SWAPs, DUPs and PUSHes until we match the `ops` argument

        # to validate store expansion invariant -
        # each op is emitted at most once.
        seen: set[IROperand] = set()

        for op in ops:
            if isinstance(op, IRLabel):
                # invoke emits the actual instruction itself so we don't need
                # to emit it here but we need to add it to the stack map
                if inst.opcode != "invoke":
                    assembly.append(f"_sym_{op.value}")
                stack.push(op)
                continue

            if isinstance(op, IRLiteral):
                if op.value < -(2**255):
                    raise Exception(f"Value too low: {op.value}")
                elif op.value >= 2**256:
                    raise Exception(f"Value too high: {op.value}")
                assembly.extend(PUSH(op.value % 2**256))
                stack.push(op)
                continue

            if op in next_liveness:
                self.dup_op(assembly, stack, op)

            # guaranteed by store expansion
            assert op not in seen, (op, seen)
            seen.add(op)

    def _generate_evm_for_basicblock_r(
        self, asm: list, basicblock: IRBasicBlock, stack: StackModel
    ) -> None:
        if basicblock in self.visited_basicblocks:
            return
        self.visited_basicblocks.add(basicblock)

        if DEBUG_SHOW_COST:
            print(basicblock, file=sys.stderr)

        ref = asm
        asm = []

        # assembly entry point into the block
        asm.append(f"_sym_{basicblock.label}")
        asm.append("JUMPDEST")

        self.clean_stack_from_cfg_in(asm, basicblock, stack)

        all_insts = sorted(basicblock.instructions, key=lambda x: x.opcode != "param")

        for i, inst in enumerate(all_insts):
            next_liveness = (
                all_insts[i + 1].liveness if i + 1 < len(all_insts) else basicblock.out_vars
            )

            asm.extend(self._generate_evm_for_instruction(inst, stack, next_liveness))

        if DEBUG_SHOW_COST:
            print(" ".join(map(str, asm)), file=sys.stderr)
            print("\n", file=sys.stderr)

        ref.extend(asm)

        for bb in basicblock.reachable:
            self._generate_evm_for_basicblock_r(ref, bb, stack.copy())

    # pop values from stack at entry to bb
    # note this produces the same result(!) no matter which basic block
    # we enter from in the CFG.
    def clean_stack_from_cfg_in(
        self, asm: list, basicblock: IRBasicBlock, stack: StackModel
    ) -> None:
        if len(basicblock.cfg_in) == 0:
            return

        to_pop = OrderedSet[IRVariable]()
        for in_bb in basicblock.cfg_in:
            # inputs is the input variables we need from in_bb
            inputs = self.liveness_analysis.input_vars_from(in_bb, basicblock)

            # layout is the output stack layout for in_bb (which works
            # for all possible cfg_outs from the in_bb).
            layout = in_bb.out_vars

            # pop all the stack items which in_bb produced which we don't need.
            to_pop |= layout.difference(inputs)

        for var in to_pop:
            depth = stack.get_depth(var)
            # don't pop phantom phi inputs
            if depth is StackModel.NOT_IN_STACK:
                continue

            if depth != 0:
                self.swap(asm, stack, depth)
            self.pop(asm, stack)

    def _generate_evm_for_instruction(
        self, inst: IRInstruction, stack: StackModel, next_liveness: OrderedSet
    ) -> list[str]:
        assembly: list[str | int] = []
        opcode = inst.opcode

        #
        # generate EVM for op
        #

        # Step 1: Apply instruction special stack manipulations

        if opcode in ["jmp", "djmp", "jnz", "invoke"]:
            operands = list(inst.get_non_label_operands())
        elif opcode == "alloca":
            raise Exception("Alloca at assembly generation is not valid")
            offset, _size = inst.operands
            offset = inst.parent.parent._mem_allocator.allocate(_size)
            print(f"Allocated {offset} for alloca {_size}")
            operands = [offset]

        # iload and istore are special cases because they can take a literal
        # that is handled specialy with the _OFST macro. Look below, after the
        # stack reordering.
        elif opcode == "iload":
            addr = inst.operands[0]
            if isinstance(addr, IRLiteral):
                operands = []
            else:
                operands = inst.operands
        elif opcode == "istore":
            addr = inst.operands[1]
            if isinstance(addr, IRLiteral):
                operands = inst.operands[:1]
            else:
                operands = inst.operands
        elif opcode == "log":
            log_topic_count = inst.operands[0].value
            assert log_topic_count in [0, 1, 2, 3, 4], "Invalid topic count"
            operands = inst.operands[1:]
        else:
            operands = inst.operands

        if opcode == "phi":
            ret = inst.get_outputs()[0]
            phis = list(inst.get_input_variables())
            depth = stack.get_phi_depth(phis)
            # collapse the arguments to the phi node in the stack.
            # example, for `%56 = %label1 %13 %label2 %14`, we will
            # find an instance of %13 *or* %14 in the stack and replace it with %56.
            to_be_replaced = stack.peek(depth)
            if to_be_replaced in next_liveness:
                # this branch seems unreachable (maybe due to make_ssa)
                # %13/%14 is still live(!), so we make a copy of it
                self.dup(assembly, stack, depth)
                stack.poke(0, ret)
            else:
                stack.poke(depth, ret)
            return apply_line_numbers(inst, assembly)

        if opcode == "offset":
            assembly.extend(["_OFST", f"_sym_{inst.operands[1].value}", inst.operands[0].value])
            assert isinstance(inst.output, IROperand), "Offset must have output"
            stack.push(inst.output)
            return apply_line_numbers(inst, assembly)

        # Step 2: Emit instruction's input operands
        self._emit_input_operands(assembly, inst, operands, stack, next_liveness)

        # Step 3: Reorder stack before join points
        if opcode == "jmp":
            # prepare stack for jump into a join point
            # we only need to reorder stack before join points, which after
            # cfg normalization, join points can only be led into by
            # jmp instructions.
            assert isinstance(inst.parent.cfg_out, OrderedSet)
            assert len(inst.parent.cfg_out) == 1
            next_bb = inst.parent.cfg_out.first()

            # guaranteed by cfg normalization+simplification
            assert len(next_bb.cfg_in) > 1

            target_stack = self.liveness_analysis.input_vars_from(inst.parent, next_bb)
            # NOTE: in general the stack can contain multiple copies of
            # the same variable, however, before a jump that is not possible
            self._stack_reorder(assembly, stack, list(target_stack))

        if opcode in COMMUTATIVE_INSTRUCTIONS:
            cost_no_swap = self._stack_reorder([], stack, operands, dry_run=True)
            operands[-1], operands[-2] = operands[-2], operands[-1]
            cost_with_swap = self._stack_reorder([], stack, operands, dry_run=True)
            if cost_with_swap > cost_no_swap:
                operands[-1], operands[-2] = operands[-2], operands[-1]

        cost = self._stack_reorder([], stack, operands, dry_run=True)
        if DEBUG_SHOW_COST and cost:
            print("ENTER", inst, file=sys.stderr)
            print("  HAVE", stack, file=sys.stderr)
            print("  WANT", operands, file=sys.stderr)
            print("  COST", cost, file=sys.stderr)

        # final step to get the inputs to this instruction ordered
        # correctly on the stack
        self._stack_reorder(assembly, stack, operands)

        # some instructions (i.e. invoke) need to do stack manipulations
        # with the stack model containing the return value(s), so we fiddle
        # with the stack model beforehand.

        # Step 4: Push instruction's return value to stack
        stack.pop(len(operands))
        if inst.output is not None:
            stack.push(inst.output)

        # Step 5: Emit the EVM instruction(s)
        if opcode in _ONE_TO_ONE_INSTRUCTIONS:
            assembly.append(opcode.upper())
        elif opcode == "alloca":
            pass
        elif opcode == "param":
            pass
        elif opcode == "store":
            pass
        elif opcode == "dbname":
            pass
        elif opcode in ["codecopy", "dloadbytes"]:
            assembly.append("CODECOPY")
        elif opcode == "jnz":
            # jump if not zero
            if_nonzero_label = inst.operands[1]
            if_zero_label = inst.operands[2]
            assembly.append(f"_sym_{if_nonzero_label.value}")
            assembly.append("JUMPI")

            # make sure the if_zero_label will be optimized out
            # assert if_zero_label == next(iter(inst.parent.cfg_out)).label

            assembly.append(f"_sym_{if_zero_label.value}")
            assembly.append("JUMP")

        elif opcode == "jmp":
            assert isinstance(inst.operands[0], IRLabel)
            assembly.append(f"_sym_{inst.operands[0].value}")
            assembly.append("JUMP")
        elif opcode == "djmp":
            assert isinstance(
                inst.operands[0], IRVariable
            ), f"Expected IRVariable, got {inst.operands[0]}"
            assembly.append("JUMP")
        elif opcode == "invoke":
            target = inst.operands[0]
            assert isinstance(
                target, IRLabel
            ), f"invoke target must be a label (is ${type(target)} ${target})"
            assembly.extend(
                [
                    f"_sym_label_ret_{self.label_counter}",
                    f"_sym_{target.value}",
                    "JUMP",
                    f"_sym_label_ret_{self.label_counter}",
                    "JUMPDEST",
                ]
            )
            self.label_counter += 1
        elif opcode == "ret":
            assembly.append("JUMP")
        elif opcode == "return":
            assembly.append("RETURN")
        elif opcode == "exit":
            assembly.extend(["_sym__ctor_exit", "JUMP"])
        elif opcode == "phi":
            pass
        elif opcode == "sha3":
            assembly.append("SHA3")
        elif opcode == "sha3_64":
            assembly.extend(
                [
                    *PUSH(MemoryPositions.FREE_VAR_SPACE),
                    "MSTORE",
                    *PUSH(MemoryPositions.FREE_VAR_SPACE2),
                    "MSTORE",
                    *PUSH(64),
                    *PUSH(MemoryPositions.FREE_VAR_SPACE),
                    "SHA3",
                ]
            )
        elif opcode == "assert":
            assembly.extend(["ISZERO", "_sym___revert", "JUMPI"])
        elif opcode == "assert_unreachable":
            end_symbol = mksymbol("reachable")
            assembly.extend([end_symbol, "JUMPI", "INVALID", end_symbol, "JUMPDEST"])
        elif opcode == "iload":
            addr = inst.operands[0]
            if isinstance(addr, IRLiteral):
                assembly.extend(["_OFST", "_mem_deploy_end", addr.value])
            else:
                assembly.extend(["_mem_deploy_end", "ADD"])
            assembly.append("MLOAD")
        elif opcode == "istore":
            addr = inst.operands[1]
            if isinstance(addr, IRLiteral):
                assembly.extend(["_OFST", "_mem_deploy_end", addr.value])
            else:
                assembly.extend(["_mem_deploy_end", "ADD"])
            assembly.append("MSTORE")
        elif opcode == "log":
            assembly.extend([f"LOG{log_topic_count}"])
        elif opcode == "nop":
            pass
        else:
            raise Exception(f"Unknown opcode: {opcode}")

        # Step 6: Emit instructions output operands (if any)
        if inst.output is not None:
            if inst.output not in next_liveness:
                self.pop(assembly, stack)
            else:
                # heuristic: peek at next_liveness to find the next scheduled
                # item, and optimistically swap with it
                if DEBUG_SHOW_COST:
                    stack0 = stack.copy()

                next_scheduled = next_liveness.last()
                cost = 0
                if not self.equivalence.equivalent(inst.output, next_scheduled):
                    cost = self.swap_op(assembly, stack, next_scheduled)

                if DEBUG_SHOW_COST and cost != 0:
                    print("ENTER", inst, file=sys.stderr)
                    print("  HAVE", stack0, file=sys.stderr)
                    print("  NEXT LIVENESS", next_liveness, file=sys.stderr)
                    print("  NEW_STACK", stack, file=sys.stderr)

        return apply_line_numbers(inst, assembly)

    def pop(self, assembly, stack: StackModel, num=1):
        stack.pop(num)
        assembly.extend(["POP"] * num)

    def swap(self, assembly, stack: StackModel, depth) -> int:
        # Swaps of the top is no op
        if depth == 0:
            return 0
        stack.swap(depth)
        assembly.append(_evm_swap_for(depth, stack.top()))
        return 1

    def dup(self, assembly, stack: StackModel, depth):
        stack.dup(depth)
        assembly.append(_evm_dup_for(depth, stack.top()))

<<<<<<< HEAD
    def swap_op(self, assembly, stack: StackModel, op):
        depth = stack.get_depth(op)
        self.swap(assembly, stack, depth)
=======
    def swap_op(self, assembly, stack, op):
        return self.swap(assembly, stack, stack.get_depth(op))
>>>>>>> c02d2d8c

    def dup_op(self, assembly, stack: StackModel, op):
        depth = stack.get_depth(op)
        self.dup(assembly, stack, depth)


def _evm_swap_for(depth: int, op: IROperand) -> str:
    swap_idx = -depth
    if not (1 <= swap_idx <= 16):
        raise UnreachableStackException(f"Unsupported swap depth {swap_idx} ({op})", op)
    return f"SWAP{swap_idx}"


def _evm_dup_for(depth: int, op: IROperand) -> str:
    dup_idx = 1 - depth
    if not (1 <= dup_idx <= 16):
        raise UnreachableStackException(f"Unsupported dup depth {dup_idx} ({op})", op)
    return f"DUP{dup_idx}"<|MERGE_RESOLUTION|>--- conflicted
+++ resolved
@@ -597,14 +597,9 @@
         stack.dup(depth)
         assembly.append(_evm_dup_for(depth, stack.top()))
 
-<<<<<<< HEAD
     def swap_op(self, assembly, stack: StackModel, op):
         depth = stack.get_depth(op)
         self.swap(assembly, stack, depth)
-=======
-    def swap_op(self, assembly, stack, op):
-        return self.swap(assembly, stack, stack.get_depth(op))
->>>>>>> c02d2d8c
 
     def dup_op(self, assembly, stack: StackModel, op):
         depth = stack.get_depth(op)
