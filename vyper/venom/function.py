from __future__ import annotations

import textwrap
from collections import defaultdict
from dataclasses import dataclass
from typing import TYPE_CHECKING, Iterator, Optional

from vyper.codegen.ir_node import IRnode
from vyper.venom.basicblock import IRBasicBlock, IRLabel, IRVariable

if TYPE_CHECKING:
    from vyper.venom.context import IRContext


@dataclass(frozen=True)
class IRParameter:
    name: str
    index: int  # needed?
    offset: int  # needed?
    size: int  # needed?
    id_: int
    call_site_var: Optional[IRVariable]  # needed?
<<<<<<< HEAD
    func_var: Optional[IRVariable]
=======
    func_var: IRVariable
>>>>>>> 286417b4
    addr_var: Optional[IRVariable]  # needed?


class IRFunction:
    """
    Function that contains basic blocks.
    """

    name: IRLabel  # symbol name
    ctx: IRContext
    args: list
    last_variable: int
    _basic_block_dict: dict[str, IRBasicBlock]

    # Used during code generation
    _ast_source_stack: list[IRnode]
    _error_msg_stack: list[str]

    def __init__(self, name: IRLabel, ctx: IRContext = None):
        self.ctx = ctx  # type: ignore
        self.name = name
        self.args = []
        self._basic_block_dict = {}

        self.last_variable = 0

        self._ast_source_stack = []
        self._error_msg_stack = []

        self.append_basic_block(IRBasicBlock(name, self))

    @property
    def entry(self) -> IRBasicBlock:
        return next(self.get_basic_blocks())

    def append_basic_block(self, bb: IRBasicBlock):
        """
        Append basic block to function.
        """
        assert isinstance(bb, IRBasicBlock), bb
        assert bb.label.name not in self._basic_block_dict, bb.label
        self._basic_block_dict[bb.label.name] = bb

    def remove_basic_block(self, bb: IRBasicBlock):
        assert isinstance(bb, IRBasicBlock), bb
        del self._basic_block_dict[bb.label.name]

    def has_basic_block(self, label: str) -> bool:
        return label in self._basic_block_dict

    def get_basic_block(self, label: Optional[str] = None) -> IRBasicBlock:
        """
        Get basic block by label.
        If label is None, return the last basic block.
        """
        if label is None:
            return next(reversed(self._basic_block_dict.values()))

        return self._basic_block_dict[label]

    def clear_basic_blocks(self):
        self._basic_block_dict.clear()

    def get_basic_blocks(self) -> Iterator[IRBasicBlock]:
        """
        Get an iterator over this function's basic blocks
        """
        return iter(self._basic_block_dict.values())

    @property
    def num_basic_blocks(self) -> int:
        return len(self._basic_block_dict)

    @property
    def code_size_cost(self) -> int:
        return sum(bb.code_size_cost for bb in self.get_basic_blocks())

    def get_next_variable(self) -> IRVariable:
        self.last_variable += 1
        return IRVariable(f"%{self.last_variable}")

    def get_last_variable(self) -> str:
        return f"%{self.last_variable}"

    def freshen_varnames(self) -> None:
        """
        Reset `self.last_variable`, and regenerate all variable names.
        Helpful for debugging.
        So fresh, so clean!
        """
        self.last_variable = 0
        varmap: dict[IRVariable, IRVariable] = defaultdict(self.get_next_variable)
        for bb in self.get_basic_blocks():
            for inst in bb.instructions:
                if inst.output:
                    inst.output = varmap[inst.output]

                for i, op in enumerate(inst.operands):
                    if not isinstance(op, IRVariable):
                        continue
                    inst.operands[i] = varmap[op]

    def push_source(self, ir):
        if isinstance(ir, IRnode):
            self._ast_source_stack.append(ir.ast_source)
            self._error_msg_stack.append(ir.error_msg)

    def pop_source(self):
        assert len(self._ast_source_stack) > 0, "Empty source stack"
        self._ast_source_stack.pop()
        assert len(self._error_msg_stack) > 0, "Empty error stack"
        self._error_msg_stack.pop()

    def get_param_by_id(self, id_: int) -> Optional[IRParameter]:
        for param in self.args:
            if param.id_ == id_:
                return param
        return None

    def get_param_by_name(self, var: IRVariable | str) -> Optional[IRParameter]:
        if isinstance(var, str):
            var = IRVariable(var)
        for param in self.args:
            if f"%{param.name}" == var.name:
                return param
        return None

    @property
    def ast_source(self) -> Optional[IRnode]:
        return self._ast_source_stack[-1] if len(self._ast_source_stack) > 0 else None

    @property
    def error_msg(self) -> Optional[str]:
        return self._error_msg_stack[-1] if len(self._error_msg_stack) > 0 else None

    def copy(self):
        new = IRFunction(self.name)
        for bb in self.get_basic_blocks():
            new_bb = bb.copy()
            new.append_basic_block(new_bb)
        return new

    def as_graph(self, only_subgraph=False) -> str:
        """
        Return the function as a graphviz dot string. If only_subgraph is True, only return the
        subgraph, not the full digraph -for embedding in a larger graph-
        """
        import html

        def _make_label(bb):
            ret = '<<table border="1" cellborder="0" cellspacing="0">'
            ret += f'<tr><td align="left"><b>{html.escape(str(bb.label))}</b></td></tr>\n'
            for inst in bb.instructions:
                ret += f'<tr ><td align="left">{html.escape(str(inst))}</td></tr>\n'
            ret += "</table>>"

            return ret
            # return f"{bb.label.value}:\n" + "\n".join([f"    {inst}" for inst in bb.instructions])

        ret = []

        if not only_subgraph:
            ret.append("digraph G {{")
        ret.append(f'subgraph "{self.name}" {{')

        for bb in self.get_basic_blocks():
            for out_bb in bb.out_bbs:
                ret.append(f'    "{bb.label.value}" -> "{out_bb.label.value}"')

        for bb in self.get_basic_blocks():
            ret.append(f'    "{bb.label.value}" [shape=plaintext, ')
            ret.append(f'label={_make_label(bb)}, fontname="Courier" fontsize="8"]')

        ret.append("}\n")
        if not only_subgraph:
            ret.append("}\n")

        return "\n".join(ret)

    def __repr__(self) -> str:
        ret = f"function {self.name} {{\n"
        for bb in self.get_basic_blocks():
            bb_str = textwrap.indent(str(bb), "  ")
            ret += f"{bb_str}\n"
        ret = ret.strip() + "\n}"
        ret += f"  ; close function {self.name}"
        return ret<|MERGE_RESOLUTION|>--- conflicted
+++ resolved
@@ -20,11 +20,7 @@
     size: int  # needed?
     id_: int
     call_site_var: Optional[IRVariable]  # needed?
-<<<<<<< HEAD
-    func_var: Optional[IRVariable]
-=======
     func_var: IRVariable
->>>>>>> 286417b4
     addr_var: Optional[IRVariable]  # needed?
 
 
