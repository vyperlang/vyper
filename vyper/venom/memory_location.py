from __future__ import annotations

import dataclasses as dc
from dataclasses import dataclass
from typing import ClassVar, Optional

from vyper.evm.address_space import MEMORY, STORAGE, TRANSIENT, AddrSpace
from vyper.exceptions import CompilerPanic
from vyper.utils import MemoryPositions
from vyper.venom.basicblock import IRAbstractMemLoc, IRInstruction, IRLiteral, IROperand, IRVariable
from vyper.venom.function import IRFunction


class MemoryLocation:
    # Initialize after class definition
    EMPTY: ClassVar[MemoryLocation]
    UNDEFINED: ClassVar[MemoryLocation]

    @classmethod
    def from_operands(
        cls, offset: IROperand | int, size: IROperand | int, var_base_pointers: dict
    ) -> MemoryLocation:
        if isinstance(size, IRLiteral):
            _size = size.value
        elif isinstance(size, IRVariable):
            _size = None
        elif isinstance(size, int):
            _size = size
        else:  # pragma: nocover
            raise CompilerPanic(f"invalid size: {size} ({type(size)})")

        if isinstance(offset, IRLiteral):
            return MemoryLocationSegment(offset.value, size=_size)
        elif isinstance(offset, IRVariable):
            op = var_base_pointers.get(offset, None)
            if op is None:
                return MemoryLocationSegment(offset=None, size=_size)
            else:
                segment = MemoryLocationSegment(offset=None, size=_size)
                return MemoryLocationAbstract(op=op, segment=segment)
        elif isinstance(offset, IRAbstractMemLoc):
            op = offset
            segment = MemoryLocationSegment(offset=op.offset, size=_size)
            return MemoryLocationAbstract(op=op, segment=segment)
        else:  # pragma: nocover
            raise CompilerPanic(f"invalid offset: {offset} ({type(offset)})")

    def is_empty(self) -> bool:  # pragma: nocover
        raise NotImplementedError

    @property
    def is_offset_fixed(self) -> bool:  # pragma: nocover
        raise NotImplementedError

    @property
    def is_size_fixed(self) -> bool:  # pragma: nocover
        raise NotImplementedError

    @property
    def is_fixed(self) -> bool:  # pragma: nocover
        raise NotImplementedError

    @property
    def is_volatile(self) -> bool:  # pragma: nocover
        raise NotImplementedError

    @staticmethod
    def may_overlap(loc1: MemoryLocation, loc2: MemoryLocation) -> bool:
        if loc1.is_empty() or loc2.is_empty():
            return False
        if not loc1.is_offset_fixed or not loc2.is_offset_fixed:
            return True
        if loc1 is MemoryLocation.UNDEFINED or loc2 is MemoryLocation.UNDEFINED:
            return True
        if type(loc1) is not type(loc2):
<<<<<<< HEAD
            # CMC 2025-12-02 -- this should return True, no?
            return False
=======
            return True
>>>>>>> ae020c09
        if isinstance(loc1, MemoryLocationSegment):
            assert isinstance(loc2, MemoryLocationSegment)
            return MemoryLocationSegment.may_overlap_concrete(loc1, loc2)
        if isinstance(loc1, MemoryLocationAbstract):
            assert isinstance(loc2, MemoryLocationAbstract)
            return MemoryLocationAbstract.may_overlap_abstract(loc1, loc2)
        return False

    def completely_contains(self, other: MemoryLocation) -> bool:  # pragma: nocover
        raise NotImplementedError

    def mk_volatile(self) -> MemoryLocation:  # pragma: nocover
        raise NotImplementedError


@dataclass(frozen=True)
class MemoryLocationAbstract(MemoryLocation):
    op: IRAbstractMemLoc
    segment: MemoryLocationSegment

    def is_empty(self):
        return self.segment.is_empty()

    @property
    def is_offset_fixed(self) -> bool:
        return True

    @property
    def is_size_fixed(self) -> bool:
        return True

    @property
    def is_fixed(self) -> bool:
        return True

    @property
    def is_volatile(self) -> bool:
        return self.segment.is_volatile

    def mk_volatile(self) -> MemoryLocationAbstract:
        return dc.replace(self, segment=self.segment.mk_volatile())

    @staticmethod
    def may_overlap_abstract(loc1: MemoryLocationAbstract, loc2: MemoryLocationAbstract) -> bool:
        if loc1.op._id == loc2.op._id:
            return MemoryLocationSegment.may_overlap_concrete(loc1.segment, loc2.segment)
        else:
            return False

    def completely_contains(self, other: MemoryLocation) -> bool:
        if other == MemoryLocation.UNDEFINED:
            return False
        if not isinstance(other, MemoryLocationAbstract):
            return False
        if self.op.size is None:
            return False
        if other.is_empty():
            return True
        if self.op._id == other.op._id:
            return self.segment.completely_contains(other.segment)
        return False


@dataclass(frozen=True)
class MemoryLocationSegment(MemoryLocation):
    """Represents a memory location that can be analyzed for aliasing"""

    offset: Optional[int] = None
    size: Optional[int] = None
    _is_volatile: bool = False
    # Locations that should be considered volatile. Example usages of this would
    # be locations that are accessed outside of the current function.

    def is_empty(self):
        return self.size == 0

    @property
    def is_offset_fixed(self) -> bool:
        return self.offset is not None

    @property
    def is_size_fixed(self) -> bool:
        return self.size is not None

    @property
    def is_fixed(self) -> bool:
        return self.is_offset_fixed and self.is_size_fixed

    @property
    def is_volatile(self) -> bool:
        return self._is_volatile

    def mk_volatile(self) -> MemoryLocationSegment:
        return dc.replace(self, _is_volatile=True)

    # similar code to memmerging._Interval, but different data structure
    def completely_contains(self, other: MemoryLocation) -> bool:
        # If other is empty (size 0), always contained
        if other.is_empty():
            return True

        # If self has unknown offset or size, can't guarantee containment
        if not self.is_offset_fixed or not self.is_size_fixed:
            return False

        # If other has unknown offset or size, can't guarantee containment
        if not other.is_offset_fixed or not other.is_size_fixed:
            return False

        if not isinstance(other, MemoryLocationSegment):
            return False

        # Both are known
        assert self.offset is not None and self.size is not None
        assert other.offset is not None and other.size is not None
        start1, end1 = self.offset, self.offset + self.size
        start2, end2 = other.offset, other.offset + other.size

        return start1 <= start2 and end1 >= end2

    @staticmethod
    def may_overlap_concrete(loc1: MemoryLocationSegment, loc2: MemoryLocationSegment) -> bool:
        """
        Determine if two memory locations may overlap
        """
        o1, s1 = loc1.offset, loc1.size
        o2, s2 = loc2.offset, loc2.size

        # If either size is zero, no alias
        if s1 == 0 or s2 == 0:
            return False

        if o1 is None or o2 is None:
            # If offsets are unknown, can't be sure
            return True

        # guaranteed now that o1 and o2 are not None

        # All known
        if s1 is not None and s2 is not None:
            end1 = o1 + s1
            end2 = o2 + s2
            return not (end1 <= o2 or end2 <= o1)

        # loc1 known size, loc2 unknown size
        if s1 is not None:
            # end of loc1 is bounded by start of loc2
            if o1 + s1 <= o2:
                return False
            # Otherwise, can't be sure
            return True

        # loc2 known size, loc1 unknown size
        if s2 is not None:
            # end of loc2 is bounded by start of loc1
            if o2 + s2 <= o1:
                return False

            # Otherwise, can't be sure
            return True

        return True


MemoryLocation.EMPTY = MemoryLocationSegment(offset=0, size=0)
MemoryLocation.UNDEFINED = MemoryLocationSegment(offset=None, size=None)


def get_write_location(inst, addr_space: AddrSpace, var_base_pointers: dict) -> MemoryLocation:
    """Extract memory location info from an instruction"""
    if addr_space == MEMORY:
        return _get_memory_write_location(inst, var_base_pointers)
    elif addr_space in (STORAGE, TRANSIENT):
        return _get_storage_write_location(inst, addr_space, var_base_pointers)
    else:  # pragma: nocover
        raise CompilerPanic(f"Invalid location type: {addr_space}")


def get_read_location(inst, addr_space: AddrSpace, var_base_pointers) -> MemoryLocation:
    """Extract memory location info from an instruction"""
    if addr_space == MEMORY:
        return _get_memory_read_location(inst, var_base_pointers)
    elif addr_space in (STORAGE, TRANSIENT):
        return _get_storage_read_location(inst, addr_space, var_base_pointers)
    else:  # pragma: nocover
        raise CompilerPanic(f"Invalid location type: {addr_space}")


def _get_memory_write_location(inst, var_base_pointers: dict) -> MemoryLocation:
    opcode = inst.opcode
    if opcode == "mstore":
        dst = inst.operands[1]
        return MemoryLocation.from_operands(dst, MEMORY.word_scale, var_base_pointers)
    elif opcode == "mload":
        return MemoryLocation.EMPTY
    elif opcode in ("mcopy", "calldatacopy", "dloadbytes", "codecopy", "returndatacopy"):
        size, _, dst = inst.operands
        return MemoryLocation.from_operands(dst, size, var_base_pointers)
    elif opcode == "dload":
        return MemoryLocationSegment(offset=0, size=32)
    elif opcode == "sha3_64":
        return MemoryLocationSegment(offset=0, size=64)
    elif opcode == "invoke":
        return MemoryLocation.UNDEFINED
    elif opcode == "call":
        size, dst, _, _, _, _, _ = inst.operands
        return MemoryLocation.from_operands(dst, size, var_base_pointers)
    elif opcode in ("delegatecall", "staticcall"):
        size, dst, _, _, _, _ = inst.operands
        return MemoryLocation.from_operands(dst, size, var_base_pointers)
    elif opcode == "extcodecopy":
        size, _, dst, _ = inst.operands
        return MemoryLocation.from_operands(dst, size, var_base_pointers)

    return MemoryLocationSegment.EMPTY


def _get_memory_read_location(inst, var_base_pointers) -> MemoryLocation:
    opcode = inst.opcode
    if opcode == "mstore":
        return MemoryLocationSegment.EMPTY
    elif opcode == "mload":
        return MemoryLocation.from_operands(inst.operands[0], MEMORY.word_scale, var_base_pointers)
    elif opcode == "mcopy":
        size, src, _ = inst.operands
        return MemoryLocation.from_operands(src, size, var_base_pointers)
    elif opcode == "dload":
        return MemoryLocationSegment(offset=0, size=32)
    elif opcode == "invoke":
        return MemoryLocation.UNDEFINED
    elif opcode == "call":
        _, _, size, dst, _, _, _ = inst.operands
        return MemoryLocation.from_operands(dst, size, var_base_pointers)
    elif opcode in ("delegatecall", "staticcall"):
        _, _, size, dst, _, _ = inst.operands
        return MemoryLocation.from_operands(dst, size, var_base_pointers)
    elif opcode == "return":
        size, src = inst.operands
        return MemoryLocation.from_operands(src, size, var_base_pointers)
    elif opcode == "create":
        size, src, _value = inst.operands
        return MemoryLocation.from_operands(src, size, var_base_pointers)
    elif opcode == "create2":
        _salt, size, src, _value = inst.operands
        return MemoryLocation.from_operands(src, size, var_base_pointers)
    elif opcode == "sha3":
        size, offset = inst.operands
        return MemoryLocation.from_operands(offset, size, var_base_pointers)
    elif opcode == "sha3_64":
        return MemoryLocationSegment(offset=0, size=64)
    elif opcode == "log":
        size, src = inst.operands[-2:]
        return MemoryLocation.from_operands(src, size, var_base_pointers)
    elif opcode == "revert":
        size, src = inst.operands
        return MemoryLocation.from_operands(src, size, var_base_pointers)

    return MemoryLocationSegment.EMPTY


def _get_storage_write_location(inst, addr_space: AddrSpace, var_base_pointers) -> MemoryLocation:
    opcode = inst.opcode
    if opcode == addr_space.store_op:
        dst = inst.operands[1]
        return MemoryLocation.from_operands(dst, addr_space.word_scale, var_base_pointers)
    elif opcode == addr_space.load_op:
        return MemoryLocation.EMPTY
    elif opcode in ("call", "delegatecall", "staticcall"):
        return MemoryLocation.UNDEFINED
    elif opcode == "invoke":
        return MemoryLocation.UNDEFINED
    elif opcode in ("create", "create2"):
        return MemoryLocation.UNDEFINED

    return MemoryLocation.EMPTY


def _get_storage_read_location(inst, addr_space: AddrSpace, var_base_pointers) -> MemoryLocation:
    opcode = inst.opcode
    if opcode == addr_space.store_op:
        return MemoryLocation.EMPTY
    elif opcode == addr_space.load_op:
        return MemoryLocation.from_operands(
            inst.operands[0], addr_space.word_scale, var_base_pointers
        )
    elif opcode in ("call", "delegatecall", "staticcall"):
        return MemoryLocation.UNDEFINED
    elif opcode == "invoke":
        return MemoryLocation.UNDEFINED
    elif opcode in ("create", "create2"):
        return MemoryLocation.UNDEFINED
    elif opcode in ("return", "stop", "sink"):
        # these opcodes terminate execution and commit to (persistent)
        # storage, resulting in storage writes escaping our control.
        # returning `MemoryLocation.UNDEFINED` represents "future" reads
        # which could happen in the next program invocation.
        # while not a "true" read, this case makes the code in DSE simpler.
        return MemoryLocation.UNDEFINED
    elif opcode == "ret":
        # `ret` escapes our control and returns execution to the
        # caller function. to be conservative, we model these as
        # "future" reads which could happen in the caller.
        # while not a "true" read, this case makes the code in DSE simpler.
        return MemoryLocation.UNDEFINED

    return MemoryLocation.EMPTY


def in_free_var(var, offset):
    return offset >= var and offset < (var + 32)


def fix_mem_loc(function: IRFunction):
    for bb in function.get_basic_blocks():
        for inst in bb.instructions:
            write_op = get_memory_write_op(inst)
            read_op = get_memory_read_op(inst)
            if write_op is not None:
                size = get_write_size(inst)
                if size is None or not isinstance(write_op, IRLiteral):
                    continue

                if in_free_var(MemoryPositions.FREE_VAR_SPACE, write_op.value):
                    offset = write_op.value - MemoryPositions.FREE_VAR_SPACE
                    _update_write_location(inst, IRAbstractMemLoc.FREE_VAR1.with_offset(offset))
                elif in_free_var(MemoryPositions.FREE_VAR_SPACE2, write_op.value):
                    offset = write_op.value - MemoryPositions.FREE_VAR_SPACE2
                    _update_write_location(inst, IRAbstractMemLoc.FREE_VAR2.with_offset(offset))
            if read_op is not None:
                size = _get_read_size(inst)
                if size is None or not isinstance(read_op, IRLiteral):
                    continue

                if in_free_var(MemoryPositions.FREE_VAR_SPACE, read_op.value):
                    offset = read_op.value - MemoryPositions.FREE_VAR_SPACE
                    _update_read_location(inst, IRAbstractMemLoc.FREE_VAR1.with_offset(offset))
                elif in_free_var(MemoryPositions.FREE_VAR_SPACE2, read_op.value):
                    offset = read_op.value - MemoryPositions.FREE_VAR_SPACE2
                    _update_read_location(inst, IRAbstractMemLoc.FREE_VAR2.with_offset(offset))


def get_memory_write_op(inst) -> IROperand | None:
    opcode = inst.opcode
    if opcode == "mstore":
        dst = inst.operands[1]
        return dst
    elif opcode in ("mcopy", "calldatacopy", "dloadbytes", "codecopy", "returndatacopy"):
        _, _, dst = inst.operands
        return dst
    elif opcode == "call":
        _, dst, _, _, _, _, _ = inst.operands
        return dst
    elif opcode in ("delegatecall", "staticcall"):
        _, dst, _, _, _, _ = inst.operands
        return dst
    elif opcode == "extcodecopy":
        _, _, dst, _ = inst.operands
        return dst

    return None


def get_write_size(inst: IRInstruction) -> IROperand | None:
    opcode = inst.opcode
    if opcode == "mstore":
        return IRLiteral(32)
    elif opcode in ("mcopy", "calldatacopy", "dloadbytes", "codecopy", "returndatacopy"):
        size, _, _ = inst.operands
        return size
    elif opcode == "call":
        size, _, _, _, _, _, _ = inst.operands
        return size
    elif opcode in ("delegatecall", "staticcall"):
        size, _, _, _, _, _ = inst.operands
        return size
    elif opcode == "extcodecopy":
        size, _, _, _ = inst.operands
        return size

    return None


def get_memory_read_op(inst) -> IROperand | None:
    opcode = inst.opcode
    if opcode == "mload":
        return inst.operands[0]
    elif opcode == "mcopy":
        _, src, _ = inst.operands
        return src
    elif opcode == "call":
        _, _, _, src, _, _, _ = inst.operands
        return src
    elif opcode in ("delegatecall", "staticcall"):
        _, _, _, src, _, _ = inst.operands
        return src
    elif opcode == "return":
        _, src = inst.operands
        return src
    elif opcode == "create":
        _, src, _ = inst.operands
        return src
    elif opcode == "create2":
        _, size, src, _ = inst.operands
        return src
    elif opcode == "sha3":
        _, offset = inst.operands
        return offset
    elif opcode == "log":
        _, src = inst.operands[-2:]
        return src
    elif opcode == "revert":
        size, src = inst.operands
        if size.value == 0:
            return None
        return src

    return None


def _get_read_size(inst: IRInstruction) -> IROperand | None:
    opcode = inst.opcode
    if opcode == "mload":
        return IRLiteral(32)
    elif opcode == "mcopy":
        size, _, _ = inst.operands
        return size
    elif opcode == "call":
        _, _, size, _, _, _, _ = inst.operands
        return size
    elif opcode in ("delegatecall", "staticcall"):
        _, _, size, _, _, _ = inst.operands
        return size
    elif opcode == "return":
        size, _ = inst.operands
        return size
    elif opcode == "create":
        size, _, _ = inst.operands
        return size
    elif opcode == "create2":
        _, size, _, _ = inst.operands
        return size
    elif opcode == "sha3":
        size, _ = inst.operands
        return size
    elif opcode == "log":
        size, _ = inst.operands[-2:]
        return size
    elif opcode == "revert":
        size, _ = inst.operands
        if size.value == 0:
            return None
        return size

    return None


def _update_write_location(inst, new_op: IROperand):
    opcode = inst.opcode
    if opcode == "mstore":
        inst.operands[1] = new_op
    elif opcode in ("mcopy", "calldatacopy", "dloadbytes", "codecopy", "returndatacopy"):
        inst.operands[2] = new_op
    elif opcode == "call":
        inst.operands[1] = new_op
    elif opcode in ("delegatecall", "staticcall"):
        inst.operands[1] = new_op
    elif opcode == "extcodecopy":
        inst.operands[2] = new_op


def _update_read_location(inst, new_op: IROperand):
    opcode = inst.opcode
    if opcode == "mload":
        inst.operands[0] = new_op
    elif opcode == "mcopy":
        inst.operands[1] = new_op
    elif opcode == "call":
        inst.operands[3] = new_op
    elif opcode in ("delegatecall", "staticcall", "call"):
        inst.operands[3] = new_op
    elif opcode == "return":
        inst.operands[1] = new_op
    elif opcode == "create":
        inst.operands[1] = new_op
    elif opcode == "create2":
        inst.operands[2] = new_op
    elif opcode == "sha3":
        inst.operands[1] = new_op
    elif opcode == "log":
        inst.operands[-1] = new_op
    elif opcode == "revert":
        inst.operands[1] = new_op<|MERGE_RESOLUTION|>--- conflicted
+++ resolved
@@ -73,12 +73,7 @@
         if loc1 is MemoryLocation.UNDEFINED or loc2 is MemoryLocation.UNDEFINED:
             return True
         if type(loc1) is not type(loc2):
-<<<<<<< HEAD
-            # CMC 2025-12-02 -- this should return True, no?
-            return False
-=======
-            return True
->>>>>>> ae020c09
+            return True
         if isinstance(loc1, MemoryLocationSegment):
             assert isinstance(loc2, MemoryLocationSegment)
             return MemoryLocationSegment.may_overlap_concrete(loc1, loc2)
