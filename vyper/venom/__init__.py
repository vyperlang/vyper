# maybe rename this `main.py` or `venom.py`
# (can have an `__init__.py` which exposes the API).

from typing import Dict, List

from vyper.codegen.ir_node import IRnode
from vyper.compiler.settings import OptimizationLevel, Settings, VenomOptimizationFlags
from vyper.ir.compile_ir import AssemblyInstruction
from vyper.venom.analysis.analysis import IRAnalysesCache
from vyper.venom.analysis.fcg import FCGAnalysis
from vyper.venom.basicblock import IRAbstractMemLoc, IRLabel, IRLiteral
from vyper.venom.check_venom import check_calling_convention
from vyper.venom.context import DeployInfo, IRContext
from vyper.venom.function import IRFunction
from vyper.venom.ir_node_to_venom import ir_node_to_venom
from vyper.venom.memory_location import fix_mem_loc
from vyper.venom.optimization_levels.O2 import PASSES_O2
from vyper.venom.optimization_levels.O3 import PASSES_O3
from vyper.venom.optimization_levels.Os import PASSES_Os
from vyper.venom.optimization_levels.types import PassConfig
from vyper.venom.passes import FunctionInlinerPass
from vyper.venom.passes.fix_calloca import FixCalloca
from vyper.venom.venom_to_assembly import VenomCompiler

DEFAULT_OPT_LEVEL = OptimizationLevel.default()

# Pass configuration for each optimization level
# TODO: O1 (minimal passes) is currently disabled because it can cause
# "stack too deep" errors. Re-enable once stack spilling machinery is
# implemented to allow compilation with minimal optimization passes.
OPTIMIZATION_PASSES: Dict[OptimizationLevel, List[PassConfig]] = {
    OptimizationLevel.O2: PASSES_O2,
    OptimizationLevel.O3: PASSES_O3,
    OptimizationLevel.Os: PASSES_Os,
}

# Legacy aliases for backwards compatibility
OPTIMIZATION_PASSES[OptimizationLevel.NONE] = OPTIMIZATION_PASSES[
    OptimizationLevel.O2
]  # none -> O2
OPTIMIZATION_PASSES[OptimizationLevel.GAS] = OPTIMIZATION_PASSES[OptimizationLevel.O2]  # gas -> O2
OPTIMIZATION_PASSES[OptimizationLevel.CODESIZE] = OPTIMIZATION_PASSES[
    OptimizationLevel.Os
]  # codesize -> Os


def generate_assembly_experimental(
    venom_ctx: IRContext, optimize: OptimizationLevel = DEFAULT_OPT_LEVEL
) -> list[AssemblyInstruction]:
    compiler = VenomCompiler(venom_ctx)
    return compiler.generate_evm_assembly(False)


# Mapping of pass names to their disable flag names
# Passes not in this map are considered essential and always run
PASS_FLAG_MAP = {
    "AlgebraicOptimizationPass": "disable_algebraic_optimization",
    "SCCP": "disable_sccp",
    "Mem2Var": "disable_mem2var",
    "LoadElimination": "disable_load_elimination",
    "RemoveUnusedVariablesPass": "disable_remove_unused_variables",
    "DeadStoreElimination": "disable_dead_store_elimination",
    "BranchOptimizationPass": "disable_branch_optimization",
    "CSE": "disable_cse",
    "SimplifyCFGPass": "disable_simplify_cfg",
}


def _run_passes(fn: IRFunction, flags: VenomOptimizationFlags, ac: IRAnalysesCache) -> None:
    passes = OPTIMIZATION_PASSES[flags.level]

    for pass_config in passes:
        if isinstance(pass_config, tuple):
            pass_cls, kwargs = pass_config
        else:
            pass_cls = pass_config
            kwargs = {}

        # Check if pass should be skipped based on user flags
        pass_name = pass_cls.__name__
        flag_name = PASS_FLAG_MAP.get(pass_name)

        if flag_name and getattr(flags, flag_name):
            continue

        # Run the pass
        pass_instance = pass_cls(ac, fn)
        pass_instance.run_pass(**kwargs)


def _run_global_passes(
    ctx: IRContext, flags: VenomOptimizationFlags, ir_analyses: dict[IRFunction, IRAnalysesCache]
) -> None:
    FixCalloca(ir_analyses, ctx).run_pass()
    if not flags.disable_inlining:
        FunctionInlinerPass(ir_analyses, ctx, flags).run_pass()


def run_passes_on(ctx: IRContext, flags: VenomOptimizationFlags) -> None:
    ir_analyses = {}
    # Validate calling convention invariants before running passes
    check_calling_convention(ctx)
    for fn in ctx.functions.values():
        ir_analyses[fn] = IRAnalysesCache(fn)

    _run_global_passes(ctx, flags, ir_analyses)

    ir_analyses = {}
    for fn in ctx.functions.values():
        ir_analyses[fn] = IRAnalysesCache(fn)

    assert ctx.entry_function is not None
    fcg = ir_analyses[ctx.entry_function].force_analysis(FCGAnalysis)

    _run_fn_passes(ctx, fcg, ctx.entry_function, flags, ir_analyses)


def _run_fn_passes(
    ctx: IRContext,
    fcg: FCGAnalysis,
    fn: IRFunction,
    flags: VenomOptimizationFlags,
    ir_analyses: dict,
):
    visited: set[IRFunction] = set()
    assert ctx.entry_function is not None
    _run_fn_passes_r(ctx, fcg, ctx.entry_function, flags, ir_analyses, visited)


def _run_fn_passes_r(
    ctx: IRContext,
    fcg: FCGAnalysis,
    fn: IRFunction,
    flags: VenomOptimizationFlags,
    ir_analyses: dict,
    visited: set,
):
    if fn in visited:
        return
    visited.add(fn)
    for next_fn in fcg.get_callees(fn):
        _run_fn_passes_r(ctx, fcg, next_fn, flags, ir_analyses, visited)

    _run_passes(fn, flags, ir_analyses[fn])


def generate_venom(
    ir: IRnode,
    settings: Settings,
    data_sections: dict[str, bytes] = None,
    deploy_info: Optional[DeployInfo] = None,
) -> IRContext:
    # Convert "old" IR to "new" IR

    ctx = ir_node_to_venom(ir, deploy_info)

    for fn in ctx.functions.values():
        fix_mem_loc(fn)

    data_sections = data_sections or {}
    for section_name, data in data_sections.items():
        ctx.append_data_section(IRLabel(section_name))
        ctx.append_data_item(data)

<<<<<<< HEAD
    for constname, value in constants.items():
        ctx.add_constant(constname, value)

    assert settings.venom_flags is not None
    run_passes_on(ctx, settings.venom_flags)
=======
    optimize = settings.optimize
    assert optimize is not None  # help mypy
    run_passes_on(ctx, optimize)
>>>>>>> 4851700e

    return ctx<|MERGE_RESOLUTION|>--- conflicted
+++ resolved
@@ -1,14 +1,14 @@
 # maybe rename this `main.py` or `venom.py`
 # (can have an `__init__.py` which exposes the API).
 
-from typing import Dict, List
+from typing import Dict, List, Optional
 
 from vyper.codegen.ir_node import IRnode
 from vyper.compiler.settings import OptimizationLevel, Settings, VenomOptimizationFlags
 from vyper.ir.compile_ir import AssemblyInstruction
 from vyper.venom.analysis.analysis import IRAnalysesCache
 from vyper.venom.analysis.fcg import FCGAnalysis
-from vyper.venom.basicblock import IRAbstractMemLoc, IRLabel, IRLiteral
+from vyper.venom.basicblock import IRLabel
 from vyper.venom.check_venom import check_calling_convention
 from vyper.venom.context import DeployInfo, IRContext
 from vyper.venom.function import IRFunction
@@ -48,7 +48,7 @@
     venom_ctx: IRContext, optimize: OptimizationLevel = DEFAULT_OPT_LEVEL
 ) -> list[AssemblyInstruction]:
     compiler = VenomCompiler(venom_ctx)
-    return compiler.generate_evm_assembly(False)
+    return compiler.generate_evm_assembly(optimize == OptimizationLevel.NONE)
 
 
 # Mapping of pass names to their disable flag names
@@ -97,7 +97,7 @@
 
 
 def run_passes_on(ctx: IRContext, flags: VenomOptimizationFlags) -> None:
-    ir_analyses = {}
+    ir_analyses: dict[IRFunction, IRAnalysesCache] = {}
     # Validate calling convention invariants before running passes
     check_calling_convention(ctx)
     for fn in ctx.functions.values():
@@ -120,7 +120,7 @@
     fcg: FCGAnalysis,
     fn: IRFunction,
     flags: VenomOptimizationFlags,
-    ir_analyses: dict,
+    ir_analyses: dict[IRFunction, IRAnalysesCache],
 ):
     visited: set[IRFunction] = set()
     assert ctx.entry_function is not None
@@ -132,7 +132,7 @@
     fcg: FCGAnalysis,
     fn: IRFunction,
     flags: VenomOptimizationFlags,
-    ir_analyses: dict,
+    ir_analyses: dict[IRFunction, IRAnalysesCache],
     visited: set,
 ):
     if fn in visited:
@@ -162,16 +162,8 @@
         ctx.append_data_section(IRLabel(section_name))
         ctx.append_data_item(data)
 
-<<<<<<< HEAD
-    for constname, value in constants.items():
-        ctx.add_constant(constname, value)
-
-    assert settings.venom_flags is not None
-    run_passes_on(ctx, settings.venom_flags)
-=======
-    optimize = settings.optimize
-    assert optimize is not None  # help mypy
-    run_passes_on(ctx, optimize)
->>>>>>> 4851700e
+    flags = settings.venom_flags
+    assert flags is not None
+    run_passes_on(ctx, flags)
 
     return ctx