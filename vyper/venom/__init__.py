--- conflicted
+++ resolved
@@ -58,11 +58,8 @@
 
     SimplifyCFGPass(ac, fn).run_pass()
     MakeSSA(ac, fn).run_pass()
-<<<<<<< HEAD
 
-=======
     StoreElimination(ac, fn).run_pass()
->>>>>>> 9c98b3ed
     Mem2Var(ac, fn).run_pass()
     MakeSSA(ac, fn).run_pass()
 
