# maybe rename this `main.py` or `venom.py`
# (can have an `__init__.py` which exposes the API).

from typing import Optional

from vyper.codegen.ir_node import IRnode
from vyper.compiler.settings import OptimizationLevel
from vyper.venom.analysis.analysis import IRAnalysesCache
from vyper.venom.context import IRContext
from vyper.venom.function import IRFunction
from vyper.venom.ir_node_to_venom import ir_node_to_venom
from vyper.venom.passes.algebraic_optimization import AlgebraicOptimizationPass
from vyper.venom.passes.branch_optimization import BranchOptimizationPass
from vyper.venom.passes.dft import DFTPass
from vyper.venom.passes.extract_literals import ExtractLiteralsPass
from vyper.venom.passes.make_ssa import MakeSSA
from vyper.venom.passes.mem2var import Mem2Var
from vyper.venom.passes.remove_unused_variables import RemoveUnusedVariablesPass
from vyper.venom.passes.sccp import SCCP
from vyper.venom.passes.simplify_cfg import SimplifyCFGPass
from vyper.venom.passes.store_elimination import StoreElimination
from vyper.venom.passes.store_expansion import StoreExpansionPass
from vyper.venom.venom_to_assembly import VenomCompiler

DEFAULT_OPT_LEVEL = OptimizationLevel.default()


def generate_assembly_experimental(
    runtime_code: IRContext,
    deploy_code: Optional[IRContext] = None,
    optimize: OptimizationLevel = DEFAULT_OPT_LEVEL,
) -> list[str]:
    # note: VenomCompiler is sensitive to the order of these!
    if deploy_code is not None:
        functions = [deploy_code, runtime_code]
    else:
        functions = [runtime_code]

    compiler = VenomCompiler(functions)
    return compiler.generate_evm(optimize == OptimizationLevel.NONE)


def _run_passes(fn: IRFunction, optimize: OptimizationLevel) -> None:
    # Run passes on Venom IR
    # TODO: Add support for optimization levels

    ac = IRAnalysesCache(fn)

    SimplifyCFGPass(ac, fn).run_pass()
    MakeSSA(ac, fn).run_pass()
    Mem2Var(ac, fn).run_pass()
    MakeSSA(ac, fn).run_pass()
    SCCP(ac, fn).run_pass()
    StoreElimination(ac, fn).run_pass()
    SimplifyCFGPass(ac, fn).run_pass()
    AlgebraicOptimizationPass(ac, fn).run_pass()
    BranchOptimizationPass(ac, fn).run_pass()
    ExtractLiteralsPass(ac, fn).run_pass()
<<<<<<< HEAD
=======
    StoreExpansionPass(ac, fn).run_pass()
>>>>>>> a71cad89
    RemoveUnusedVariablesPass(ac, fn).run_pass()
    DFTPass(ac, fn).run_pass()


def generate_ir(ir: IRnode, optimize: OptimizationLevel) -> IRContext:
    # Convert "old" IR to "new" IR
    ctx = ir_node_to_venom(ir)
    for fn in ctx.functions.values():
        _run_passes(fn, optimize)

    return ctx<|MERGE_RESOLUTION|>--- conflicted
+++ resolved
@@ -56,10 +56,7 @@
     AlgebraicOptimizationPass(ac, fn).run_pass()
     BranchOptimizationPass(ac, fn).run_pass()
     ExtractLiteralsPass(ac, fn).run_pass()
-<<<<<<< HEAD
-=======
     StoreExpansionPass(ac, fn).run_pass()
->>>>>>> a71cad89
     RemoveUnusedVariablesPass(ac, fn).run_pass()
     DFTPass(ac, fn).run_pass()
 
