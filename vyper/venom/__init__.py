# maybe rename this `main.py` or `venom.py`
# (can have an `__init__.py` which exposes the API).

from typing import Optional

from vyper.codegen.ir_node import IRnode
from vyper.compiler.settings import OptimizationLevel
from vyper.venom.analysis.analysis import IRAnalysesCache
from vyper.venom.context import IRContext
from vyper.venom.function import IRFunction
from vyper.venom.ir_node_to_venom import ir_node_to_venom
from vyper.venom.passes.algebraic_optimization import AlgebraicOptimizationPass
from vyper.venom.passes.branch_optimization import BranchOptimizationPass
from vyper.venom.passes.dft import DFTPass
from vyper.venom.passes.make_ssa import MakeSSA
from vyper.venom.passes.mem2var import Mem2Var
from vyper.venom.passes.remove_unused_variables import RemoveUnusedVariablesPass
from vyper.venom.passes.sccp import SCCP
from vyper.venom.passes.simplify_cfg import SimplifyCFGPass
from vyper.venom.passes.store_elimination import StoreElimination
from vyper.venom.passes.store_expansion import StoreExpansionPass
from vyper.venom.venom_to_assembly import VenomCompiler

DEFAULT_OPT_LEVEL = OptimizationLevel.default()


def generate_assembly_experimental(
    runtime_code: IRContext,
    deploy_code: Optional[IRContext] = None,
    optimize: OptimizationLevel = DEFAULT_OPT_LEVEL,
) -> list[str]:
    # note: VenomCompiler is sensitive to the order of these!
    if deploy_code is not None:
        functions = [deploy_code, runtime_code]
    else:
        functions = [runtime_code]

    compiler = VenomCompiler(functions)
    return compiler.generate_evm(optimize == OptimizationLevel.NONE)


def _run_passes(fn: IRFunction, optimize: OptimizationLevel) -> None:
    # Run passes on Venom IR
    # TODO: Add support for optimization levels

    ac = IRAnalysesCache(fn)

    SimplifyCFGPass(ac, fn).run_pass()
    MakeSSA(ac, fn).run_pass()
    Mem2Var(ac, fn).run_pass()
    MakeSSA(ac, fn).run_pass()
    SCCP(ac, fn).run_pass()
    StoreElimination(ac, fn).run_pass()
    SimplifyCFGPass(ac, fn).run_pass()
    AlgebraicOptimizationPass(ac, fn).run_pass()
    BranchOptimizationPass(ac, fn).run_pass()
    RemoveUnusedVariablesPass(ac, fn).run_pass()
<<<<<<< HEAD
=======

>>>>>>> c02d2d8c
    StoreExpansionPass(ac, fn).run_pass()
    DFTPass(ac, fn).run_pass()


def generate_ir(ir: IRnode, optimize: OptimizationLevel) -> IRContext:
    # Convert "old" IR to "new" IR
    ctx = ir_node_to_venom(ir)
    for fn in ctx.functions.values():
        _run_passes(fn, optimize)

    return ctx<|MERGE_RESOLUTION|>--- conflicted
+++ resolved
@@ -55,10 +55,6 @@
     AlgebraicOptimizationPass(ac, fn).run_pass()
     BranchOptimizationPass(ac, fn).run_pass()
     RemoveUnusedVariablesPass(ac, fn).run_pass()
-<<<<<<< HEAD
-=======
-
->>>>>>> c02d2d8c
     StoreExpansionPass(ac, fn).run_pass()
     DFTPass(ac, fn).run_pass()
 
