# maybe rename this `main.py` or `venom.py`
# (can have an `__init__.py` which exposes the API).

from typing import Optional

from vyper.codegen.ir_node import IRnode
from vyper.compiler.settings import OptimizationLevel
from vyper.venom.analysis.analysis import IRAnalysesCache
from vyper.venom.context import IRContext
from vyper.venom.function import IRFunction
from vyper.venom.ir_node_to_venom import ir_node_to_venom
from vyper.venom.passes import (
    SCCP,
    AlgebraicOptimizationPass,
    BranchOptimizationPass,
    DFTPass,
    FloatAllocas,
    FuncInlinerPass,
    LoadElimination,
    LowerDloadPass,
    MakeSSA,
    Mem2Var,
    MemMergePass,
    ReduceLiteralsCodesize,
    RemoveUnusedVariablesPass,
    SimplifyCFGPass,
    StoreElimination,
    StoreExpansionPass,
)
from vyper.venom.venom_to_assembly import VenomCompiler

DEFAULT_OPT_LEVEL = OptimizationLevel.default()


def generate_assembly_experimental(
    runtime_code: IRContext,
    deploy_code: Optional[IRContext] = None,
    optimize: OptimizationLevel = DEFAULT_OPT_LEVEL,
) -> list[str]:
    # note: VenomCompiler is sensitive to the order of these!
    if deploy_code is not None:
        functions = [deploy_code, runtime_code]
    else:
        functions = [runtime_code]

    compiler = VenomCompiler(functions)
    return compiler.generate_evm(optimize == OptimizationLevel.NONE)


def _run_passes(fn: IRFunction, optimize: OptimizationLevel, ac: IRAnalysesCache) -> None:
    # Run passes on Venom IR
    # TODO: Add support for optimization levels

    FloatAllocas(ac, fn).run_pass()

    SimplifyCFGPass(ac, fn).run_pass()
    MakeSSA(ac, fn).run_pass()
    # run algebraic opts before mem2var to reduce some pointer arithmetic
    AlgebraicOptimizationPass(ac, fn).run_pass()
    StoreElimination(ac, fn).run_pass()
    Mem2Var(ac, fn).run_pass()
<<<<<<< HEAD
    # MakeSSA(ac, fn).run_pass()
    # SCCP(ac, fn).run_pass()

    # # LoadElimination(ac, fn).run_pass()
    # StoreElimination(ac, fn).run_pass()
    # MemMergePass(ac, fn).run_pass()
    # SimplifyCFGPass(ac, fn).run_pass()

    # LowerDloadPass(ac, fn).run_pass()
    # AlgebraicOptimizationPass(ac, fn).run_pass()
    # # NOTE: MakeSSA is after algebraic optimization it currently produces
    # #       smaller code by adding some redundant phi nodes. This is not a
    # #       problem for us, but we need to be aware of it, and should be
    # #       removed when the dft pass is fixed to produce the smallest code
    # #       without making the code generation more expensive by running
    # #       MakeSSA again.
    # MakeSSA(ac, fn).run_pass()
    # BranchOptimizationPass(ac, fn).run_pass()
    # RemoveUnusedVariablesPass(ac, fn).run_pass()

    # StoreExpansionPass(ac, fn).run_pass()
=======
    MakeSSA(ac, fn).run_pass()
    SCCP(ac, fn).run_pass()

    SimplifyCFGPass(ac, fn).run_pass()
    StoreElimination(ac, fn).run_pass()
    AlgebraicOptimizationPass(ac, fn).run_pass()
    LoadElimination(ac, fn).run_pass()
    SCCP(ac, fn).run_pass()
    StoreElimination(ac, fn).run_pass()

    SimplifyCFGPass(ac, fn).run_pass()
    MemMergePass(ac, fn).run_pass()

    LowerDloadPass(ac, fn).run_pass()
    # NOTE: MakeSSA is after algebraic optimization it currently produces
    #       smaller code by adding some redundant phi nodes. This is not a
    #       problem for us, but we need to be aware of it, and should be
    #       removed when the dft pass is fixed to produce the smallest code
    #       without making the code generation more expensive by running
    #       MakeSSA again.
    MakeSSA(ac, fn).run_pass()
    BranchOptimizationPass(ac, fn).run_pass()

    AlgebraicOptimizationPass(ac, fn).run_pass()
    RemoveUnusedVariablesPass(ac, fn).run_pass()

    StoreExpansionPass(ac, fn).run_pass()
>>>>>>> 762eec68

    if optimize == OptimizationLevel.CODESIZE:
        ReduceLiteralsCodesize(ac, fn).run_pass()

    DFTPass(ac, fn).run_pass()


def _run_global_passes(ctx: IRContext, optimize: OptimizationLevel, ir_analyses: dict) -> None:
    FuncInlinerPass(ir_analyses, ctx).run_pass()


def run_passes_on(ctx: IRContext, optimize: OptimizationLevel) -> None:
    ir_analyses = {}
    for fn in ctx.functions.values():
        ir_analyses[fn] = IRAnalysesCache(fn)

    # _run_global_passes(ctx, optimize, ir_analyses)

    ir_analyses = {}
    for fn in ctx.functions.values():
        ir_analyses[fn] = IRAnalysesCache(fn)

    for fn in ctx.functions.values():
        _run_passes(fn, optimize, ir_analyses[fn])


def generate_ir(ir: IRnode, optimize: OptimizationLevel) -> IRContext:
    # Convert "old" IR to "new" IR
    ctx = ir_node_to_venom(ir)

    run_passes_on(ctx, optimize)

    return ctx<|MERGE_RESOLUTION|>--- conflicted
+++ resolved
@@ -59,31 +59,8 @@
     AlgebraicOptimizationPass(ac, fn).run_pass()
     StoreElimination(ac, fn).run_pass()
     Mem2Var(ac, fn).run_pass()
-<<<<<<< HEAD
     # MakeSSA(ac, fn).run_pass()
     # SCCP(ac, fn).run_pass()
-
-    # # LoadElimination(ac, fn).run_pass()
-    # StoreElimination(ac, fn).run_pass()
-    # MemMergePass(ac, fn).run_pass()
-    # SimplifyCFGPass(ac, fn).run_pass()
-
-    # LowerDloadPass(ac, fn).run_pass()
-    # AlgebraicOptimizationPass(ac, fn).run_pass()
-    # # NOTE: MakeSSA is after algebraic optimization it currently produces
-    # #       smaller code by adding some redundant phi nodes. This is not a
-    # #       problem for us, but we need to be aware of it, and should be
-    # #       removed when the dft pass is fixed to produce the smallest code
-    # #       without making the code generation more expensive by running
-    # #       MakeSSA again.
-    # MakeSSA(ac, fn).run_pass()
-    # BranchOptimizationPass(ac, fn).run_pass()
-    # RemoveUnusedVariablesPass(ac, fn).run_pass()
-
-    # StoreExpansionPass(ac, fn).run_pass()
-=======
-    MakeSSA(ac, fn).run_pass()
-    SCCP(ac, fn).run_pass()
 
     SimplifyCFGPass(ac, fn).run_pass()
     StoreElimination(ac, fn).run_pass()
@@ -108,8 +85,7 @@
     AlgebraicOptimizationPass(ac, fn).run_pass()
     RemoveUnusedVariablesPass(ac, fn).run_pass()
 
-    StoreExpansionPass(ac, fn).run_pass()
->>>>>>> 762eec68
+    # StoreExpansionPass(ac, fn).run_pass()
 
     if optimize == OptimizationLevel.CODESIZE:
         ReduceLiteralsCodesize(ac, fn).run_pass()
