# maybe rename this `main.py` or `venom.py`
# (can have an `__init__.py` which exposes the API).

from typing import Any, Optional

from vyper.codegen.ir_node import IRnode
from vyper.compiler.settings import OptimizationLevel
from vyper.venom.analysis import DFG, calculate_cfg, calculate_liveness
from vyper.venom.bb_optimizer import (
    ir_pass_optimize_empty_blocks,
    ir_pass_optimize_unused_variables,
    ir_pass_remove_unreachable_blocks,
)
from vyper.venom.dominators import DominatorTree
from vyper.venom.function import IRFunction
from vyper.venom.ir_node_to_venom import ir_node_to_venom
from vyper.venom.passes.constant_propagation import ir_pass_constant_propagation
from vyper.venom.passes.dft import DFTPass
from vyper.venom.passes.make_ssa import MakeSSA
from vyper.venom.passes.normalization import NormalizationPass
<<<<<<< HEAD
from vyper.venom.passes.sccp import SCCP
=======
>>>>>>> 6fb76e29
from vyper.venom.passes.simplify_cfg import SimplifyCFGPass
from vyper.venom.venom_to_assembly import VenomCompiler

DEFAULT_OPT_LEVEL = OptimizationLevel.default()


def generate_assembly_experimental(
    runtime_code: IRFunction,
    deploy_code: Optional[IRFunction] = None,
    optimize: OptimizationLevel = DEFAULT_OPT_LEVEL,
) -> list[str]:
    # note: VenomCompiler is sensitive to the order of these!
    if deploy_code is not None:
        functions = [deploy_code, runtime_code]
    else:
        functions = [runtime_code]

    compiler = VenomCompiler(functions)
    return compiler.generate_evm(optimize == OptimizationLevel.NONE)


def _run_passes(ctx: IRFunction, optimize: OptimizationLevel) -> None:
    # Run passes on Venom IR
    # TODO: Add support for optimization levels

    ir_pass_optimize_empty_blocks(ctx)
    ir_pass_remove_unreachable_blocks(ctx)

    internals = [
        bb
        for bb in ctx.basic_blocks
        if bb.label.value.startswith("internal") and len(bb.cfg_in) == 0
    ]

    SimplifyCFGPass().run_pass(ctx, ctx.basic_blocks[0])
    for entry in internals:
        SimplifyCFGPass().run_pass(ctx, entry)

    make_ssa_pass = MakeSSA()
    make_ssa_pass.run_pass(ctx, ctx.basic_blocks[0])
    for entry in internals:
        make_ssa_pass.run_pass(ctx, entry)

<<<<<<< HEAD
    sccp_pass = SCCP(make_ssa_pass.dom)
    sccp_pass.run_pass(ctx, ctx.basic_blocks[0])

=======
>>>>>>> 6fb76e29
    while True:
        changes = 0

        changes += ir_pass_optimize_empty_blocks(ctx)
        changes += ir_pass_remove_unreachable_blocks(ctx)

        calculate_liveness(ctx)

        changes += ir_pass_optimize_unused_variables(ctx)

        calculate_cfg(ctx)
        calculate_liveness(ctx)

<<<<<<< HEAD
        changes += ir_pass_constant_propagation(ctx)
=======
>>>>>>> 6fb76e29
        changes += DFTPass().run_pass(ctx)

        calculate_cfg(ctx)
        calculate_liveness(ctx)

        if changes == 0:
            break


def generate_ir(ir: IRnode, optimize: OptimizationLevel) -> IRFunction:
    # Convert "old" IR to "new" IR
    ctx = ir_node_to_venom(ir)
    _run_passes(ctx, optimize)

    return ctx<|MERGE_RESOLUTION|>--- conflicted
+++ resolved
@@ -18,10 +18,7 @@
 from vyper.venom.passes.dft import DFTPass
 from vyper.venom.passes.make_ssa import MakeSSA
 from vyper.venom.passes.normalization import NormalizationPass
-<<<<<<< HEAD
 from vyper.venom.passes.sccp import SCCP
-=======
->>>>>>> 6fb76e29
 from vyper.venom.passes.simplify_cfg import SimplifyCFGPass
 from vyper.venom.venom_to_assembly import VenomCompiler
 
@@ -65,12 +62,9 @@
     for entry in internals:
         make_ssa_pass.run_pass(ctx, entry)
 
-<<<<<<< HEAD
     sccp_pass = SCCP(make_ssa_pass.dom)
     sccp_pass.run_pass(ctx, ctx.basic_blocks[0])
 
-=======
->>>>>>> 6fb76e29
     while True:
         changes = 0
 
@@ -84,10 +78,6 @@
         calculate_cfg(ctx)
         calculate_liveness(ctx)
 
-<<<<<<< HEAD
-        changes += ir_pass_constant_propagation(ctx)
-=======
->>>>>>> 6fb76e29
         changes += DFTPass().run_pass(ctx)
 
         calculate_cfg(ctx)
