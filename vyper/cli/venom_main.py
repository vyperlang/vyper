--- conflicted
+++ resolved
@@ -89,10 +89,10 @@
         sys.exit(1)
 
 
-<<<<<<< HEAD
 def process_venom_source(source: str):
     try:
         ctx = parse_venom(source)
+        check_venom_ctx(ctx)
         run_passes_on(ctx, OptimizationLevel.default())
         asm = generate_assembly_experimental(ctx)
         bytecode = generate_bytecode(asm, compiler_metadata=None)
@@ -100,16 +100,6 @@
     except Exception as e:
         print(f"Error: Compilation failed: {e}.")
         sys.exit(1)
-=======
-    ctx = parse_venom(venom_source)
-
-    check_venom_ctx(ctx)
-
-    run_passes_on(ctx, OptimizationLevel.default())
-    asm = generate_assembly_experimental(ctx)
-    bytecode = generate_bytecode(asm, compiler_metadata=None)
-    print(f"0x{bytecode.hex()}")
->>>>>>> fc8435d6
 
 
 if __name__ == "__main__":
