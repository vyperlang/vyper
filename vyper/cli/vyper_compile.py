--- conflicted
+++ resolved
@@ -14,13 +14,8 @@
 from vyper.compiler.input_bundle import FileInput, FilesystemInputBundle
 from vyper.compiler.settings import VYPER_TRACEBACK_LIMIT, OptimizationLevel, Settings
 from vyper.typing import ContractPath, OutputFormats
-<<<<<<< HEAD
+from vyper.utils import uniq
 from vyper.warnings import set_warnings_filter
-
-T = TypeVar("T")
-=======
-from vyper.utils import uniq
->>>>>>> 9a2cb2ed
 
 format_options_help = """Format to print, one or more of:
 bytecode (default) - Deployable bytecode
