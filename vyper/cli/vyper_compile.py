--- conflicted
+++ resolved
@@ -187,12 +187,9 @@
     if args.debug:
         settings.debug = args.debug
 
-<<<<<<< HEAD
-=======
     if args.enable_decimals:
         settings.enable_decimals = args.enable_decimals
 
->>>>>>> cb940684
     if args.verbose:
         print(f"cli specified: `{settings}`", file=sys.stderr)
 
