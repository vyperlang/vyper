from typing import Dict, Optional

from vyper.compiler.settings import get_global_settings
from vyper.exceptions import CompilerPanic
from vyper.typing import OpcodeGasCost, OpcodeMap, OpcodeRulesetMap, OpcodeRulesetValue, OpcodeValue

# EVM version rules work as follows:
# 1. Fork rules go from oldest (lowest value) to newest (highest value).
# 2. Fork versions aren't actually tied to anything. They are not a part of our
#    official API. *DO NOT USE THE VALUES FOR ANYTHING IMPORTANT* besides versioning.
# 3. Per VIP-3365, we support mainnet fork choice rules up to 3 years old
#    (and may optionally have forward support for experimental/unreleased
#    fork choice rules)
_evm_versions = ("london", "paris", "shanghai", "cancun")
EVM_VERSIONS: dict[str, int] = dict((v, i) for i, v in enumerate(_evm_versions))

DEFAULT_EVM_VERSION = "shanghai"


# opcode as hex value
# number of values removed from stack
# number of values added to stack
# gas cost (london, paris, shanghai, cancun)
OPCODES: OpcodeMap = {
    "STOP": (0x00, 0, 0, 0),
    "ADD": (0x01, 2, 1, 3),
    "MUL": (0x02, 2, 1, 5),
    "SUB": (0x03, 2, 1, 3),
    "DIV": (0x04, 2, 1, 5),
    "SDIV": (0x05, 2, 1, 5),
    "MOD": (0x06, 2, 1, 5),
    "SMOD": (0x07, 2, 1, 5),
    "ADDMOD": (0x08, 3, 1, 8),
    "MULMOD": (0x09, 3, 1, 8),
    "EXP": (0x0A, 2, 1, 10),
    "SIGNEXTEND": (0x0B, 2, 1, 5),
    "LT": (0x10, 2, 1, 3),
    "GT": (0x11, 2, 1, 3),
    "SLT": (0x12, 2, 1, 3),
    "SGT": (0x13, 2, 1, 3),
    "EQ": (0x14, 2, 1, 3),
    "ISZERO": (0x15, 1, 1, 3),
    "AND": (0x16, 2, 1, 3),
    "OR": (0x17, 2, 1, 3),
    "XOR": (0x18, 2, 1, 3),
    "NOT": (0x19, 1, 1, 3),
    "BYTE": (0x1A, 2, 1, 3),
    "SHL": (0x1B, 2, 1, 3),
    "SHR": (0x1C, 2, 1, 3),
    "SAR": (0x1D, 2, 1, 3),
    "SHA3": (0x20, 2, 1, 30),
    "ADDRESS": (0x30, 0, 1, 2),
    "BALANCE": (0x31, 1, 1, 700),
    "ORIGIN": (0x32, 0, 1, 2),
    "CALLER": (0x33, 0, 1, 2),
    "CALLVALUE": (0x34, 0, 1, 2),
    "CALLDATALOAD": (0x35, 1, 1, 3),
    "CALLDATASIZE": (0x36, 0, 1, 2),
    "CALLDATACOPY": (0x37, 3, 0, 3),
    "CODESIZE": (0x38, 0, 1, 2),
    "CODECOPY": (0x39, 3, 0, 3),
    "GASPRICE": (0x3A, 0, 1, 2),
    "EXTCODESIZE": (0x3B, 1, 1, 2600),
    "EXTCODECOPY": (0x3C, 4, 0, 2600),
    "RETURNDATASIZE": (0x3D, 0, 1, 2),
    "RETURNDATACOPY": (0x3E, 3, 0, 3),
    "EXTCODEHASH": (0x3F, 1, 1, 2600),
    "BLOCKHASH": (0x40, 1, 1, 20),
    "COINBASE": (0x41, 0, 1, 2),
    "TIMESTAMP": (0x42, 0, 1, 2),
    "NUMBER": (0x43, 0, 1, 2),
    "DIFFICULTY": (0x44, 0, 1, 2),
    "PREVRANDAO": (0x44, 0, 1, 2),
    "GASLIMIT": (0x45, 0, 1, 2),
    "CHAINID": (0x46, 0, 1, 2),
    "SELFBALANCE": (0x47, 0, 1, 5),
    "BASEFEE": (0x48, 0, 1, 2),
    "POP": (0x50, 1, 0, 2),
    "MLOAD": (0x51, 1, 1, 3),
    "MSTORE": (0x52, 2, 0, 3),
    "MSTORE8": (0x53, 2, 0, 3),
    "SLOAD": (0x54, 1, 1, 2100),
    "SSTORE": (0x55, 2, 0, 20000),
    "JUMP": (0x56, 1, 0, 8),
    "JUMPI": (0x57, 2, 0, 10),
    "PC": (0x58, 0, 1, 2),
    "MSIZE": (0x59, 0, 1, 2),
    "GAS": (0x5A, 0, 1, 2),
    "JUMPDEST": (0x5B, 0, 0, 1),
    "MCOPY": (0x5E, 3, 0, (None, None, None, 3)),
    "PUSH0": (0x5F, 0, 1, 2),
    "PUSH1": (0x60, 0, 1, 3),
    "PUSH2": (0x61, 0, 1, 3),
    "PUSH3": (0x62, 0, 1, 3),
    "PUSH4": (0x63, 0, 1, 3),
    "PUSH5": (0x64, 0, 1, 3),
    "PUSH6": (0x65, 0, 1, 3),
    "PUSH7": (0x66, 0, 1, 3),
    "PUSH8": (0x67, 0, 1, 3),
    "PUSH9": (0x68, 0, 1, 3),
    "PUSH10": (0x69, 0, 1, 3),
    "PUSH11": (0x6A, 0, 1, 3),
    "PUSH12": (0x6B, 0, 1, 3),
    "PUSH13": (0x6C, 0, 1, 3),
    "PUSH14": (0x6D, 0, 1, 3),
    "PUSH15": (0x6E, 0, 1, 3),
    "PUSH16": (0x6F, 0, 1, 3),
    "PUSH17": (0x70, 0, 1, 3),
    "PUSH18": (0x71, 0, 1, 3),
    "PUSH19": (0x72, 0, 1, 3),
    "PUSH20": (0x73, 0, 1, 3),
    "PUSH21": (0x74, 0, 1, 3),
    "PUSH22": (0x75, 0, 1, 3),
    "PUSH23": (0x76, 0, 1, 3),
    "PUSH24": (0x77, 0, 1, 3),
    "PUSH25": (0x78, 0, 1, 3),
    "PUSH26": (0x79, 0, 1, 3),
    "PUSH27": (0x7A, 0, 1, 3),
    "PUSH28": (0x7B, 0, 1, 3),
    "PUSH29": (0x7C, 0, 1, 3),
    "PUSH30": (0x7D, 0, 1, 3),
    "PUSH31": (0x7E, 0, 1, 3),
    "PUSH32": (0x7F, 0, 1, 3),
    "DUP1": (0x80, 1, 2, 3),
    "DUP2": (0x81, 1, 2, 3),
    "DUP3": (0x82, 1, 2, 3),
    "DUP4": (0x83, 1, 2, 3),
    "DUP5": (0x84, 1, 2, 3),
    "DUP6": (0x85, 1, 2, 3),
    "DUP7": (0x86, 1, 2, 3),
    "DUP8": (0x87, 1, 2, 3),
    "DUP9": (0x88, 1, 2, 3),
    "DUP10": (0x89, 1, 2, 3),
    "DUP11": (0x8A, 1, 2, 3),
    "DUP12": (0x8B, 1, 2, 3),
    "DUP13": (0x8C, 1, 2, 3),
    "DUP14": (0x8D, 1, 2, 3),
    "DUP15": (0x8E, 1, 2, 3),
    "DUP16": (0x8F, 1, 2, 3),
    "SWAP1": (0x90, 2, 2, 3),
    "SWAP2": (0x91, 2, 2, 3),
    "SWAP3": (0x92, 2, 2, 3),
    "SWAP4": (0x93, 2, 2, 3),
    "SWAP5": (0x94, 2, 2, 3),
    "SWAP6": (0x95, 2, 2, 3),
    "SWAP7": (0x96, 2, 2, 3),
    "SWAP8": (0x97, 2, 2, 3),
    "SWAP9": (0x98, 2, 2, 3),
    "SWAP10": (0x99, 2, 2, 3),
    "SWAP11": (0x9A, 2, 2, 3),
    "SWAP12": (0x9B, 2, 2, 3),
    "SWAP13": (0x9C, 2, 2, 3),
    "SWAP14": (0x9D, 2, 2, 3),
    "SWAP15": (0x9E, 2, 2, 3),
    "SWAP16": (0x9F, 2, 2, 3),
    "LOG0": (0xA0, 2, 0, 375),
    "LOG1": (0xA1, 3, 0, 750),
    "LOG2": (0xA2, 4, 0, 1125),
    "LOG3": (0xA3, 5, 0, 1500),
    "LOG4": (0xA4, 6, 0, 1875),
    "CREATE": (0xF0, 3, 1, 32000),
    "CALL": (0xF1, 7, 1, 2100),
    "CALLCODE": (0xF2, 7, 1, 2100),
    "RETURN": (0xF3, 2, 0, 0),
    "DELEGATECALL": (0xF4, 6, 1, 2100),
    "CREATE2": (0xF5, 4, 1, 32000),
    "SELFDESTRUCT": (0xFF, 1, 0, 25000),
    "STATICCALL": (0xFA, 6, 1, 2100),
    "REVERT": (0xFD, 2, 0, 0),
    "INVALID": (0xFE, 0, 0, 0),
    "DEBUG": (0xA5, 1, 0, 0),
    "BREAKPOINT": (0xA6, 0, 0, 0),
    "TLOAD": (0x5C, 1, 1, (None, None, None, 100)),
    "TSTORE": (0x5D, 2, 0, (None, None, None, 100)),
}

PSEUDO_OPCODES: OpcodeMap = {
    "CLAMP": (None, 3, 1, 70),
    "UCLAMPLT": (None, 2, 1, 25),
    "UCLAMPLE": (None, 2, 1, 30),
    "CLAMP_NONZERO": (None, 1, 1, 19),
    "ASSERT": (None, 1, 0, 85),
    "ASSERT_UNREACHABLE": (None, 1, 0, 17),
    "PASS": (None, 0, 0, 0),
    "DUMMY": (None, 0, 1, 0),  # tell IR that no, there really is a stack item here
    "BREAK": (None, 0, 0, 20),
    # cleanup_repeat cleans the stack similar to BREAK but without jumping to exit
    "CLEANUP_REPEAT": (None, 0, 0, 20),
    "CONTINUE": (None, 0, 0, 20),
    "SHA3_32": (None, 1, 1, 72),
    "SHA3_64": (None, 2, 1, 109),
    "SLE": (None, 2, 1, 10),
    "SGE": (None, 2, 1, 10),
    "LE": (None, 2, 1, 10),
    "GE": (None, 2, 1, 10),
    "CEIL32": (None, 1, 1, 20),
    "SET": (None, 2, 0, 20),
    "NE": (None, 2, 1, 6),
    "DEBUGGER": (None, 0, 0, 0),
    "ILOAD": (None, 1, 1, 6),
    "ISTORE": (None, 2, 0, 6),
    "DLOAD": (None, 1, 1, 9),
    "DLOADBYTES": (None, 3, 0, 3),
}

IR_OPCODES: OpcodeMap = {**OPCODES, **PSEUDO_OPCODES}


<<<<<<< HEAD
def set_global_evm_version(evm_version: int) -> None:
    global active_evm_version
    active_evm_version = evm_version


@contextlib.contextmanager
def anchor_evm_version(evm_version: Optional[str]) -> Generator:
    global active_evm_version
    if evm_version is None:
        evm_version = DEFAULT_EVM_VERSION

    tmp = active_evm_version
    evm_version_int = EVM_VERSIONS[evm_version]
    set_global_evm_version(evm_version_int)
    try:
        yield
    finally:
        set_global_evm_version(tmp)


=======
>>>>>>> cb940684
def _gas(value: OpcodeValue, idx: int) -> Optional[OpcodeRulesetValue]:
    gas: OpcodeGasCost = value[3]
    if isinstance(gas, int):
        return value[:3] + (gas,)
    if len(gas) <= idx:
        return value[:3] + (gas[-1],)
    if gas[idx] is None:
        return None
    return value[:3] + (gas[idx],)


def _mk_version_opcodes(opcodes: OpcodeMap, idx: int) -> OpcodeRulesetMap:
    return dict(
        (k, _gas(v, idx)) for k, v in opcodes.items() if _gas(v, idx) is not None  # type: ignore
    )


_evm_opcodes: Dict[int, OpcodeRulesetMap] = {
    v: _mk_version_opcodes(OPCODES, v) for v in EVM_VERSIONS.values()
}
_ir_opcodes: Dict[int, OpcodeRulesetMap] = {
    v: _mk_version_opcodes(IR_OPCODES, v) for v in EVM_VERSIONS.values()
}


def get_active_evm_version():
    settings = get_global_settings()
    evm_version_str = settings and settings.evm_version or DEFAULT_EVM_VERSION
    return EVM_VERSIONS[evm_version_str]


def get_opcodes() -> OpcodeRulesetMap:
    return _evm_opcodes[get_active_evm_version()]


def get_ir_opcodes() -> OpcodeRulesetMap:
    return _ir_opcodes[get_active_evm_version()]


def version_check(begin: Optional[str] = None, end: Optional[str] = None) -> bool:
    active_evm_version = get_active_evm_version()

    if begin is None and end is None:
        raise CompilerPanic("Either beginning or end fork ruleset must be set.")
    if begin is None:
        begin_idx = min(EVM_VERSIONS.values())
    else:
        begin_idx = EVM_VERSIONS[begin]
    end_idx = max(EVM_VERSIONS.values()) if end is None else EVM_VERSIONS[end]
    return begin_idx <= active_evm_version <= end_idx<|MERGE_RESOLUTION|>--- conflicted
+++ resolved
@@ -206,29 +206,6 @@
 IR_OPCODES: OpcodeMap = {**OPCODES, **PSEUDO_OPCODES}
 
 
-<<<<<<< HEAD
-def set_global_evm_version(evm_version: int) -> None:
-    global active_evm_version
-    active_evm_version = evm_version
-
-
-@contextlib.contextmanager
-def anchor_evm_version(evm_version: Optional[str]) -> Generator:
-    global active_evm_version
-    if evm_version is None:
-        evm_version = DEFAULT_EVM_VERSION
-
-    tmp = active_evm_version
-    evm_version_int = EVM_VERSIONS[evm_version]
-    set_global_evm_version(evm_version_int)
-    try:
-        yield
-    finally:
-        set_global_evm_version(tmp)
-
-
-=======
->>>>>>> cb940684
 def _gas(value: OpcodeValue, idx: int) -> Optional[OpcodeRulesetValue]:
     gas: OpcodeGasCost = value[3]
     if isinstance(gas, int):
