from typing import Dict, Optional

from vyper.compiler.settings import get_global_settings
from vyper.exceptions import CompilerPanic
from vyper.typing import OpcodeGasCost, OpcodeMap, OpcodeRulesetMap, OpcodeRulesetValue, OpcodeValue

# EVM version rules work as follows:
# 1. Fork rules go from oldest (lowest value) to newest (highest value).
# 2. Fork versions aren't actually tied to anything. They are not a part of our
#    official API. *DO NOT USE THE VALUES FOR ANYTHING IMPORTANT* besides versioning.
# 3. Per VIP-3365, we support mainnet fork choice rules up to 3 years old
#    (and may optionally have forward support for experimental/unreleased
#    fork choice rules)
_evm_versions = ("london", "paris", "shanghai", "cancun")
EVM_VERSIONS: dict[str, int] = dict((v, i) for i, v in enumerate(_evm_versions))

DEFAULT_EVM_VERSION = "shanghai"


# opcode as hex value
# number of values removed from stack
# number of values added to stack
# gas cost (london, paris, shanghai, cancun)
OPCODES: OpcodeMap = {
    "STOP": (0x00, 0, 0, 0),
    "ADD": (0x01, 2, 1, 3),
    "MUL": (0x02, 2, 1, 5),
    "SUB": (0x03, 2, 1, 3),
    "DIV": (0x04, 2, 1, 5),
    "SDIV": (0x05, 2, 1, 5),
    "MOD": (0x06, 2, 1, 5),
    "SMOD": (0x07, 2, 1, 5),
    "ADDMOD": (0x08, 3, 1, 8),
    "MULMOD": (0x09, 3, 1, 8),
    "EXP": (0x0A, 2, 1, 10),
    "SIGNEXTEND": (0x0B, 2, 1, 5),
    "LT": (0x10, 2, 1, 3),
    "GT": (0x11, 2, 1, 3),
    "SLT": (0x12, 2, 1, 3),
    "SGT": (0x13, 2, 1, 3),
    "EQ": (0x14, 2, 1, 3),
    "ISZERO": (0x15, 1, 1, 3),
    "AND": (0x16, 2, 1, 3),
    "OR": (0x17, 2, 1, 3),
    "XOR": (0x18, 2, 1, 3),
    "NOT": (0x19, 1, 1, 3),
    "BYTE": (0x1A, 2, 1, 3),
    "SHL": (0x1B, 2, 1, 3),
    "SHR": (0x1C, 2, 1, 3),
    "SAR": (0x1D, 2, 1, 3),
    "SHA3": (0x20, 2, 1, 30),
    "ADDRESS": (0x30, 0, 1, 2),
    "BALANCE": (0x31, 1, 1, 700),
    "ORIGIN": (0x32, 0, 1, 2),
    "CALLER": (0x33, 0, 1, 2),
    "CALLVALUE": (0x34, 0, 1, 2),
    "CALLDATALOAD": (0x35, 1, 1, 3),
    "CALLDATASIZE": (0x36, 0, 1, 2),
    "CALLDATACOPY": (0x37, 3, 0, 3),
    "CODESIZE": (0x38, 0, 1, 2),
    "CODECOPY": (0x39, 3, 0, 3),
    "GASPRICE": (0x3A, 0, 1, 2),
    "EXTCODESIZE": (0x3B, 1, 1, 2600),
    "EXTCODECOPY": (0x3C, 4, 0, 2600),
    "RETURNDATASIZE": (0x3D, 0, 1, 2),
    "RETURNDATACOPY": (0x3E, 3, 0, 3),
    "EXTCODEHASH": (0x3F, 1, 1, 2600),
    "BLOCKHASH": (0x40, 1, 1, 20),
    "COINBASE": (0x41, 0, 1, 2),
    "TIMESTAMP": (0x42, 0, 1, 2),
    "NUMBER": (0x43, 0, 1, 2),
    "DIFFICULTY": (0x44, 0, 1, 2),
    "PREVRANDAO": (0x44, 0, 1, 2),
    "GASLIMIT": (0x45, 0, 1, 2),
    "CHAINID": (0x46, 0, 1, 2),
    "SELFBALANCE": (0x47, 0, 1, 5),
    "BASEFEE": (0x48, 0, 1, 2),
<<<<<<< HEAD
    "BLOBHASH": (0x49, 1, 1, (None, None, None, 3)),
=======
    "BLOBBASEFEE": (0x4A, 0, 1, (None, None, None, 2)),
>>>>>>> 097aecfe
    "POP": (0x50, 1, 0, 2),
    "MLOAD": (0x51, 1, 1, 3),
    "MSTORE": (0x52, 2, 0, 3),
    "MSTORE8": (0x53, 2, 0, 3),
    "SLOAD": (0x54, 1, 1, 2100),
    "SSTORE": (0x55, 2, 0, 20000),
    "JUMP": (0x56, 1, 0, 8),
    "JUMPI": (0x57, 2, 0, 10),
    "PC": (0x58, 0, 1, 2),
    "MSIZE": (0x59, 0, 1, 2),
    "GAS": (0x5A, 0, 1, 2),
    "JUMPDEST": (0x5B, 0, 0, 1),
    "MCOPY": (0x5E, 3, 0, (None, None, None, 3)),
    "PUSH0": (0x5F, 0, 1, 2),
    "PUSH1": (0x60, 0, 1, 3),
    "PUSH2": (0x61, 0, 1, 3),
    "PUSH3": (0x62, 0, 1, 3),
    "PUSH4": (0x63, 0, 1, 3),
    "PUSH5": (0x64, 0, 1, 3),
    "PUSH6": (0x65, 0, 1, 3),
    "PUSH7": (0x66, 0, 1, 3),
    "PUSH8": (0x67, 0, 1, 3),
    "PUSH9": (0x68, 0, 1, 3),
    "PUSH10": (0x69, 0, 1, 3),
    "PUSH11": (0x6A, 0, 1, 3),
    "PUSH12": (0x6B, 0, 1, 3),
    "PUSH13": (0x6C, 0, 1, 3),
    "PUSH14": (0x6D, 0, 1, 3),
    "PUSH15": (0x6E, 0, 1, 3),
    "PUSH16": (0x6F, 0, 1, 3),
    "PUSH17": (0x70, 0, 1, 3),
    "PUSH18": (0x71, 0, 1, 3),
    "PUSH19": (0x72, 0, 1, 3),
    "PUSH20": (0x73, 0, 1, 3),
    "PUSH21": (0x74, 0, 1, 3),
    "PUSH22": (0x75, 0, 1, 3),
    "PUSH23": (0x76, 0, 1, 3),
    "PUSH24": (0x77, 0, 1, 3),
    "PUSH25": (0x78, 0, 1, 3),
    "PUSH26": (0x79, 0, 1, 3),
    "PUSH27": (0x7A, 0, 1, 3),
    "PUSH28": (0x7B, 0, 1, 3),
    "PUSH29": (0x7C, 0, 1, 3),
    "PUSH30": (0x7D, 0, 1, 3),
    "PUSH31": (0x7E, 0, 1, 3),
    "PUSH32": (0x7F, 0, 1, 3),
    "DUP1": (0x80, 1, 2, 3),
    "DUP2": (0x81, 1, 2, 3),
    "DUP3": (0x82, 1, 2, 3),
    "DUP4": (0x83, 1, 2, 3),
    "DUP5": (0x84, 1, 2, 3),
    "DUP6": (0x85, 1, 2, 3),
    "DUP7": (0x86, 1, 2, 3),
    "DUP8": (0x87, 1, 2, 3),
    "DUP9": (0x88, 1, 2, 3),
    "DUP10": (0x89, 1, 2, 3),
    "DUP11": (0x8A, 1, 2, 3),
    "DUP12": (0x8B, 1, 2, 3),
    "DUP13": (0x8C, 1, 2, 3),
    "DUP14": (0x8D, 1, 2, 3),
    "DUP15": (0x8E, 1, 2, 3),
    "DUP16": (0x8F, 1, 2, 3),
    "SWAP1": (0x90, 2, 2, 3),
    "SWAP2": (0x91, 2, 2, 3),
    "SWAP3": (0x92, 2, 2, 3),
    "SWAP4": (0x93, 2, 2, 3),
    "SWAP5": (0x94, 2, 2, 3),
    "SWAP6": (0x95, 2, 2, 3),
    "SWAP7": (0x96, 2, 2, 3),
    "SWAP8": (0x97, 2, 2, 3),
    "SWAP9": (0x98, 2, 2, 3),
    "SWAP10": (0x99, 2, 2, 3),
    "SWAP11": (0x9A, 2, 2, 3),
    "SWAP12": (0x9B, 2, 2, 3),
    "SWAP13": (0x9C, 2, 2, 3),
    "SWAP14": (0x9D, 2, 2, 3),
    "SWAP15": (0x9E, 2, 2, 3),
    "SWAP16": (0x9F, 2, 2, 3),
    "LOG0": (0xA0, 2, 0, 375),
    "LOG1": (0xA1, 3, 0, 750),
    "LOG2": (0xA2, 4, 0, 1125),
    "LOG3": (0xA3, 5, 0, 1500),
    "LOG4": (0xA4, 6, 0, 1875),
    "CREATE": (0xF0, 3, 1, 32000),
    "CALL": (0xF1, 7, 1, 2100),
    "CALLCODE": (0xF2, 7, 1, 2100),
    "RETURN": (0xF3, 2, 0, 0),
    "DELEGATECALL": (0xF4, 6, 1, 2100),
    "CREATE2": (0xF5, 4, 1, 32000),
    "SELFDESTRUCT": (0xFF, 1, 0, 25000),
    "STATICCALL": (0xFA, 6, 1, 2100),
    "REVERT": (0xFD, 2, 0, 0),
    "INVALID": (0xFE, 0, 0, 0),
    "DEBUG": (0xA5, 1, 0, 0),
    "BREAKPOINT": (0xA6, 0, 0, 0),
    "TLOAD": (0x5C, 1, 1, (None, None, None, 100)),
    "TSTORE": (0x5D, 2, 0, (None, None, None, 100)),
}

PSEUDO_OPCODES: OpcodeMap = {
    "CLAMP": (None, 3, 1, 70),
    "UCLAMPLT": (None, 2, 1, 25),
    "UCLAMPLE": (None, 2, 1, 30),
    "CLAMP_NONZERO": (None, 1, 1, 19),
    "ASSERT": (None, 1, 0, 85),
    "ASSERT_UNREACHABLE": (None, 1, 0, 17),
    "PASS": (None, 0, 0, 0),
    "DUMMY": (None, 0, 1, 0),  # tell IR that no, there really is a stack item here
    "BREAK": (None, 0, 0, 20),
    # cleanup_repeat cleans the stack similar to BREAK but without jumping to exit
    "CLEANUP_REPEAT": (None, 0, 0, 20),
    "CONTINUE": (None, 0, 0, 20),
    "SHA3_32": (None, 1, 1, 72),
    "SHA3_64": (None, 2, 1, 109),
    "SLE": (None, 2, 1, 10),
    "SGE": (None, 2, 1, 10),
    "LE": (None, 2, 1, 10),
    "GE": (None, 2, 1, 10),
    "CEIL32": (None, 1, 1, 20),
    "SET": (None, 2, 0, 20),
    "NE": (None, 2, 1, 6),
    "DEBUGGER": (None, 0, 0, 0),
    "ILOAD": (None, 1, 1, 6),
    "ISTORE": (None, 2, 0, 6),
    "DLOAD": (None, 1, 1, 9),
    "DLOADBYTES": (None, 3, 0, 3),
}

IR_OPCODES: OpcodeMap = {**OPCODES, **PSEUDO_OPCODES}


def _gas(value: OpcodeValue, idx: int) -> Optional[OpcodeRulesetValue]:
    gas: OpcodeGasCost = value[3]
    if isinstance(gas, int):
        return value[:3] + (gas,)
    if len(gas) <= idx:
        return value[:3] + (gas[-1],)
    if gas[idx] is None:
        return None
    return value[:3] + (gas[idx],)


def _mk_version_opcodes(opcodes: OpcodeMap, idx: int) -> OpcodeRulesetMap:
    return dict(
        (k, _gas(v, idx)) for k, v in opcodes.items() if _gas(v, idx) is not None  # type: ignore
    )


_evm_opcodes: Dict[int, OpcodeRulesetMap] = {
    v: _mk_version_opcodes(OPCODES, v) for v in EVM_VERSIONS.values()
}
_ir_opcodes: Dict[int, OpcodeRulesetMap] = {
    v: _mk_version_opcodes(IR_OPCODES, v) for v in EVM_VERSIONS.values()
}


def get_active_evm_version():
    settings = get_global_settings()
    evm_version_str = settings and settings.evm_version or DEFAULT_EVM_VERSION
    return EVM_VERSIONS[evm_version_str]


def get_opcodes() -> OpcodeRulesetMap:
    return _evm_opcodes[get_active_evm_version()]


def get_ir_opcodes() -> OpcodeRulesetMap:
    return _ir_opcodes[get_active_evm_version()]


def version_check(begin: Optional[str] = None, end: Optional[str] = None) -> bool:
    active_evm_version = get_active_evm_version()

    if begin is None and end is None:
        raise CompilerPanic("Either beginning or end fork ruleset must be set.")
    if begin is None:
        begin_idx = min(EVM_VERSIONS.values())
    else:
        begin_idx = EVM_VERSIONS[begin]
    end_idx = max(EVM_VERSIONS.values()) if end is None else EVM_VERSIONS[end]
    return begin_idx <= active_evm_version <= end_idx<|MERGE_RESOLUTION|>--- conflicted
+++ resolved
@@ -75,11 +75,8 @@
     "CHAINID": (0x46, 0, 1, 2),
     "SELFBALANCE": (0x47, 0, 1, 5),
     "BASEFEE": (0x48, 0, 1, 2),
-<<<<<<< HEAD
     "BLOBHASH": (0x49, 1, 1, (None, None, None, 3)),
-=======
     "BLOBBASEFEE": (0x4A, 0, 1, (None, None, None, 2)),
->>>>>>> 097aecfe
     "POP": (0x50, 1, 0, 2),
     "MLOAD": (0x51, 1, 1, 3),
     "MSTORE": (0x52, 2, 0, 3),
