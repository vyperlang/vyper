--- conflicted
+++ resolved
@@ -2,11 +2,8 @@
 
 from vyper.exceptions import (
     ConstancyViolationException,
-<<<<<<< HEAD
     StructureException,
-=======
     TypeMismatchException,
->>>>>>> 530dbba3
 )
 from vyper.parser.lll_node import (
     LLLnode,
