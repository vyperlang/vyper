import ast
import re

from vyper.exceptions import (
    ConstancyViolationException,
    StructureException,
    TypeMismatchException,
    VariableDeclarationException,
    EventDeclarationException,
    InvalidLiteralException
)
from vyper.functions import (
    stmt_dispatch_table,
    dispatch_table
)
from vyper.parser import (
    self_call,
    external_call
)
from vyper.parser.parser_utils import (
    base_type_conversion,
    getpos,
    LLLnode,
    make_byte_array_copier,
    make_setter,
    unwrap_location,
    gen_tuple_return,
    make_return_stmt,
)
from vyper.types import (
    BaseType,
    ByteArrayLike,
    ByteArrayType,
    ListType,
    NullType,
    StructType,
    TupleType,
)
from vyper.types import (
    get_size_of_type,
    is_base_type,
    parse_type,
    NodeType
)
from vyper.utils import (
    SizeLimits,
    sha3,
    fourbytes_to_int,
    bytes_to_int
)
from vyper.parser.expr import (
    Expr
)


class Stmt(object):
    # TODO: Once other refactors are made reevaluate all inline imports
    def __init__(self, stmt, context):
        self.stmt = stmt
        self.context = context
        self.stmt_table = {
            ast.Expr: self.expr,
            ast.Pass: self.parse_pass,
            ast.AnnAssign: self.ann_assign,
            ast.Assign: self.assign,
            ast.If: self.parse_if,
            ast.Call: self.call,
            ast.Assert: self.parse_assert,
            ast.For: self.parse_for,
            ast.AugAssign: self.aug_assign,
            ast.Break: self.parse_break,
            ast.Continue: self.parse_continue,
            ast.Return: self.parse_return,
            ast.Delete: self.parse_delete,
            ast.Str: self.parse_docblock,  # docblock
            ast.Name: self.parse_name,
        }
        stmt_type = self.stmt.__class__
        if stmt_type in self.stmt_table:
            self.lll_node = self.stmt_table[stmt_type]()
        else:
            raise StructureException("Unsupported statement type: %s" % type(stmt), stmt)

    def expr(self):
        return Stmt(self.stmt.value, self.context).lll_node

    def parse_pass(self):
        return LLLnode.from_list('pass', typ=None, pos=getpos(self.stmt))

    def parse_name(self):
        if self.stmt.id == "vdb":
            return LLLnode('debugger', typ=None, pos=getpos(self.stmt))
        elif self.stmt.id == "throw":
            return LLLnode.from_list(['assert', 0], typ=None, pos=getpos(self.stmt))
        else:
            raise StructureException("Unsupported statement type: %s" % type(self.stmt), self.stmt)

    def _check_valid_assign(self, sub):
        if isinstance(self.stmt.annotation, ast.Call):  # unit style: num(wei)
            if self.stmt.annotation.func.id != sub.typ.typ and not sub.typ.is_literal:
                raise TypeMismatchException('Invalid type, expected: %s' % self.stmt.annotation.func.id, self.stmt)
        elif isinstance(self.stmt.annotation, ast.Name) and self.stmt.annotation.id == 'bytes32':
            if isinstance(sub.typ, ByteArrayLike):
                if sub.typ.maxlen != 32:
                    raise TypeMismatchException('Invalid type, expected: bytes32. String is incorrect length.', self.stmt)
                return
            elif isinstance(sub.typ, BaseType):
                if sub.typ.typ != 'bytes32':
                    raise TypeMismatchException('Invalid type, expected: bytes32', self.stmt)
                return
            else:
                raise TypeMismatchException('Invalid type, expected: bytes32', self.stmt)
        elif isinstance(self.stmt.annotation, ast.Subscript):
            if not isinstance(sub.typ, (ListType, ByteArrayLike)):  # check list assign.
                raise TypeMismatchException('Invalid type, expected: %s' % self.stmt.annotation.value.id, self.stmt)
        elif isinstance(sub.typ, StructType):
            # This needs to get more sophisticated in the presence of
            # foreign structs.
            if not sub.typ.name == self.stmt.annotation.id:
                raise TypeMismatchException("Invalid type, expected %s" % self.stmt.annotation.id, self.stmt)
        # Check that the integer literal, can be assigned to uint256 if necessary.
        elif (self.stmt.annotation.id, sub.typ.typ) == ('uint256', 'int128') and sub.typ.is_literal:
            if not SizeLimits.in_bounds('uint256', sub.value):
                raise InvalidLiteralException('Invalid uint256 assignment, value not in uint256 range.', self.stmt)
        elif self.stmt.annotation.id != sub.typ.typ and not sub.typ.unit:
            raise TypeMismatchException('Invalid type %s, expected: %s' % (sub.typ.typ, self.stmt.annotation.id), self.stmt)

    def _check_same_variable_assign(self, sub):
        lhs_var_name = self.stmt.target.id
        rhs_names = self._check_rhs_var_assn_recur(self.stmt.value)
        if lhs_var_name in rhs_names:
            raise VariableDeclarationException('Invalid variable assignment, same variable not allowed on LHS and RHS: %s' % lhs_var_name)

    def _check_rhs_var_assn_recur(self, val):
        names = ()
        if isinstance(val, ast.BinOp):
            right_node = val.right
            left_node = val.left
            names = names + self._check_rhs_var_assn_recur(right_node)
            names = names + self._check_rhs_var_assn_recur(left_node)
        elif isinstance(val, ast.UnaryOp):
            operand_node = val.operand
            names = names + self._check_rhs_var_assn_recur(operand_node)
        elif isinstance(val, ast.BoolOp):
            for bool_val in val.values:
                names = names + self._check_rhs_var_assn_recur(bool_val)
        elif isinstance(val, ast.Compare):
            compare_left = val.left
            names = names + self._check_rhs_var_assn_recur(compare_left)
            for compr in val.comparators:
                names = names + self._check_rhs_var_assn_recur(compr)
        elif isinstance(val, ast.Name):
            name = val.id
            names = names + (name, )
        return names

    def ann_assign(self):
        with self.context.assignment_scope():
            typ = parse_type(self.stmt.annotation, location='memory', custom_units=self.context.custom_units, custom_structs=self.context.structs, constants=self.context.constants)
            if isinstance(self.stmt.target, ast.Attribute):
                raise TypeMismatchException('May not set type for field %r' % self.stmt.target.attr, self.stmt)
            varname = self.stmt.target.id
            pos = self.context.new_variable(varname, typ)
            o = LLLnode.from_list('pass', typ=None, pos=pos)
            if self.stmt.value is not None:
                sub = Expr(self.stmt.value, self.context).lll_node

                # Disallow assignment to None
                if isinstance(sub.typ, NullType):
                    raise InvalidLiteralException('Assignment to None is not allowed, use a default value or built-in `clear()`.', self.stmt)

                # If bytes[32] to bytes32 assignment rewrite sub as bytes32.
                if isinstance(sub.typ, ByteArrayType) and sub.typ.maxlen == 32 and isinstance(typ, BaseType) and typ.typ == 'bytes32':
                    sub = LLLnode(bytes_to_int(self.stmt.value.s), typ=BaseType('bytes32'), pos=getpos(self.stmt))

                self._check_valid_assign(sub)
                self._check_same_variable_assign(sub)
                variable_loc = LLLnode.from_list(pos, typ=typ, location='memory', pos=getpos(self.stmt))
                o = make_setter(variable_loc, sub, 'memory', pos=getpos(self.stmt))
                # o.pos = getpos(self.stmt) # TODO: Should this be here like in assign()?

            return o

    def _check_implicit_conversion(self, var_id, sub):
        target_typ = self.context.vars[var_id].typ
        assign_typ = sub.typ
        if isinstance(target_typ, BaseType) and isinstance(assign_typ, BaseType):
            if not assign_typ.is_literal and assign_typ.typ != target_typ.typ:
                raise TypeMismatchException('Invalid type {}, expected: {}'.format(assign_typ.typ, target_typ.typ, self.stmt))

    def assign(self):
        # Assignment (e.g. x[4] = y)
        if len(self.stmt.targets) != 1:
            raise StructureException("Assignment statement must have one target", self.stmt)

        with self.context.assignment_scope():
            sub = Expr(self.stmt.value, self.context).lll_node

            # Disallow assignment to None
            if isinstance(sub.typ, NullType):
                raise InvalidLiteralException('Assignment to None is not allowed, use a default value or built-in `clear()`.', self.stmt)

            # Determine if it's an RLPList assignment.
            if isinstance(self.stmt.value, ast.Call) and getattr(self.stmt.value.func, 'id', '') == 'RLPList':
                pos = self.context.new_variable(self.stmt.targets[0].id, sub.typ)
                variable_loc = LLLnode.from_list(pos, typ=sub.typ, location='memory', pos=getpos(self.stmt), annotation=self.stmt.targets[0].id)
                o = make_setter(variable_loc, sub, 'memory', pos=getpos(self.stmt))
            else:
                # Error check when assigning to declared variable
                if isinstance(self.stmt.targets[0], ast.Name):
                    # Do not allow assignment to undefined variables without annotation
                    if self.stmt.targets[0].id not in self.context.vars:
                        raise VariableDeclarationException("Variable type not defined", self.stmt)

                    # Check against implicit conversion
                    self._check_implicit_conversion(self.stmt.targets[0].id, sub)

                # Do no allow tuple-to-tuple assignment
                if isinstance(self.stmt.targets[0], ast.Tuple) and isinstance(self.stmt.value, ast.Tuple):
                    raise VariableDeclarationException("Tuple to tuple assignment not supported", self.stmt)

                # Checks to see if assignment is valid
                target = self.get_target(self.stmt.targets[0])
                o = make_setter(target, sub, target.location, pos=getpos(self.stmt))

            o.pos = getpos(self.stmt)

        return o

    def is_bool_expr(self, test_expr):
        if not isinstance(test_expr.typ, BaseType):
            return False
        if not test_expr.typ.typ == 'bool':
            return False
        return True

    def parse_if(self):
        from .parser import (
            parse_body,
        )

        if self.stmt.orelse:
            block_scope_id = id(self.stmt.orelse)
<<<<<<< HEAD
            self.context.start_blockscope(block_scope_id)
            add_on = [['seq', parse_body(self.stmt.orelse, self.context)]]
            self.context.end_blockscope(block_scope_id)
=======
            with self.context.make_blockscope(block_scope_id):
                add_on = [parse_body(self.stmt.orelse, self.context)]
>>>>>>> ba01043e
        else:
            add_on = []

        block_scope_id = id(self.stmt)
        with self.context.make_blockscope(block_scope_id):
            test_expr = Expr.parse_value_expr(self.stmt.test, self.context)

            if not self.is_bool_expr(test_expr):
                raise TypeMismatchException('Only boolean expressions allowed', self.stmt.test)

            o = LLLnode.from_list(
                ['if', test_expr, parse_body(self.stmt.body, self.context)] + add_on,
                typ=None, pos=getpos(self.stmt)
            )

<<<<<<< HEAD
        body = ['if', test_expr,
                ['seq', parse_body(self.stmt.body, self.context)]] \
                        + add_on
        o = LLLnode.from_list(
            body,
            typ=None, pos=getpos(self.stmt)
        )
        self.context.end_blockscope(block_scope_id)
=======
>>>>>>> ba01043e
        return o

    def _clear(self):
        # Create zero node
        none = ast.NameConstant(None)
        none.lineno = self.stmt.lineno
        none.col_offset = self.stmt.col_offset
        zero = Expr(none, self.context).lll_node

        # Get target variable
        target = self.get_target(self.stmt.args[0])

        # Generate LLL node to set to zero
        o = make_setter(target, zero, target.location, pos=getpos(self.stmt))
        o.pos = getpos(self.stmt)

        return o

    def call(self):
        from .parser import (
            pack_logging_data,
            pack_logging_topics,
        )

        if isinstance(self.stmt.func, ast.Name):
            if self.stmt.func.id in stmt_dispatch_table:
                if self.stmt.func.id == 'clear':
                    return self._clear()
                else:
                    return stmt_dispatch_table[self.stmt.func.id](self.stmt, self.context)
            elif self.stmt.func.id in dispatch_table:
                raise StructureException("Function {} can not be called without being used.".format(self.stmt.func.id), self.stmt)
            else:
                raise StructureException("Unknown function: '{}'.".format(self.stmt.func.id), self.stmt)

        elif isinstance(self.stmt.func, ast.Attribute) and isinstance(self.stmt.func.value, ast.Name) and self.stmt.func.value.id == "self":
            return self_call.make_call(self.stmt, self.context)
        elif isinstance(self.stmt.func, ast.Attribute) and isinstance(self.stmt.func.value, ast.Name) and self.stmt.func.value.id == 'log':
            if self.stmt.func.attr not in self.context.sigs['self']:
                raise EventDeclarationException("Event not declared yet: %s" % self.stmt.func.attr)
            event = self.context.sigs['self'][self.stmt.func.attr]
            if len(event.indexed_list) != len(self.stmt.args):
                raise EventDeclarationException("%s received %s arguments but expected %s" % (event.name, len(self.stmt.args), len(event.indexed_list)))
            expected_topics, topics = [], []
            expected_data, data = [], []
            for pos, is_indexed in enumerate(event.indexed_list):
                if is_indexed:
                    expected_topics.append(event.args[pos])
                    topics.append(self.stmt.args[pos])
                else:
                    expected_data.append(event.args[pos])
                    data.append(self.stmt.args[pos])
            topics = pack_logging_topics(event.event_id, topics, expected_topics, self.context, pos=getpos(self.stmt))
            inargs, inargsize, inargsize_node, inarg_start = pack_logging_data(expected_data, data, self.context, pos=getpos(self.stmt))

            if inargsize_node is None:
                sz = inargsize
            else:
                sz = ['mload', inargsize_node]

            return LLLnode.from_list(['seq', inargs,
                LLLnode.from_list(["log" + str(len(topics)), inarg_start, sz] + topics, add_gas_estimate=inargsize * 10)], typ=None, pos=getpos(self.stmt))
        else:
            return external_call.make_external_call(self.stmt, self.context)

    def parse_assert(self):

        with self.context.assertion_scope():
            test_expr = Expr.parse_value_expr(self.stmt.test, self.context)

        if not self.is_bool_expr(test_expr):
            raise TypeMismatchException('Only boolean expressions allowed', self.stmt.test)
        if self.stmt.msg:
            if not isinstance(self.stmt.msg, ast.Str):
                raise StructureException('Reason parameter of assert needs to be a literal string.', self.stmt.msg)
            if len(self.stmt.msg.s.strip()) == 0:
                raise StructureException('Empty reason string not allowed.', self.stmt)
            reason_str = self.stmt.msg.s.strip()
            sig_placeholder = self.context.new_placeholder(BaseType(32))
            arg_placeholder = self.context.new_placeholder(BaseType(32))
            reason_str_type = ByteArrayType(len(reason_str))
            placeholder_bytes = Expr(self.stmt.msg, self.context).lll_node
            method_id = fourbytes_to_int(sha3(b"Error(string)")[:4])
            assert_reason = \
                ['seq',
                    ['mstore', sig_placeholder, method_id],
                    ['mstore', arg_placeholder, 32],
                    placeholder_bytes,
                    ['assert_reason', test_expr, int(sig_placeholder + 28), int(4 + 32 + get_size_of_type(reason_str_type) * 32)]]
            return LLLnode.from_list(assert_reason, typ=None, pos=getpos(self.stmt))
        else:
            return LLLnode.from_list(['assert', test_expr], typ=None, pos=getpos(self.stmt))

    def _check_valid_range_constant(self, arg_ast_node, raise_exception=True):
        arg_expr = Expr.parse_value_expr(arg_ast_node, self.context)
        if isinstance(arg_expr.typ, BaseType) and arg_expr.typ.is_literal and arg_expr.typ.typ in ('uint256', 'int128'):
            return True, arg_expr
        else:
            if raise_exception:
                raise StructureException("Range only accepts literal (constant) values", arg_expr)
            return False, arg_expr

    def _get_range_const_value(self, arg_ast_node):
        _, arg_expr = self._check_valid_range_constant(arg_ast_node)
        return arg_expr.value

    def parse_for(self):
        from .parser import (
            parse_body,
        )
        # Type 0 for, e.g. for i in list(): ...
        if self._is_list_iter():
            return self.parse_for_list()

        if not isinstance(self.stmt.iter, ast.Call) or \
            not isinstance(self.stmt.iter.func, ast.Name) or \
                not isinstance(self.stmt.target, ast.Name) or \
                    self.stmt.iter.func.id != "range" or \
                        len(self.stmt.iter.args) not in (1, 2):
            raise StructureException("For statements must be of the form `for i in range(rounds): ..` or `for i in range(start, start + rounds): ..`", self.stmt.iter)  # noqa

        block_scope_id = id(self.stmt.orelse)
        with self.context.make_blockscope(block_scope_id):
            # Get arg0
            arg0 = self.stmt.iter.args[0]
            num_of_args = len(self.stmt.iter.args)

            # Type 1 for, e.g. for i in range(10): ...
            if num_of_args == 1:
                arg0_val = self._get_range_const_value(arg0)
                start = LLLnode.from_list(0, typ='int128', pos=getpos(self.stmt))
                rounds = arg0_val

            # Type 2 for, e.g. for i in range(100, 110): ...
            elif self._check_valid_range_constant(self.stmt.iter.args[1], raise_exception=False)[0]:
                arg0_val = self._get_range_const_value(arg0)
                arg1_val = self._get_range_const_value(self.stmt.iter.args[1])
                start = LLLnode.from_list(arg0_val, typ='int128', pos=getpos(self.stmt))
                rounds = LLLnode.from_list(arg1_val - arg0_val, typ='int128', pos=getpos(self.stmt))

            # Type 3 for, e.g. for i in range(x, x + 10): ...
            else:
                arg1 = self.stmt.iter.args[1]
                if not isinstance(arg1, ast.BinOp) or not isinstance(arg1.op, ast.Add):
                    raise StructureException("Two-arg for statements must be of the form `for i in range(start, start + rounds): ...`", arg1)

                if ast.dump(arg0) != ast.dump(arg1.left):
                    raise StructureException(
                        ("Two-arg for statements of the form `for i in range(x, x + y): ...`"
                         " must have x identical in both places: %r %r") % (ast.dump(arg0), ast.dump(arg1.left)),
                        self.stmt.iter
                    )

                rounds = self._get_range_const_value(arg1.right)
                start = Expr.parse_value_expr(arg0, self.context)

            varname = self.stmt.target.id
            pos = self.context.new_variable(varname, BaseType('int128'), pos=getpos(self.stmt))
            self.context.forvars[varname] = True
            o = LLLnode.from_list(['repeat', pos, start, rounds, parse_body(self.stmt.body, self.context)], typ=None, pos=getpos(self.stmt))
            del self.context.vars[varname]
            del self.context.forvars[varname]

        return o

    def _is_list_iter(self):
        """
        Test if the current statement is a type of list, used in for loops.
        """

        # Check for literal or memory list.
        iter_var_type = self.context.vars.get(self.stmt.iter.id).typ if isinstance(self.stmt.iter, ast.Name) else None
        if isinstance(self.stmt.iter, ast.List) or isinstance(iter_var_type, ListType):
            return True

        # Check for storage list.
        if isinstance(self.stmt.iter, ast.Attribute):
            iter_var_type = self.context.globals.get(self.stmt.iter.attr)
            if iter_var_type and isinstance(iter_var_type.typ, ListType):
                return True

        return False

    def parse_for_list(self):
        from .parser import (
            parse_body,
            make_setter
        )

        iter_list_node = Expr(self.stmt.iter, self.context).lll_node
        if not isinstance(iter_list_node.typ.subtype, BaseType):  # Sanity check on list subtype.
            raise StructureException('For loops allowed only on basetype lists.', self.stmt.iter)
        iter_var_type = self.context.vars.get(self.stmt.iter.id).typ if isinstance(self.stmt.iter, ast.Name) else None
        subtype = iter_list_node.typ.subtype.typ
        varname = self.stmt.target.id
        value_pos = self.context.new_variable(varname, BaseType(subtype, unit=iter_list_node.typ.subtype.unit))
        i_pos = self.context.new_variable('_index_for_' + varname, BaseType(subtype))
        self.context.forvars[varname] = True

        # Is a list that is already allocated to memory.
        if iter_var_type:

            list_name = self.stmt.iter.id
            with self.context.in_for_loop_scope(list_name):  # make sure list cannot be altered whilst iterating.
                iter_var = self.context.vars.get(self.stmt.iter.id)
                body = [
                    'seq',
                    ['mstore', value_pos, ['mload', ['add', iter_var.pos, ['mul', ['mload', i_pos], 32]]]],
                    parse_body(self.stmt.body, self.context)
                ]
                o = LLLnode.from_list(
                    ['repeat', i_pos, 0, iter_var.size, body], typ=None, pos=getpos(self.stmt)
                )

        # List gets defined in the for statement.
        elif isinstance(self.stmt.iter, ast.List):
            # Allocate list to memory.
            count = iter_list_node.typ.count
            tmp_list = LLLnode.from_list(
                obj=self.context.new_placeholder(ListType(iter_list_node.typ.subtype, count)),
                typ=ListType(iter_list_node.typ.subtype, count),
                location='memory'
            )
            setter = make_setter(tmp_list, iter_list_node, 'memory', pos=getpos(self.stmt))
            body = [
                'seq',
                ['mstore', value_pos, ['mload', ['add', tmp_list, ['mul', ['mload', i_pos], 32]]]],
                parse_body(self.stmt.body, self.context)
            ]
            o = LLLnode.from_list(
                ['seq',
                    setter,
                    ['repeat', i_pos, 0, count, body]], typ=None, pos=getpos(self.stmt)
            )

        # List contained in storage.
        elif isinstance(self.stmt.iter, ast.Attribute):
            count = iter_list_node.typ.count
            list_name = iter_list_node.annotation

            with self.context.in_for_loop_scope(list_name):  # make sure list cannot be altered whilst iterating.
                body = [
                    'seq',
                    ['mstore', value_pos, ['sload', ['add', ['sha3_32', iter_list_node], ['mload', i_pos]]]],
                    parse_body(self.stmt.body, self.context),
                ]
                o = LLLnode.from_list(
                    ['seq',
                        ['repeat', i_pos, 0, count, body]], typ=None, pos=getpos(self.stmt)
                )

        del self.context.vars[varname]
        del self.context.vars['_index_for_' + varname]
        del self.context.forvars[varname]
        return o

    def aug_assign(self):
        target = self.get_target(self.stmt.target)
        sub = Expr.parse_value_expr(self.stmt.value, self.context)
        if not isinstance(self.stmt.op, (ast.Add, ast.Sub, ast.Mult, ast.Div, ast.Mod)):
            raise StructureException("Unsupported operator for augassign", self.stmt)
        if not isinstance(target.typ, BaseType):
            raise TypeMismatchException("Can only use aug-assign operators with simple types!", self.stmt.target)
        if target.location == 'storage':
            o = Expr.parse_value_expr(ast.BinOp(left=LLLnode.from_list(['sload', '_stloc'], typ=target.typ, pos=target.pos),
                                    right=sub, op=self.stmt.op, lineno=self.stmt.lineno, col_offset=self.stmt.col_offset), self.context)
            return LLLnode.from_list(['with', '_stloc', target, ['sstore', '_stloc', base_type_conversion(o, o.typ, target.typ, pos=getpos(self.stmt))]], typ=None, pos=getpos(self.stmt))
        elif target.location == 'memory':
            o = Expr.parse_value_expr(ast.BinOp(left=LLLnode.from_list(['mload', '_mloc'], typ=target.typ, pos=target.pos),
                                    right=sub, op=self.stmt.op, lineno=self.stmt.lineno, col_offset=self.stmt.col_offset), self.context)
            return LLLnode.from_list(['with', '_mloc', target, ['mstore', '_mloc', base_type_conversion(o, o.typ, target.typ, pos=getpos(self.stmt))]], typ=None, pos=getpos(self.stmt))

    def parse_continue(self):
        return LLLnode.from_list('continue', typ=None, pos=getpos(self.stmt))

    def parse_break(self):
        return LLLnode.from_list('break', typ=None, pos=getpos(self.stmt))

    def parse_return(self):
        if self.context.return_type is None:
            if self.stmt.value:
                raise TypeMismatchException("Not expecting to return a value", self.stmt)
            return LLLnode.from_list(make_return_stmt(self.stmt, self.context, 0, 0), typ=None, pos=getpos(self.stmt), valency=0)
        if not self.stmt.value:
            raise TypeMismatchException("Expecting to return a value", self.stmt)

        def zero_pad(bytez_placeholder, maxlen):
            zero_padder = LLLnode.from_list(['pass'])
            if maxlen > 0:
                zero_pad_i = self.context.new_placeholder(BaseType('uint256'))  # Iterator used to zero pad memory.
                zero_padder = LLLnode.from_list(
                    ['with', '_ceil32_end', ['ceil32', ['mload', bytez_placeholder]],
                        ['repeat', zero_pad_i, ['mload', bytez_placeholder], maxlen,
                            ['seq',
                                ['if', ['gt', ['mload', zero_pad_i], '_ceil32_end'], 'break'],  # stay within allocated bounds
                                ['mstore8', ['add', ['add', 32, bytez_placeholder], ['mload', zero_pad_i]], 0]]]],
                    annotation="Zero pad"
                )
            return zero_padder

        sub = Expr(self.stmt.value, self.context).lll_node
        self.context.increment_return_counter()
        # Returning a value (most common case)
        if isinstance(sub.typ, BaseType):
            sub = unwrap_location(sub)

            if not isinstance(self.context.return_type, BaseType):
                raise TypeMismatchException("Return type units mismatch %r %r" % (sub.typ, self.context.return_type), self.stmt.value)
            elif self.context.return_type != sub.typ and not sub.typ.is_literal:
                raise TypeMismatchException("Trying to return base type %r, output expecting %r" % (sub.typ, self.context.return_type), self.stmt.value)
            elif sub.typ.is_literal and (self.context.return_type.typ == sub.typ or 'int' in self.context.return_type.typ and 'int' in sub.typ.typ):
                if not SizeLimits.in_bounds(self.context.return_type.typ, sub.value):
                    raise InvalidLiteralException("Number out of range: " + str(sub.value), self.stmt)
                else:
                    return LLLnode.from_list(['seq', ['mstore', 0, sub], make_return_stmt(self.stmt, self.context, 0, 32)], typ=None, pos=getpos(self.stmt), valency=0)
            elif is_base_type(sub.typ, self.context.return_type.typ) or \
                    (is_base_type(sub.typ, 'int128') and is_base_type(self.context.return_type, 'int256')):
                return LLLnode.from_list(['seq', ['mstore', 0, sub], make_return_stmt(self.stmt, self.context, 0, 32)], typ=None, pos=getpos(self.stmt), valency=0)
            else:
                raise TypeMismatchException("Unsupported type conversion: %r to %r" % (sub.typ, self.context.return_type), self.stmt.value)
        # Returning a byte array
        elif isinstance(sub.typ, ByteArrayLike):
            if not sub.typ.eq_base(self.context.return_type):
                raise TypeMismatchException("Trying to return base type %r, output expecting %r" % (sub.typ, self.context.return_type), self.stmt.value)
            if sub.typ.maxlen > self.context.return_type.maxlen:
                raise TypeMismatchException("Cannot cast from greater max-length %d to shorter max-length %d" %
                                            (sub.typ.maxlen, self.context.return_type.maxlen), self.stmt.value)

            loop_memory_position = self.context.new_placeholder(typ=BaseType('uint256'))  # loop memory has to be allocated first.
            len_placeholder = self.context.new_placeholder(typ=BaseType('uint256'))  # len & bytez placeholder have to be declared after each other at all times.
            bytez_placeholder = self.context.new_placeholder(typ=sub.typ)

            if sub.location in ('storage', 'memory'):
                return LLLnode.from_list([
                    'seq',
                    make_byte_array_copier(
                        LLLnode(bytez_placeholder, location='memory', typ=sub.typ),
                        sub,
                        pos=getpos(self.stmt)
                    ),
                    zero_pad(bytez_placeholder, sub.typ.maxlen),
                    ['mstore', len_placeholder, 32],
                    make_return_stmt(self.stmt, self.context, len_placeholder, ['ceil32', ['add', ['mload', bytez_placeholder], 64]], loop_memory_position=loop_memory_position)],
                    typ=None, pos=getpos(self.stmt), valency=0
                )
            else:
                raise Exception("Invalid location: %s" % sub.location)

        elif isinstance(sub.typ, ListType):
            sub_base_type = re.split(r'\(|\[', str(sub.typ.subtype))[0]
            ret_base_type = re.split(r'\(|\[', str(self.context.return_type.subtype))[0]
            loop_memory_position = self.context.new_placeholder(typ=BaseType('uint256'))
            if sub_base_type != ret_base_type:
                raise TypeMismatchException(
                    "List return type %r does not match specified return type, expecting %r" % (
                        sub_base_type, ret_base_type
                    ),
                    self.stmt
                )
            elif sub.location == "memory" and sub.value != "multi":
                return LLLnode.from_list(make_return_stmt(self.stmt, self.context, sub, get_size_of_type(self.context.return_type) * 32, loop_memory_position=loop_memory_position),
                                            typ=None, pos=getpos(self.stmt), valency=0)
            else:
                new_sub = LLLnode.from_list(self.context.new_placeholder(self.context.return_type), typ=self.context.return_type, location='memory')
                setter = make_setter(new_sub, sub, 'memory', pos=getpos(self.stmt))
                return LLLnode.from_list(['seq', setter, make_return_stmt(self.stmt, self.context, new_sub, get_size_of_type(self.context.return_type) * 32, loop_memory_position=loop_memory_position)],
                                            typ=None, pos=getpos(self.stmt))

        # Returning a struct
        elif isinstance(sub.typ, StructType):
            retty = self.context.return_type
            if not isinstance(retty, StructType) or retty.name != sub.typ.name:
                raise TypeMismatchException("Trying to return %r, output expecting %r" % (sub.typ, self.context.return_type), self.stmt.value)
            return gen_tuple_return(self.stmt, self.context, sub)

        # Returning a tuple.
        elif isinstance(sub.typ, TupleType):
            if not isinstance(self.context.return_type, TupleType):
                raise TypeMismatchException("Trying to return tuple type %r, output expecting %r" % (sub.typ, self.context.return_type), self.stmt.value)

            if len(self.context.return_type.members) != len(sub.typ.members):
                raise StructureException("Tuple lengths don't match!", self.stmt)

            # check return type matches, sub type.
            for i, ret_x in enumerate(self.context.return_type.members):
                s_member = sub.typ.members[i]
                sub_type = s_member if isinstance(s_member, NodeType) else s_member.typ
                if type(sub_type) is not type(ret_x):
                    raise StructureException(
                        "Tuple return type does not match annotated return. {} != {}".format(
                            type(sub_type), type(ret_x)
                        ),
                        self.stmt
                    )
            return gen_tuple_return(self.stmt, self.context, sub)

        else:
            raise TypeMismatchException("Can't return type %r" % sub.typ, self.stmt)

    def parse_delete(self):
        raise StructureException("Deleting is not supported, use built-in `clear()` function.", self.stmt)

    def get_target(self, target):
        if isinstance(target, ast.Subscript) and self.context.in_for_loop:  # Check if we are doing assignment of an iteration loop.
            raise_exception = False
            if isinstance(target.value, ast.Attribute):
                list_name = "%s.%s" % (target.value.value.id, target.value.attr)
                if list_name in self.context.in_for_loop:
                    raise_exception = True

            if isinstance(target.value, ast.Name) and \
               target.value.id in self.context.in_for_loop:
                list_name = target.value.id
                raise_exception = True

            if raise_exception:
                raise StructureException("Altering list '%s' which is being iterated!" % list_name, self.stmt)

        if isinstance(target, ast.Name) and target.id in self.context.forvars:
            raise StructureException("Altering iterator '%s' which is in use!" % target.id, self.stmt)
        if isinstance(target, ast.Tuple):
            return Expr(target, self.context).lll_node
        target = Expr.parse_variable_location(target, self.context)
        if target.location == 'storage' and self.context.is_constant():
            raise ConstancyViolationException("Cannot modify storage inside %s: %s" % (self.context.pp_constancy(), target.annotation))
        if not target.mutable:
            raise ConstancyViolationException("Cannot modify function argument: %s" % target.annotation)
        return target

    def parse_docblock(self):
        if '"""' not in self.context.origcode.splitlines()[self.stmt.lineno - 1]:
            raise InvalidLiteralException('Only valid """ docblocks allowed', self.stmt)
        return LLLnode.from_list('pass', typ=None, pos=getpos(self.stmt))<|MERGE_RESOLUTION|>--- conflicted
+++ resolved
@@ -241,14 +241,8 @@
 
         if self.stmt.orelse:
             block_scope_id = id(self.stmt.orelse)
-<<<<<<< HEAD
-            self.context.start_blockscope(block_scope_id)
-            add_on = [['seq', parse_body(self.stmt.orelse, self.context)]]
-            self.context.end_blockscope(block_scope_id)
-=======
             with self.context.make_blockscope(block_scope_id):
-                add_on = [parse_body(self.stmt.orelse, self.context)]
->>>>>>> ba01043e
+                add_on = [['seq', parse_body(self.stmt.orelse, self.context)]]
         else:
             add_on = []
 
@@ -258,23 +252,13 @@
 
             if not self.is_bool_expr(test_expr):
                 raise TypeMismatchException('Only boolean expressions allowed', self.stmt.test)
-
+            body = ['if', test_expr,
+                    ['seq', parse_body(self.stmt.body, self.context)]] \
+                            + add_on
             o = LLLnode.from_list(
-                ['if', test_expr, parse_body(self.stmt.body, self.context)] + add_on,
+                body,
                 typ=None, pos=getpos(self.stmt)
             )
-
-<<<<<<< HEAD
-        body = ['if', test_expr,
-                ['seq', parse_body(self.stmt.body, self.context)]] \
-                        + add_on
-        o = LLLnode.from_list(
-            body,
-            typ=None, pos=getpos(self.stmt)
-        )
-        self.context.end_blockscope(block_scope_id)
-=======
->>>>>>> ba01043e
         return o
 
     def _clear(self):
