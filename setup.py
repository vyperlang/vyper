# -*- coding: utf-8 -*-

import os
import re
import subprocess

from setuptools import setup

extras_require = {
    "test": [
        "pytest>=8.0,<9.0",
        "pytest-cov>=4.1,<5.0",
        "pytest-instafail>=0.4,<1.0",
        "pytest-xdist>=3.0,<3.4",
        "pytest-split>=0.7.0,<1.0",
<<<<<<< HEAD
        "eth-tester[py-evm]>=0.11.0b1,<0.12",
        "eth_abi>=5.0.0,<6.0.0",
        "py-evm>=0.10.1b1,<0.11",
        "web3>=7.0.0b4,<8.0",
=======
        "eth_abi>=5.0.0,<6.0.0",
        "py-evm>=0.10.1b1,<0.11",
>>>>>>> 097aecfe
        "lark==1.1.9",
        "hypothesis[lark]>=6.0,<7.0",
        "eth-stdlib==0.2.7",
        "eth-account==0.12.2",
        "setuptools",
        "hexbytes>=1.2",
        "pyrevm>=0.3.2",
    ],
    "lint": [
        "black==23.12.0",
        "flake8==6.1.0",
        "flake8-bugbear==23.12.2",
        "flake8-use-fstring==1.4",
        "isort==5.13.2",
        "mypy==1.5",
    ],
    "dev": ["ipython", "pre-commit", "pyinstaller", "twine"],
}

extras_require["dev"] = extras_require["dev"] + extras_require["test"] + extras_require["lint"]

with open("README.md", "r") as f:
    long_description = f.read()


# strip local version
def _local_version(version):
    return ""


def _global_version(version):
    from setuptools_scm.version import guess_next_dev_version

    # strip `.devN` suffix since it is not semver compatible
    # minor regex hack to avoid messing too much with setuptools-scm internals
    version_str = guess_next_dev_version(version)
    return re.sub(r"\.dev\d+", "", version_str)


hash_file_rel_path = os.path.join("vyper", "vyper_git_commithash.txt")
hashfile = os.path.relpath(hash_file_rel_path)

# there is no way in setuptools-scm to get metadata besides the package
# version into version.py. (and we need that version to be PEP440 compliant
# in order to get it into pypi). so, add the commit hash to the package
# separately, in order so that we can add it to `vyper --version`.
try:
    commithash = subprocess.check_output("git rev-parse --short HEAD".split())
    commithash_str = commithash.decode("utf-8").strip()
    with open(hashfile, "w") as fh:
        fh.write(commithash_str)
except subprocess.CalledProcessError:
    pass


setup(
    name="vyper",
    use_scm_version={
        "local_scheme": _local_version,
        "version_scheme": _global_version,
        "write_to": "vyper/version.py",
    },
    description="Vyper: the Pythonic Programming Language for the EVM",
    long_description=long_description,
    long_description_content_type="text/markdown",
    author="Vyper Team",
    author_email="",
    url="https://github.com/vyperlang/vyper",
    license="Apache License 2.0",
    keywords="ethereum evm smart contract language",
    include_package_data=True,
    packages=["vyper"],
    python_requires=">=3.10,<4",
    py_modules=["vyper"],
    install_requires=[
        "cbor2>=5.4.6,<6",
        "asttokens>=2.0.5,<3",
        "pycryptodome>=3.5.1,<4",
        "packaging>=23.1,<24",
        "importlib-metadata",
        "wheel",
    ],
    setup_requires=["pytest-runner", "setuptools_scm>=7.1.0,<8.0.0"],
    tests_require=extras_require["test"],
    extras_require=extras_require,
    entry_points={
        "console_scripts": [
            "vyper=vyper.cli.vyper_compile:_parse_cli_args",
            "fang=vyper.cli.vyper_ir:_parse_cli_args",
            "vyper-json=vyper.cli.vyper_json:_parse_cli_args",
        ]
    },
    classifiers=[
        "Intended Audience :: Developers",
        "License :: OSI Approved :: Apache Software License",
        "Programming Language :: Python :: 3.10",
        "Programming Language :: Python :: 3.11",
        "Programming Language :: Python :: 3.12",
    ],
    package_data={"vyper.ast": ["grammar.lark"]},
    data_files=[("", [hash_file_rel_path])],
)<|MERGE_RESOLUTION|>--- conflicted
+++ resolved
@@ -13,15 +13,10 @@
         "pytest-instafail>=0.4,<1.0",
         "pytest-xdist>=3.0,<3.4",
         "pytest-split>=0.7.0,<1.0",
-<<<<<<< HEAD
         "eth-tester[py-evm]>=0.11.0b1,<0.12",
         "eth_abi>=5.0.0,<6.0.0",
         "py-evm>=0.10.1b1,<0.11",
         "web3>=7.0.0b4,<8.0",
-=======
-        "eth_abi>=5.0.0,<6.0.0",
-        "py-evm>=0.10.1b1,<0.11",
->>>>>>> 097aecfe
         "lark==1.1.9",
         "hypothesis[lark]>=6.0,<7.0",
         "eth-stdlib==0.2.7",
