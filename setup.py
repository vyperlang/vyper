--- conflicted
+++ resolved
@@ -25,9 +25,5 @@
     install_requires=['py-evm>=0.2.0a12'],
     setup_requires=['pytest-runner'],
     tests_require=['pytest', 'pytest-cov', 'ethereum==2.3.1'],
-<<<<<<< HEAD
-    scripts=['bin/vyper', 'bin/vyper-serve']
-=======
     scripts=['bin/vyper', 'bin/vyper-serve', 'bin/vyper-run']
->>>>>>> 5eeb1f5e
 )