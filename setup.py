--- conflicted
+++ resolved
@@ -18,15 +18,10 @@
         "py-evm>=0.7.0a1,<0.8",
         "web3==6.0.0",
         "lark==1.1.9",
-<<<<<<< HEAD
-        "hypothesis[lark]>=5.37.1,<6.0",
-        "eth-stdlib==0.2.6",
-        "pyrevm @ git+https://github.com/gakonst/pyrevm.git@master",
-=======
         "hypothesis[lark]>=6.0,<7.0",
         "eth-stdlib==0.2.7",
         "setuptools",
->>>>>>> 58ecff59
+        "pyrevm @ git+https://github.com/gakonst/pyrevm.git@master",
     ],
     "lint": [
         "black==23.12.0",
