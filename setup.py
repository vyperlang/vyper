# -*- coding: utf-8 -*-

import os
import re
import subprocess

from setuptools import setup

extras_require = {
    "test": [
        "pytest>=8.0,<9.0",
        "pytest-cov>=4.1,<5.0",
        "pytest-instafail>=0.4,<1.0",
        "pytest-xdist>=3.5,<4.0",
        "pytest-split>=0.7.0,<1.0",
        "eth-tester[py-evm]>=0.10.0b4,<0.11",
        "eth_abi>=4.0.0,<5.0.0",
        "py-evm>=0.10.0b4,<0.11",
        "web3==6.0.0",
        "lark==1.1.9",
        "hypothesis[lark]>=6.0,<7.0",
        "eth-stdlib==0.2.7",
        "setuptools",
<<<<<<< HEAD
        "pyrevm @ git+https://github.com/gakonst/pyrevm.git@master",
=======
        "typing_extensions",  # we can remove this once dependencies upgrade to eth-rlp>=2.0
>>>>>>> f8d4b97a
    ],
    "lint": [
        "black==23.12.0",
        "flake8==6.1.0",
        "flake8-bugbear==23.12.2",
        "flake8-use-fstring==1.4",
        "isort==5.13.2",
        "mypy==1.5",
    ],
    "docs": ["recommonmark", "sphinx>=6.0,<7.0", "sphinx_rtd_theme>=1.2,<1.3"],
    "dev": ["ipython", "pre-commit", "pyinstaller", "twine"],
}

extras_require["dev"] = (
    extras_require["test"] + extras_require["lint"] + extras_require["docs"] + extras_require["dev"]
)

with open("README.md", "r") as f:
    long_description = f.read()


# strip local version
def _local_version(version):
    return ""


def _global_version(version):
    from setuptools_scm.version import guess_next_dev_version

    # strip `.devN` suffix since it is not semver compatible
    # minor regex hack to avoid messing too much with setuptools-scm internals
    version_str = guess_next_dev_version(version)
    return re.sub(r"\.dev\d+", "", version_str)


hash_file_rel_path = os.path.join("vyper", "vyper_git_commithash.txt")
hashfile = os.path.relpath(hash_file_rel_path)

# there is no way in setuptools-scm to get metadata besides the package
# version into version.py. (and we need that version to be PEP440 compliant
# in order to get it into pypi). so, add the commit hash to the package
# separately, in order so that we can add it to `vyper --version`.
try:
    commithash = subprocess.check_output("git rev-parse --short HEAD".split())
    commithash_str = commithash.decode("utf-8").strip()
    with open(hashfile, "w") as fh:
        fh.write(commithash_str)
except subprocess.CalledProcessError:
    pass


setup(
    name="vyper",
    use_scm_version={
        "local_scheme": _local_version,
        "version_scheme": _global_version,
        "write_to": "vyper/version.py",
    },
    description="Vyper: the Pythonic Programming Language for the EVM",
    long_description=long_description,
    long_description_content_type="text/markdown",
    author="Vyper Team",
    author_email="",
    url="https://github.com/vyperlang/vyper",
    license="Apache License 2.0",
    keywords="ethereum evm smart contract language",
    include_package_data=True,
    packages=["vyper"],
    python_requires=">=3.10,<4",
    py_modules=["vyper"],
    install_requires=[
        "cbor2>=5.4.6,<6",
        "asttokens>=2.0.5,<3",
        "pycryptodome>=3.5.1,<4",
        "packaging>=23.1,<24",
        "importlib-metadata",
        "wheel",
    ],
    setup_requires=["pytest-runner", "setuptools_scm>=7.1.0,<8.0.0"],
    tests_require=extras_require["test"],
    extras_require=extras_require,
    entry_points={
        "console_scripts": [
            "vyper=vyper.cli.vyper_compile:_parse_cli_args",
            "vyper-serve=vyper.cli.vyper_serve:_parse_cli_args",
            "fang=vyper.cli.vyper_ir:_parse_cli_args",
            "vyper-json=vyper.cli.vyper_json:_parse_cli_args",
        ]
    },
    classifiers=[
        "Intended Audience :: Developers",
        "License :: OSI Approved :: Apache Software License",
        "Programming Language :: Python :: 3.10",
        "Programming Language :: Python :: 3.11",
        "Programming Language :: Python :: 3.12",
    ],
    package_data={"vyper.ast": ["grammar.lark"]},
    data_files=[("", [hash_file_rel_path])],
)<|MERGE_RESOLUTION|>--- conflicted
+++ resolved
@@ -21,11 +21,8 @@
         "hypothesis[lark]>=6.0,<7.0",
         "eth-stdlib==0.2.7",
         "setuptools",
-<<<<<<< HEAD
         "pyrevm @ git+https://github.com/gakonst/pyrevm.git@master",
-=======
         "typing_extensions",  # we can remove this once dependencies upgrade to eth-rlp>=2.0
->>>>>>> f8d4b97a
     ],
     "lint": [
         "black==23.12.0",
