--- conflicted
+++ resolved
@@ -22,11 +22,7 @@
         "eth-stdlib==0.2.7",
         "setuptools",
         "hexbytes>=1.2",
-<<<<<<< HEAD
         "pyrevm @ git+https://github.com/DanielSchiavini/pyrevm.git@revm",
-        "typing_extensions",  # we can remove this once dependencies upgrade to eth-rlp>=2.0
-=======
->>>>>>> ee11e3db
     ],
     "lint": [
         "black==23.12.0",
