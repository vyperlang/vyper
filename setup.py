# -*- coding: utf-8 -*-

import re

from setuptools import find_packages, setup

extras_require = {
    "test": [
        "pytest>=6.2.5,<7.0",
        "pytest-cov>=2.10,<3.0",
        "pytest-instafail>=0.4,<1.0",
        "pytest-xdist>=1.32,<2.0",
<<<<<<< HEAD
        "eth-tester[py-evm,blake2b-py]>=0.5.0b1,<0.6",
        "py-evm[blake2b-py]==0.4.0a4",  # NOTE: temporarily pinned until we have support for py-evm 0.5.0a0+
=======
        "eth-tester[py-evm]>=0.6.0b4,<0.7",
        "py-evm==0.5.0a1",  # NOTE: temporarily pinned until we have support for py-evm 0.5.0a0+
>>>>>>> 3a9a3428
        "web3==5.21.0",
        "tox>=3.15,<4.0",
        "lark-parser==0.10.0",
        "hypothesis[lark]>=5.37.1,<6.0",
    ],
    "lint": [
        "black==21.9b0",
        "flake8==3.9.2",
        "flake8-bugbear==20.1.4",
        "flake8-use-fstring==1.1",
        "isort==5.9.3",
        "mypy==0.910",
    ],
    "docs": ["recommonmark", "sphinx>=3.0,<4.0", "sphinx_rtd_theme>=0.5,<0.6"],
    "dev": ["ipython", "pre-commit", "pyinstaller", "twine"],
}

extras_require["dev"] = (
    extras_require["test"] + extras_require["lint"] + extras_require["docs"] + extras_require["dev"]
)

with open("README.md", "r") as f:
    long_description = f.read()


# force commit hash to be appended to version even when tag is exact
# (breaks PEP 440, but this is the debug info, not the version tag for pypi)
def _local_version(version):
    commithash = version.node[1:]  # git describe adds 'g' prefix
    ret = f"+commit.{commithash}"
    if version.dirty:
        ret += "-dirty"
    return ret


def _global_version(version):
    from setuptools_scm.version import guess_next_dev_version

    # strip `.devN` suffix since it is not semver compatible
    # minor regex hack to avoid messing too much with setuptools-scm internals
    version_str = guess_next_dev_version(version)
    return re.sub("\.dev\d+", "", version_str)


setup(
    name="vyper",
    use_scm_version={"local_scheme": _local_version, "version_scheme": _global_version},
    description="Vyper: the Pythonic Programming Language for the EVM",
    long_description=long_description,
    long_description_content_type="text/markdown",
    author="Vyper Team",
    author_email="",
    url="https://github.com/vyperlang/vyper",
    license="Apache License 2.0",
    keywords="ethereum evm smart contract language",
    include_package_data=True,
    packages=find_packages(exclude=("tests", "docs")),
    python_requires=">=3.7,<3.11",
    py_modules=["vyper"],
    install_requires=[
        "asttokens==2.0.5",
        "pycryptodome>=3.5.1,<4",
        "semantic-version==2.8.5",
        "cached-property==1.5.2 ; python_version<'3.8'",
        "importlib-metadata ; python_version<'3.8'",
    ],
    setup_requires=["pytest-runner", "setuptools_scm"],
    tests_require=extras_require["test"],
    extras_require=extras_require,
    entry_points={
        "console_scripts": [
            "vyper=vyper.cli.vyper_compile:_parse_cli_args",
            "vyper-serve=vyper.cli.vyper_serve:_parse_cli_args",
            "vyper-lll=vyper.cli.vyper_lll:_parse_cli_args",
            "vyper-json=vyper.cli.vyper_json:_parse_cli_args",
        ]
    },
    classifiers=[
        "Intended Audience :: Developers",
        "License :: OSI Approved :: Apache Software License",
        "Programming Language :: Python :: 3.7",
        "Programming Language :: Python :: 3.8",
        "Programming Language :: Python :: 3.9",
        "Programming Language :: Python :: 3.10",
    ],
)<|MERGE_RESOLUTION|>--- conflicted
+++ resolved
@@ -10,13 +10,8 @@
         "pytest-cov>=2.10,<3.0",
         "pytest-instafail>=0.4,<1.0",
         "pytest-xdist>=1.32,<2.0",
-<<<<<<< HEAD
-        "eth-tester[py-evm,blake2b-py]>=0.5.0b1,<0.6",
-        "py-evm[blake2b-py]==0.4.0a4",  # NOTE: temporarily pinned until we have support for py-evm 0.5.0a0+
-=======
-        "eth-tester[py-evm]>=0.6.0b4,<0.7",
-        "py-evm==0.5.0a1",  # NOTE: temporarily pinned until we have support for py-evm 0.5.0a0+
->>>>>>> 3a9a3428
+        "eth-tester[py-evm,blake2b-py]>=0.6.0b4,<0.7",
+        "py-evm[blake2b-py]>=0.5.0a1",
         "web3==5.21.0",
         "tox>=3.15,<4.0",
         "lark-parser==0.10.0",
