import pytest

from vyper import compiler
from vyper.exceptions import (
    ArgumentException,
    CallViolation,
    FunctionDeclarationException,
    InterfaceViolation,
    InvalidReference,
    InvalidType,
    ModuleNotFound,
    NamespaceCollision,
    StructureException,
    SyntaxException,
    TypeMismatch,
    UnknownAttribute,
)

fail_list = [
    (
        """
from ethereum.ercs import IERC20
a: public(IERC20)
@external
def test():
    b: uint256 = self.a
    """,
        TypeMismatch,
    ),
    (
        """
from ethereum.ercs import IERC20
aba: public(IERC20)
@external
def test():
    self.aba = IERC20
    """,
        InvalidReference,
    ),
    (
        """
from ethereum.ercs import IERC20

a: address(IERC20) # invalid syntax now.
    """,
        SyntaxException,
    ),
    (
        """
from ethereum.ercs import IERC20

@external
def test():
    a: address(IERC20) = empty(address)
    """,
        InvalidType,
    ),
    (
        """
a: address

@external
def test():  # may not call normal address
    assert self.a.random()
    """,
        UnknownAttribute,
    ),
    (
        """
from ethereum.ercs import IERC20
@external
def test(a: address):
    my_address: address = IERC20()
    """,
        ArgumentException,
    ),
    (
        """
from ethereum.ercs import IERC20

implements: IERC20 = 1
    """,
        SyntaxException,
    ),
    (
        """
interface A:
    @external
    def foo(): nonpayable
    """,
        StructureException,
    ),
    (
        """
implements: self.x
    """,
        InvalidType,
    ),
    (
        """
implements: 123
    """,
        StructureException,
    ),
    (
        """
struct Foo:
    a: uint256

implements: Foo
    """,
        StructureException,
    ),
    (
        """
from ethereum.ercs import IERC20

interface A:
    def f(): view

@internal
def foo():
    a: IERC20 = A(empty(address))
    """,
        TypeMismatch,
    ),
    (
        """
interface A:
    def f(a: uint256): view

implements: A

@external
@nonpayable
def f(a: uint256): # visibility is nonpayable instead of view
    pass
    """,
        InterfaceViolation,
    ),
    (
        # exports two Transfer events
        """
from ethereum.ercs import IERC20

implements: IERC20

event Transfer:
    sender: indexed(address)
    receiver: address
    value: uint256

name: public(String[32])
symbol: public(String[32])
decimals: public(uint8)
balanceOf: public(HashMap[address, uint256])
allowance: public(HashMap[address, HashMap[address, uint256]])
totalSupply: public(uint256)

@external
def transfer(_to : address, _value : uint256) -> bool:
    log Transfer(sender=msg.sender, receiver=_to, value=_value)
    return True

@external
def transferFrom(_from : address, _to : address, _value : uint256) -> bool:
    log IERC20.Transfer(sender=_from, receiver=_to, value=_value)
    return True

@external
def approve(_spender : address, _value : uint256) -> bool:
    return True
    """,
        NamespaceCollision,
    ),
    (
        # `payable` decorator not implemented
        """
interface testI:
    def foo() -> uint256: payable

implements: testI

@external
def foo() -> uint256:
    return 0
    """,
        InterfaceViolation,
    ),
    (
        # decorators must be strictly identical
        """
interface Self:
    def protected_view_fn() -> String[100]: nonpayable

implements: Self

@external
@pure
def protected_view_fn() -> String[100]:
    return empty(String[100])
    """,
        InterfaceViolation,
    ),
    (
        # decorators must be strictly identical
        """
interface Self:
    def protected_view_fn() -> String[100]: view

implements: Self

@external
@pure
def protected_view_fn() -> String[100]:
    return empty(String[100])
    """,
        InterfaceViolation,
    ),
]


@pytest.mark.parametrize("bad_code", fail_list)
def test_interfaces_fail(bad_code):
    with pytest.raises(bad_code[1]):
        compiler.compile_code(bad_code[0])


valid_list = [
    """
from ethereum.ercs import IERC20
b: IERC20
@external
def test(input: address):
    assert staticcall self.b.totalSupply() == staticcall IERC20(input).totalSupply()
    """,
    """
from ethereum.ercs import IERC20

interface Factory:
   def getExchange(token_addr: address) -> address: view

factory: Factory
token: IERC20

@external
def test():
    assert staticcall self.factory.getExchange(self.token.address) == self
    exchange: address = staticcall self.factory.getExchange(self.token.address)
    assert exchange == self.token.address
    assert staticcall self.token.totalSupply() > 0
    """,
    """
interface Foo:
    def foo(): view

@external
def test() -> (bool, Foo):
    x: Foo = Foo(msg.sender)
    return True, x
    """
    """
from ethereum.ercs import IERC20

a: public(IERC20)
    """,
    """
from ethereum.ercs import IERC20

a: public(IERC20)

@external
def test() -> address:
    return self.a.address
    """,
    """
from ethereum.ercs import IERC20

a: public(IERC20)
b: address

@external
def test():
    self.b = self.a.address
    """,
    """
from ethereum.ercs import IERC20

struct aStruct:
   my_address: address

a: public(IERC20)
b: aStruct

@external
def test() -> address:
    self.b.my_address = self.a.address
    return self.b.my_address
    """,
    """
from ethereum.ercs import IERC20
a: public(IERC20)
@external
def test():
    b: address = self.a.address
    """,
    """
interface MyInterface:
    def some_func(): nonpayable

my_interface: MyInterface[3]
idx: uint256

@deploy
def __init__():
    self.my_interface[self.idx] = MyInterface(empty(address))
    """,
    """
interface MyInterface:
    def kick(): payable

kickers: HashMap[address, MyInterface]
    """,
    """
interface Foo:
    def append(a: uint256): payable

@external
def bar(x: address):
    a: Foo = Foo(x)
    extcall a.append(1)
    """,
    """
interface Foo:
    def pop(): payable

@external
def foo(x: address):
    a: Foo = Foo(x)
    extcall a.pop()
    """,
    """
interface ITestInterface:
    def foo() -> uint256: view

implements: ITestInterface

foo: public(constant(uint256)) = 1
    """,
    """
interface ITestInterface:
    def foo() -> uint256: view

implements: ITestInterface

foo: public(immutable(uint256))

@deploy
def __init__(x: uint256):
    foo = x
    """,
    # no namespace collision of interface after storage variable
    """
a: constant(uint256) = 1

interface A:
    def f(a: uint128): view
    """,
    # no namespace collision of storage variable after interface
    """
interface A:
    def f(a: uint256): view

a: constant(uint128) = 1
    """,
]


@pytest.mark.parametrize("good_code", valid_list)
def test_interfaces_success(good_code):
    assert compiler.compile_code(good_code) is not None


def test_imports_and_implements_within_interface(make_input_bundle):
    ibar_code = """
@external
def foobar():
    ...
"""
    ifoo_code = """
import bar

implements: bar

@external
def foobar():
    ...
"""

    input_bundle = make_input_bundle({"foo.vyi": ifoo_code, "bar.vyi": ibar_code})

    code = """
import foo as Foo

implements: Foo

@external
def foobar():
    pass
"""

    assert compiler.compile_code(code, input_bundle=input_bundle) is not None


def test_builtins_not_found(make_input_bundle):
    code = """
from vyper.interfaces import foobar
    """
    input_bundle = make_input_bundle({"code.vy": code})
    file_input = input_bundle.load_file("code.vy")
    with pytest.raises(ModuleNotFound) as e:
        compiler.compile_from_file_input(file_input, input_bundle=input_bundle)
    assert e.value._message == "vyper.interfaces.foobar"
    assert e.value._hint == "try renaming `vyper.interfaces` to `ethereum.ercs`"
    assert "code.vy:" in str(e.value)


@pytest.mark.parametrize("erc", ("ERC20", "ERC721", "ERC4626"))
def test_builtins_not_found2(erc, make_input_bundle):
    code = f"""
from ethereum.ercs import {erc}
    """
    input_bundle = make_input_bundle({"code.vy": code})
    file_input = input_bundle.load_file("code.vy")
    with pytest.raises(ModuleNotFound) as e:
        compiler.compile_from_file_input(file_input, input_bundle=input_bundle)
    assert e.value._message == f"ethereum.ercs.{erc}"
    assert e.value._hint == f"try renaming `{erc}` to `I{erc}`"
    assert "code.vy:" in str(e.value)


def test_interface_body_check(make_input_bundle):
    interface_code = """
@external
def foobar():
    return ...
"""

    input_bundle = make_input_bundle({"foo.vyi": interface_code})

    code = """
import foo as Foo

implements: Foo

@external
def foobar():
    pass
"""
    with pytest.raises(FunctionDeclarationException) as e:
        compiler.compile_code(code, input_bundle=input_bundle)

    assert e.value._message == "function body in an interface can only be `...`!"


def test_interface_body_check2(make_input_bundle):
    interface_code = """
@external
def foobar():
    ...

@external
def bar():
    ...

@external
def baz():
    ...
"""

    input_bundle = make_input_bundle({"foo.vyi": interface_code})

    code = """
import foo

implements: foo

@external
def foobar():
    pass

@external
def bar():
    pass

@external
def baz():
    pass
"""

    assert compiler.compile_code(code, input_bundle=input_bundle) is not None


invalid_visibility_code = [
    """
import foo as Foo
implements: Foo
@external
def foobar():
    pass
    """,
    """
import foo as Foo
implements: Foo
@internal
def foobar():
    pass
    """,
    """
import foo as Foo
implements: Foo
def foobar():
    pass
    """,
]


@pytest.mark.parametrize("code", invalid_visibility_code)
def test_internal_visibility_in_interface(make_input_bundle, code):
    interface_code = """
@internal
def foobar():
    ...
"""

    input_bundle = make_input_bundle({"foo.vyi": interface_code})

    with pytest.raises(FunctionDeclarationException) as e:
        compiler.compile_code(code, input_bundle=input_bundle)

    assert e.value._message == "Interface functions can only be marked as `@external`"


external_visibility_interface = [
    """
@external
def foobar():
    ...
def bar():
    ...
    """,
    """
def foobar():
    ...
@external
def bar():
    ...
    """,
]


@pytest.mark.parametrize("iface", external_visibility_interface)
def test_internal_implemenatation_of_external_interface(make_input_bundle, iface):
    input_bundle = make_input_bundle({"foo.vyi": iface})

    code = """
import foo as Foo
implements: Foo
@internal
def foobar():
    pass
def bar():
    pass
    """

    with pytest.raises(InterfaceViolation) as e:
        compiler.compile_code(code, input_bundle=input_bundle)

    assert e.value.message == "Contract does not implement all interface functions: bar(), foobar()"


def test_intrinsic_interfaces_different_types(make_input_bundle, get_contract):
    lib1 = """
@external
@view
def foo():
    pass
    """
    lib2 = """
@external
@view
def foo():
    pass
    """
    main = """
import lib1
import lib2

@external
def bar():
    assert lib1.__at__(self) == lib2.__at__(self)
    """
    input_bundle = make_input_bundle({"lib1.vy": lib1, "lib2.vy": lib2})

    with pytest.raises(TypeMismatch):
        compiler.compile_code(main, input_bundle=input_bundle)


def test_intrinsic_interfaces_default_function(make_input_bundle, get_contract):
    lib1 = """
@external
@payable
def __default__():
    pass
    """
    main = """
import lib1

@external
def bar():
    extcall lib1.__at__(self).__default__()

    """
    input_bundle = make_input_bundle({"lib1.vy": lib1})

<<<<<<< HEAD
    with pytest.raises(CallViolation):
        compiler.compile_code(main, input_bundle=input_bundle)


def test_intrinsic_interfaces_default_function_staticcall(make_input_bundle, get_contract):
    lib1 = """
@external
@view
def __default__() -> int128:
    return 43
    """
    main = """
import lib1

@external
def bar():
    foo:int128 = 0
    foo = staticcall lib1.__at__(self).__default__()
    """
    input_bundle = make_input_bundle({"lib1.vy": lib1})

    with pytest.raises(CallViolation):
        compiler.compile_code(main, input_bundle=input_bundle)
=======
    # TODO make the exception more precise once fixed
    with pytest.raises(Exception):  # noqa: B017
        compiler.compile_code(main, input_bundle=input_bundle)


def test_interface_name_in_output_is_short(make_input_bundle):
    code = """
from ethereum.ercs import IERC20
@external
def test(input: IERC20):
    pass
        """
    out = compiler.compile_code(code, output_formats=["interface"])

    assert "def test(input: IERC20):" in out["interface"]
>>>>>>> 310f0f53
<|MERGE_RESOLUTION|>--- conflicted
+++ resolved
@@ -623,7 +623,6 @@
     """
     input_bundle = make_input_bundle({"lib1.vy": lib1})
 
-<<<<<<< HEAD
     with pytest.raises(CallViolation):
         compiler.compile_code(main, input_bundle=input_bundle)
 
@@ -647,10 +646,6 @@
 
     with pytest.raises(CallViolation):
         compiler.compile_code(main, input_bundle=input_bundle)
-=======
-    # TODO make the exception more precise once fixed
-    with pytest.raises(Exception):  # noqa: B017
-        compiler.compile_code(main, input_bundle=input_bundle)
 
 
 def test_interface_name_in_output_is_short(make_input_bundle):
@@ -662,5 +657,4 @@
         """
     out = compiler.compile_code(code, output_formats=["interface"])
 
-    assert "def test(input: IERC20):" in out["interface"]
->>>>>>> 310f0f53
+    assert "def test(input: IERC20):" in out["interface"]