import pytest

from vyper import compiler
from vyper.exceptions import (
    ArgumentException,
    FunctionDeclarationException,
    InterfaceViolation,
    InvalidReference,
    InvalidType,
    ModuleNotFound,
    NamespaceCollision,
    StructureException,
    SyntaxException,
    TypeMismatch,
    UnknownAttribute,
)

fail_list = [
    (
        """
from ethereum.ercs import IERC20
a: public(IERC20)
@external
def test():
    b: uint256 = self.a
    """,
        TypeMismatch,
    ),
    (
        """
from ethereum.ercs import IERC20
aba: public(IERC20)
@external
def test():
    self.aba = IERC20
    """,
        InvalidReference,
    ),
    (
        """
from ethereum.ercs import IERC20

a: address(IERC20) # invalid syntax now.
    """,
        SyntaxException,
    ),
    (
        """
from ethereum.ercs import IERC20

@external
def test():
    a: address(IERC20) = empty(address)
    """,
        InvalidType,
    ),
    (
        """
a: address

@external
def test():  # may not call normal address
    assert self.a.random()
    """,
        UnknownAttribute,
    ),
    (
        """
from ethereum.ercs import IERC20
@external
def test(a: address):
    my_address: address = IERC20()
    """,
        ArgumentException,
    ),
    (
        """
from ethereum.ercs import IERC20

implements: IERC20 = 1
    """,
        SyntaxException,
    ),
    (
        """
interface A:
    @external
    def foo(): nonpayable
    """,
        StructureException,
    ),
    (
        """
implements: self.x
    """,
        InvalidType,
    ),
    (
        """
implements: 123
    """,
        StructureException,
    ),
    (
        """
struct Foo:
    a: uint256

implements: Foo
    """,
        StructureException,
    ),
    (
        """
from ethereum.ercs import IERC20

interface A:
    def f(): view

@internal
def foo():
    a: IERC20 = A(empty(address))
    """,
        TypeMismatch,
    ),
    (
        """
interface A:
    def f(a: uint256): view

implements: A

@external
@nonpayable
def f(a: uint256): # visibility is nonpayable instead of view
    pass
    """,
        InterfaceViolation,
    ),
    (
        # exports two Transfer events
        """
from ethereum.ercs import IERC20

implements: IERC20

event Transfer:
    sender: indexed(address)
    receiver: address
    value: uint256

name: public(String[32])
symbol: public(String[32])
decimals: public(uint8)
balanceOf: public(HashMap[address, uint256])
allowance: public(HashMap[address, HashMap[address, uint256]])
totalSupply: public(uint256)

@external
def transfer(_to : address, _value : uint256) -> bool:
    log Transfer(sender=msg.sender, receiver=_to, value=_value)
    return True

@external
def transferFrom(_from : address, _to : address, _value : uint256) -> bool:
    log IERC20.Transfer(sender=_from, receiver=_to, value=_value)
    return True

@external
def approve(_spender : address, _value : uint256) -> bool:
    return True
    """,
        NamespaceCollision,
    ),
    (
        # `payable` decorator not implemented
        """
interface testI:
    def foo() -> uint256: payable

implements: testI

@external
def foo() -> uint256:
    return 0
    """,
        InterfaceViolation,
    ),
    (
        # decorators must be strictly identical
        """
interface Self:
    def protected_view_fn() -> String[100]: nonpayable

implements: Self

@external
@pure
def protected_view_fn() -> String[100]:
    return empty(String[100])
    """,
        InterfaceViolation,
    ),
    (
        # decorators must be strictly identical
        """
interface Self:
    def protected_view_fn() -> String[100]: view

implements: Self

@external
@pure
def protected_view_fn() -> String[100]:
    return empty(String[100])
    """,
        InterfaceViolation,
    ),
]


@pytest.mark.parametrize("bad_code", fail_list)
def test_interfaces_fail(bad_code):
    with pytest.raises(bad_code[1]):
        compiler.compile_code(bad_code[0])


valid_list = [
    """
from ethereum.ercs import IERC20
b: IERC20
@external
def test(input: address):
    assert staticcall self.b.totalSupply() == staticcall IERC20(input).totalSupply()
    """,
    """
from ethereum.ercs import IERC20

interface Factory:
   def getExchange(token_addr: address) -> address: view

factory: Factory
token: IERC20

@external
def test():
    assert staticcall self.factory.getExchange(self.token.address) == self
    exchange: address = staticcall self.factory.getExchange(self.token.address)
    assert exchange == self.token.address
    assert staticcall self.token.totalSupply() > 0
    """,
    """
interface Foo:
    def foo(): view

@external
def test() -> (bool, Foo):
    x: Foo = Foo(msg.sender)
    return True, x
    """
    """
from ethereum.ercs import IERC20

a: public(IERC20)
    """,
    """
from ethereum.ercs import IERC20

a: public(IERC20)

@external
def test() -> address:
    return self.a.address
    """,
    """
from ethereum.ercs import IERC20

a: public(IERC20)
b: address

@external
def test():
    self.b = self.a.address
    """,
    """
from ethereum.ercs import IERC20

struct aStruct:
   my_address: address

a: public(IERC20)
b: aStruct

@external
def test() -> address:
    self.b.my_address = self.a.address
    return self.b.my_address
    """,
    """
from ethereum.ercs import IERC20
a: public(IERC20)
@external
def test():
    b: address = self.a.address
    """,
    """
interface MyInterface:
    def some_func(): nonpayable

my_interface: MyInterface[3]
idx: uint256

@deploy
def __init__():
    self.my_interface[self.idx] = MyInterface(empty(address))
    """,
    """
interface MyInterface:
    def kick(): payable

kickers: HashMap[address, MyInterface]
    """,
    """
interface Foo:
    def append(a: uint256): payable

@external
def bar(x: address):
    a: Foo = Foo(x)
    extcall a.append(1)
    """,
    """
interface Foo:
    def pop(): payable

@external
def foo(x: address):
    a: Foo = Foo(x)
    extcall a.pop()
    """,
    """
interface ITestInterface:
    def foo() -> uint256: view

implements: ITestInterface

foo: public(constant(uint256)) = 1
    """,
    """
interface ITestInterface:
    def foo() -> uint256: view

implements: ITestInterface

foo: public(immutable(uint256))

@deploy
def __init__(x: uint256):
    foo = x
    """,
    # no namespace collision of interface after storage variable
    """
a: constant(uint256) = 1

interface A:
    def f(a: uint128): view
    """,
    # no namespace collision of storage variable after interface
    """
interface A:
    def f(a: uint256): view

a: constant(uint128) = 1
    """,
]


@pytest.mark.parametrize("good_code", valid_list)
def test_interfaces_success(good_code):
    assert compiler.compile_code(good_code) is not None


def test_imports_and_implements_within_interface(make_input_bundle):
    ibar_code = """
@external
def foobar():
    ...
"""
    ifoo_code = """
import bar

implements: bar

@external
def foobar():
    ...
"""

    input_bundle = make_input_bundle({"foo.vyi": ifoo_code, "bar.vyi": ibar_code})

    code = """
import foo as Foo

implements: Foo

@external
def foobar():
    pass
"""

    assert compiler.compile_code(code, input_bundle=input_bundle) is not None


def test_builtins_not_found():
    code = """
from vyper.interfaces import foobar
    """
    with pytest.raises(ModuleNotFound) as e:
        compiler.compile_code(code)

    assert e.value._message == "vyper.interfaces.foobar"
    assert e.value._hint == "try renaming `vyper.interfaces` to `ethereum.ercs`"


@pytest.mark.parametrize("erc", ("ERC20", "ERC721", "ERC4626"))
def test_builtins_not_found2(erc):
    code = f"""
from ethereum.ercs import {erc}
    """
    with pytest.raises(ModuleNotFound) as e:
        compiler.compile_code(code)
    assert e.value._message == f"ethereum.ercs.{erc}"
    assert e.value._hint == f"try renaming `{erc}` to `I{erc}`"


def test_interface_body_check(make_input_bundle):
    interface_code = """
@external
def foobar():
    return ...
"""

    input_bundle = make_input_bundle({"foo.vyi": interface_code})

    code = """
import foo as Foo

implements: Foo

@external
def foobar():
    pass
"""
    with pytest.raises(FunctionDeclarationException) as e:
        compiler.compile_code(code, input_bundle=input_bundle)

    assert e.value._message == "function body in an interface can only be `...`!"


def test_interface_body_check2(make_input_bundle):
    interface_code = """
@external
def foobar():
    ...

@external
def bar():
    ...

@external
def baz():
    ...
"""

    input_bundle = make_input_bundle({"foo.vyi": interface_code})

    code = """
import foo

implements: foo

@external
def foobar():
    pass

@external
def bar():
    pass

@external
def baz():
    pass
"""

    assert compiler.compile_code(code, input_bundle=input_bundle) is not None


invalid_visibility_code = [
    """
import foo as Foo
implements: Foo
@external
def foobar():
    pass
    """,
    """
import foo as Foo
implements: Foo
@internal
def foobar():
    pass
    """,
    """
import foo as Foo
implements: Foo
def foobar():
    pass
    """,
]


@pytest.mark.parametrize("code", invalid_visibility_code)
def test_internal_visibility_in_interface(make_input_bundle, code):
    interface_code = """
@internal
def foobar():
    ...
"""

    input_bundle = make_input_bundle({"foo.vyi": interface_code})

    with pytest.raises(FunctionDeclarationException) as e:
        compiler.compile_code(code, input_bundle=input_bundle)

    assert e.value._message == "Interface functions can only be marked as `@external`"


external_visibility_interface = [
    """
@external
def foobar():
    ...
def bar():
    ...
    """,
    """
def foobar():
    ...
@external
def bar():
    ...
    """,
]


@pytest.mark.parametrize("iface", external_visibility_interface)
def test_internal_implemenatation_of_external_interface(make_input_bundle, iface):
    input_bundle = make_input_bundle({"foo.vyi": iface})

    code = """
import foo as Foo
implements: Foo
@internal
def foobar():
    pass
def bar():
    pass
    """

    with pytest.raises(InterfaceViolation) as e:
        compiler.compile_code(code, input_bundle=input_bundle)

    assert e.value.message == "Contract does not implement all interface functions: bar(), foobar()"


<<<<<<< HEAD
def test_interface_name_in_signature_is_short(make_input_bundle):
    foo = """
from ethereum.ercs import IERC20

def foobar(token: IERC20):
    ...
        """
    code = """
from ethereum.ercs import IERC20
import foo as Foo
implements: Foo

@internal
def foobar(token: IERC20):
    pass
        """

    input_bundle = make_input_bundle({"foo.vyi": foo})

    with pytest.raises(InterfaceViolation) as e:
        compiler.compile_code(code, input_bundle=input_bundle)

    assert (
        e.value.message
        == "Contract does not implement all interface functions: foobar(IERC20)"
    )
=======
def test_intrinsic_interfaces_different_types(make_input_bundle, get_contract):
    lib1 = """
@external
@view
def foo():
    pass
    """
    lib2 = """
@external
@view
def foo():
    pass
    """
    main = """
import lib1
import lib2

@external
def bar():
    assert lib1.__at__(self) == lib2.__at__(self)
    """
    input_bundle = make_input_bundle({"lib1.vy": lib1, "lib2.vy": lib2})

    with pytest.raises(TypeMismatch):
        compiler.compile_code(main, input_bundle=input_bundle)


@pytest.mark.xfail
def test_intrinsic_interfaces_default_function(make_input_bundle, get_contract):
    lib1 = """
@external
@payable
def __default__():
    pass
    """
    main = """
import lib1

@external
def bar():
    extcall lib1.__at__(self).__default__()

    """
    input_bundle = make_input_bundle({"lib1.vy": lib1})

    # TODO make the exception more precise once fixed
    with pytest.raises(Exception):  # noqa: B017
        compiler.compile_code(main, input_bundle=input_bundle)
>>>>>>> a29b49d4
<|MERGE_RESOLUTION|>--- conflicted
+++ resolved
@@ -573,7 +573,56 @@
     assert e.value.message == "Contract does not implement all interface functions: bar(), foobar()"
 
 
-<<<<<<< HEAD
+def test_intrinsic_interfaces_different_types(make_input_bundle, get_contract):
+    lib1 = """
+@external
+@view
+def foo():
+    pass
+    """
+    lib2 = """
+@external
+@view
+def foo():
+    pass
+    """
+    main = """
+import lib1
+import lib2
+
+@external
+def bar():
+    assert lib1.__at__(self) == lib2.__at__(self)
+    """
+    input_bundle = make_input_bundle({"lib1.vy": lib1, "lib2.vy": lib2})
+
+    with pytest.raises(TypeMismatch):
+        compiler.compile_code(main, input_bundle=input_bundle)
+
+
+@pytest.mark.xfail
+def test_intrinsic_interfaces_default_function(make_input_bundle, get_contract):
+    lib1 = """
+@external
+@payable
+def __default__():
+    pass
+    """
+    main = """
+import lib1
+
+@external
+def bar():
+    extcall lib1.__at__(self).__default__()
+
+    """
+    input_bundle = make_input_bundle({"lib1.vy": lib1})
+
+    # TODO make the exception more precise once fixed
+    with pytest.raises(Exception):  # noqa: B017
+        compiler.compile_code(main, input_bundle=input_bundle)
+
+
 def test_interface_name_in_signature_is_short(make_input_bundle):
     foo = """
 from ethereum.ercs import IERC20
@@ -599,54 +648,4 @@
     assert (
         e.value.message
         == "Contract does not implement all interface functions: foobar(IERC20)"
-    )
-=======
-def test_intrinsic_interfaces_different_types(make_input_bundle, get_contract):
-    lib1 = """
-@external
-@view
-def foo():
-    pass
-    """
-    lib2 = """
-@external
-@view
-def foo():
-    pass
-    """
-    main = """
-import lib1
-import lib2
-
-@external
-def bar():
-    assert lib1.__at__(self) == lib2.__at__(self)
-    """
-    input_bundle = make_input_bundle({"lib1.vy": lib1, "lib2.vy": lib2})
-
-    with pytest.raises(TypeMismatch):
-        compiler.compile_code(main, input_bundle=input_bundle)
-
-
-@pytest.mark.xfail
-def test_intrinsic_interfaces_default_function(make_input_bundle, get_contract):
-    lib1 = """
-@external
-@payable
-def __default__():
-    pass
-    """
-    main = """
-import lib1
-
-@external
-def bar():
-    extcall lib1.__at__(self).__default__()
-
-    """
-    input_bundle = make_input_bundle({"lib1.vy": lib1})
-
-    # TODO make the exception more precise once fixed
-    with pytest.raises(Exception):  # noqa: B017
-        compiler.compile_code(main, input_bundle=input_bundle)
->>>>>>> a29b49d4
+    )