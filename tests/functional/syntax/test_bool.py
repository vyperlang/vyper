--- conflicted
+++ resolved
@@ -11,11 +11,6 @@
     x: bool = True
     x = 5
     """,
-<<<<<<< HEAD
-        TypeMismatch,
-    ),
-=======
->>>>>>> 48a5da46
     (
         """
 @external
@@ -30,11 +25,6 @@
     x: bool = True
     x = 129
     """,
-<<<<<<< HEAD
-        TypeMismatch,
-    ),
-=======
->>>>>>> 48a5da46
     (
         """
 @external
