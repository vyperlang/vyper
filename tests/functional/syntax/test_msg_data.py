--- conflicted
+++ resolved
@@ -16,10 +16,6 @@
 """
 
     contract = get_contract(code)
-<<<<<<< HEAD
-
-=======
->>>>>>> ee11e3db
     assert contract.foo() == method_id("foo()")
 
 
@@ -46,15 +42,9 @@
     contract = get_contract(code)
 
     # 2fbebd38000000000000000000000000000000000000000000000000000000000000002a
-<<<<<<< HEAD
     foo_method_id = method_id("foo(uint256)").hex()  # 2fbebd38
     encoded_42 = to_bytes(42).hex()  # 2a
     expected_result = foo_method_id + "00" * 31 + encoded_42
-=======
-    selector_hex = method_id("foo(uint256)")  # 2fbebd38
-    encoded_42 = (42).to_bytes(32, "big")
-    expected_result = selector_hex + encoded_42
->>>>>>> ee11e3db
 
     assert contract.foo(42) == expected_result
 
@@ -84,11 +74,7 @@
 """
     contract = get_contract(code)
 
-<<<<<<< HEAD
     assert contract.foo() == (2**256 - 1, method_id("foo()"), 2**256 - 1)
-=======
-    assert contract.foo() == [2**256 - 1, method_id("foo()"), 2**256 - 1]
->>>>>>> ee11e3db
 
 
 def test_assignment_to_storage(env, get_contract, keccak):
@@ -100,12 +86,7 @@
     self.cache = slice(msg.data, 0, 4)
 """
     contract = get_contract(code)
-<<<<<<< HEAD
     contract.foo(transact={})
-=======
-
-    contract.foo(transact={"from": acct})
->>>>>>> ee11e3db
     assert contract.cache() == method_id("foo()")
 
 
