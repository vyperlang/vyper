--- conflicted
+++ resolved
@@ -1,10 +1,6 @@
 import pytest
 
-<<<<<<< HEAD
-from vyper.compiler import compile_code
-=======
 from vyper import compile_code
->>>>>>> 48a5da46
 from vyper.exceptions import TypeMismatch
 
 good_list = [
