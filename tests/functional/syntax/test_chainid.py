--- conflicted
+++ resolved
@@ -1,38 +1,17 @@
 import pytest
 
 from vyper import compiler
-<<<<<<< HEAD
-from vyper.compiler.settings import Settings
-from vyper.evm.opcodes import EVM_VERSIONS
 from vyper.exceptions import TypeMismatch
 
-
-@pytest.mark.parametrize("evm_version", list(EVM_VERSIONS))
-def test_evm_version(evm_version):
-    code = """
-@external
-def foo():
-    a: uint256 = chain.id
-    """
-    settings = Settings(evm_version=evm_version)
-
-    assert compiler.compile_code(code, settings=settings) is not None
-
-=======
-from vyper.exceptions import TypeMismatch
->>>>>>> 48a5da46
-
 fail_list = [
-    """
+    (
+        """
 @external
 def foo() -> int128[2]:
     return [3,chain.id]
     """,
-<<<<<<< HEAD
-=======
         TypeMismatch,
     ),
->>>>>>> 48a5da46
     """
 @external
 def foo() -> decimal:
@@ -60,23 +39,25 @@
 def add_record():
     self.a[chain.id] = chain.id + 20
     """,
-    """
+    (
+        """
 @external
 def foo(inp: Bytes[10]) -> Bytes[3]:
     return slice(inp, chain.id, -3)
     """,
-<<<<<<< HEAD
-=======
         TypeMismatch,
     ),
->>>>>>> 48a5da46
 ]
 
 
 @pytest.mark.parametrize("bad_code", fail_list)
 def test_chain_fail(bad_code):
-    with pytest.raises(TypeMismatch):
-        compiler.compile_code(bad_code)
+    if isinstance(bad_code, tuple):
+        with pytest.raises(bad_code[1]):
+            compiler.compile_code(bad_code[0])
+    else:
+        with pytest.raises(TypeMismatch):
+            compiler.compile_code(bad_code)
 
 
 valid_list = [
