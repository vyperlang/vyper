import pytest

<<<<<<< HEAD
from vyper.exceptions import TypeMismatch
=======
from vyper import compile_code
from vyper.exceptions import OverflowException, TypeMismatch
>>>>>>> 48a5da46

fail_list = [
    (
        """
@external
def foo():
    y: int128 = min(7, 0x1234567890123456789012345678901234567890)
    """,
        TypeMismatch,
    ),
    (
        """
@external
def foo():
    a: int16 = min(min_value(int16), max_value(int8))
    """,
        TypeMismatch,
    ),
    (
        """
@external
def foo():
   a: decimal = min(1.0, 18707220957835557353007165858768422651595.9365500928)
    """,
        OverflowException,
    ),
]


@pytest.mark.parametrize("bad_code,exc", fail_list)
def test_block_fail(bad_code, exc):
    with pytest.raises(exc):
        compile_code(bad_code)


valid_list = [
    """
FOO: constant(uint256) = 123
BAR: constant(uint256) = 456
BAZ: constant(uint256) = min(FOO, BAR)

@external
def foo():
    a: uint256 = BAZ
    """,
    """
FOO: constant(uint256) = 123
BAR: constant(uint256) = 456
BAZ: constant(uint256) = max(FOO, BAR)

@external
def foo():
    a: uint256 = BAZ
    """,
]


@pytest.mark.parametrize("good_code", valid_list)
def test_block_success(good_code):
    assert compile_code(good_code) is not None<|MERGE_RESOLUTION|>--- conflicted
+++ resolved
@@ -1,11 +1,7 @@
 import pytest
 
-<<<<<<< HEAD
-from vyper.exceptions import TypeMismatch
-=======
 from vyper import compile_code
 from vyper.exceptions import OverflowException, TypeMismatch
->>>>>>> 48a5da46
 
 fail_list = [
     (
