--- conflicted
+++ resolved
@@ -64,10 +64,5 @@
     assert struct_.storage_slots_required == 2
 
     # Don't allow unknown types.
-<<<<<<< HEAD
-    with raises(Exception):
-        _ = int.storage_slots_required
-=======
     with raises(AttributeError):
-        _ = int.storage_size_in_words
->>>>>>> 8958bffc
+        _ = int.storage_slots_required