from decimal import Decimal

import pytest
from eth.codecs import abi

from vyper import compile_code
from vyper.exceptions import (
    ArgumentException,
    InvalidType,
    StateAccessViolation,
    StructureException,
    UndeclaredDefinition,
    UnknownType,
)
from vyper.utils import method_id


def test_external_contract_calls(get_contract, get_contract_with_gas_estimation):
    contract_1 = """
@external
def foo(arg1: int128) -> int128:
    return arg1
    """

    c = get_contract_with_gas_estimation(contract_1)

    contract_2 = """
interface Foo:
        def foo(arg1: int128) -> int128: view

@external
def bar(arg1: address, arg2: int128) -> int128:
    return staticcall Foo(arg1).foo(arg2)
    """
    c2 = get_contract(contract_2)

    assert c2.bar(c.address, 1) == 1
    print("Successfully executed an external contract call")


def test_complicated_external_contract_calls(get_contract, get_contract_with_gas_estimation):
    contract_1 = """
lucky: public(int128)

@deploy
def __init__(_lucky: int128):
    self.lucky = _lucky

@external
def foo() -> int128:
    return self.lucky

@external
def array() -> Bytes[3]:
    return b'dog'
    """

    lucky_number = 7
    c = get_contract_with_gas_estimation(contract_1, *[lucky_number])

    contract_2 = """
interface Foo:
    def foo() -> int128: nonpayable
    def array() -> Bytes[3]: view

@external
def bar(arg1: address) -> int128:
    return extcall Foo(arg1).foo()
    """
    c2 = get_contract(contract_2)

    assert c2.bar(c.address) == lucky_number


@pytest.mark.parametrize("length", [3, 32, 33, 64])
def test_external_contract_calls_with_bytes(get_contract, length):
    contract_1 = f"""
@external
def array() -> Bytes[{length}]:
    return b'dog'
    """

    c = get_contract(contract_1)

    contract_2 = """
interface Foo:
    def array() -> Bytes[3]: view

@external
def get_array(arg1: address) -> Bytes[3]:
    return staticcall Foo(arg1).array()
"""

    c2 = get_contract(contract_2)
    assert c2.get_array(c.address) == b"dog"


def test_bytes_too_long(get_contract, tx_failed):
    contract_1 = """
@external
def array() -> Bytes[4]:
    return b'doge'
    """

    c = get_contract(contract_1)

    contract_2 = """
interface Foo:
    def array() -> Bytes[3]: view

@external
def get_array(arg1: address) -> Bytes[3]:
    return staticcall Foo(arg1).array()
"""

    c2 = get_contract(contract_2)
    with tx_failed():
        c2.get_array(c.address)


@pytest.mark.parametrize(
    "revert_string", ["Mayday, mayday!", "A very long revert string" + "." * 512]
)
def test_revert_propagation(get_contract, tx_failed, revert_string):
    raiser = f"""
@external
def run(x: bool) -> uint256:
    if x:
        raise "{revert_string}"
    return 123
    """
    caller = """
interface Raises:
    def run(x: bool) -> uint256: pure

@external
def run(raiser: address):
    a: uint256 = staticcall Raises(raiser).run(True)
    """
    c1 = get_contract(raiser)
    c2 = get_contract(caller)
    with tx_failed(exc_text=revert_string):
        c2.run(c1.address)


@pytest.mark.parametrize("a,b", [(3, 3), (4, 3), (3, 4), (32, 32), (33, 33), (64, 64)])
@pytest.mark.parametrize("actual", [3, 32, 64])
def test_tuple_with_bytes(get_contract, a, b, actual):
    contract_1 = f"""
@external
def array() -> (Bytes[{actual}], int128, Bytes[{actual}]):
    return b'dog', 255, b'cat'
    """

    c = get_contract(contract_1)

    contract_2 = f"""
interface Foo:
    def array() -> (Bytes[{a}], int128, Bytes[{b}]): view

@external
def get_array(arg1: address) -> (Bytes[{a}], int128, Bytes[{b}]):
    a: Bytes[{a}] = b""
    b: int128 = 0
    c: Bytes[{b}] = b""
    a, b, c = staticcall Foo(arg1).array()
    return a, b, c
"""

    c2 = get_contract(contract_2)
    assert c.array() == (b"dog", 255, b"cat")
    assert c2.get_array(c.address) == (b"dog", 255, b"cat")


@pytest.mark.parametrize("a,b", [(18, 7), (18, 18), (19, 6), (64, 6), (7, 19)])
@pytest.mark.parametrize("c,d", [(19, 7), (64, 64)])
def test_tuple_with_bytes_too_long(get_contract, tx_failed, a, c, b, d):
    contract_1 = f"""
@external
def array() -> (Bytes[{c}], int128, Bytes[{d}]):
    return b'nineteen characters', 255, b'seven!!'
    """

    c = get_contract(contract_1)

    contract_2 = f"""
interface Foo:
    def array() -> (Bytes[{a}], int128, Bytes[{b}]): view

@external
def get_array(arg1: address) -> (Bytes[{a}], int128, Bytes[{b}]):
    a: Bytes[{a}] = b""
    b: int128 = 0
    c: Bytes[{b}] = b""
    a, b, c = staticcall Foo(arg1).array()
    return a, b, c
"""

    c2 = get_contract(contract_2)
    assert c.array() == (b"nineteen characters", 255, b"seven!!")
    with tx_failed():
        c2.get_array(c.address)


def test_tuple_with_bytes_too_long_two(get_contract, tx_failed):
    contract_1 = """
@external
def array() -> (Bytes[30], int128, Bytes[30]):
    return b'nineteen characters', 255, b'seven!!'
    """

    c = get_contract(contract_1)

    contract_2 = """
interface Foo:
    def array() -> (Bytes[30], int128, Bytes[3]): view

@external
def get_array(arg1: address) -> (Bytes[30], int128, Bytes[3]):
    a: Bytes[30] = b""
    b: int128 = 0
    c: Bytes[3] = b""
    a, b, c = staticcall Foo(arg1).array()
    return a, b, c
"""

    c2 = get_contract(contract_2)
    assert c.array() == (b"nineteen characters", 255, b"seven!!")
    with tx_failed():
        c2.get_array(c.address)


@pytest.mark.parametrize("length", [8, 256])
def test_external_contract_calls_with_uint8(get_contract, length):
    contract_1 = f"""
@external
def foo() -> uint{length}:
    return 255
    """

    c = get_contract(contract_1)

    contract_2 = """
interface Foo:
    def foo() -> uint8: view

@external
def bar(arg1: address) -> uint8:
    return staticcall Foo(arg1).foo()
"""

    c2 = get_contract(contract_2)
    assert c2.bar(c.address) == 255


def test_uint8_too_long(get_contract, tx_failed):
    contract_1 = """
@external
def foo() -> uint256:
    return 2**255
    """

    c = get_contract(contract_1)

    contract_2 = """
interface Foo:
    def foo() -> uint8: view

@external
def bar(arg1: address) -> uint8:
    return staticcall Foo(arg1).foo()
"""

    c2 = get_contract(contract_2)
    with tx_failed():
        c2.bar(c.address)


@pytest.mark.parametrize("a,b", [(8, 8), (8, 256), (256, 8), (256, 256)])
@pytest.mark.parametrize("actual", [8, 256])
def test_tuple_with_uint8(get_contract, a, b, actual):
    contract_1 = f"""
@external
def foo() -> (uint{actual}, Bytes[3], uint{actual}):
    return 255, b'dog', 255
    """

    c = get_contract(contract_1)

    contract_2 = f"""
interface Foo:
    def foo() -> (uint{a}, Bytes[3], uint{b}): view

@external
def bar(arg1: address) -> (uint{a}, Bytes[3], uint{b}):
    a: uint{a} = 0
    b: Bytes[3] = b""
    c: uint{b} = 0
    a, b, c = staticcall Foo(arg1).foo()
    return a, b, c
"""

    c2 = get_contract(contract_2)
    assert c.foo() == (255, b"dog", 255)
    assert c2.bar(c.address) == (255, b"dog", 255)


@pytest.mark.parametrize("a,b", [(8, 256), (256, 8), (256, 256)])
def test_tuple_with_uint8_too_long(get_contract, tx_failed, a, b):
    contract_1 = f"""
@external
def foo() -> (uint{a}, Bytes[3], uint{b}):
    return {(2**a)-1}, b'dog', {(2**b)-1}
    """

    c = get_contract(contract_1)

    contract_2 = """
interface Foo:
    def foo() -> (uint8, Bytes[3], uint8): view

@external
def bar(arg1: address) -> (uint8, Bytes[3], uint8):
    a: uint8 = 0
    b: Bytes[3] = b""
    c: uint8 = 0
    a, b, c = staticcall Foo(arg1).foo()
    return a, b, c
"""

    c2 = get_contract(contract_2)
    assert c.foo() == (int(f"{(2**a)-1}"), b"dog", int(f"{(2**b)-1}"))
    with tx_failed():
        c2.bar(c.address)


@pytest.mark.parametrize("a,b", [(8, 256), (256, 8)])
def test_tuple_with_uint8_too_long_two(get_contract, tx_failed, a, b):
    contract_1 = f"""
@external
def foo() -> (uint{b}, Bytes[3], uint{a}):
    return {(2**b)-1}, b'dog', {(2**a)-1}
    """

    c = get_contract(contract_1)

    contract_2 = f"""
interface Foo:
    def foo() -> (uint{a}, Bytes[3], uint{b}): view

@external
def bar(arg1: address) -> (uint{a}, Bytes[3], uint{b}):
    a: uint{a} = 0
    b: Bytes[3] = b""
    c: uint{b} = 0
    a, b, c = staticcall Foo(arg1).foo()
    return a, b, c
"""

    c2 = get_contract(contract_2)
    assert c.foo() == (int(f"{(2**b)-1}"), b"dog", int(f"{(2**a)-1}"))
    with tx_failed():
        c2.bar(c.address)


@pytest.mark.parametrize("length", [128, 256])
def test_external_contract_calls_with_int128(get_contract, length):
    contract_1 = f"""
@external
def foo() -> int{length}:
    return 1
    """

    c = get_contract(contract_1)

    contract_2 = """
interface Foo:
    def foo() -> int128: view

@external
def bar(arg1: address) -> int128:
    return staticcall Foo(arg1).foo()
"""

    c2 = get_contract(contract_2)
    assert c2.bar(c.address) == 1


def test_int128_too_long(get_contract, tx_failed):
    contract_1 = """
@external
def foo() -> int256:
    return max_value(int256)
    """

    c = get_contract(contract_1)

    contract_2 = """
interface Foo:
    def foo() -> int128: view

@external
def bar(arg1: address) -> int128:
    return staticcall Foo(arg1).foo()
"""

    c2 = get_contract(contract_2)
    with tx_failed():
        c2.bar(c.address)


@pytest.mark.parametrize("a,b", [(128, 128), (128, 256), (256, 128), (256, 256)])
@pytest.mark.parametrize("actual", [128, 256])
def test_tuple_with_int128(get_contract, a, b, actual):
    contract_1 = f"""
@external
def foo() -> (int{actual}, Bytes[3], int{actual}):
    return 255, b'dog', 255
    """

    c = get_contract(contract_1)

    contract_2 = f"""
interface Foo:
    def foo() -> (int{a}, Bytes[3], int{b}): view

@external
def bar(arg1: address) -> (int{a}, Bytes[3], int{b}):
    a: int{a} = 0
    b: Bytes[3] = b""
    c: int{b} = 0
    a, b, c = staticcall Foo(arg1).foo()
    return a, b, c
"""

    c2 = get_contract(contract_2)
    assert c.foo() == (255, b"dog", 255)
    assert c2.bar(c.address) == (255, b"dog", 255)


@pytest.mark.parametrize("a,b", [(128, 256), (256, 128), (256, 256)])
def test_tuple_with_int128_too_long(get_contract, tx_failed, a, b):
    contract_1 = f"""
@external
def foo() -> (int{a}, Bytes[3], int{b}):
    return {(2**(a-1))-1}, b'dog', {(2**(b-1))-1}
    """

    c = get_contract(contract_1)

    contract_2 = """
interface Foo:
    def foo() -> (int128, Bytes[3], int128): view

@external
def bar(arg1: address) -> (int128, Bytes[3], int128):
    a: int128 = 0
    b: Bytes[3] = b""
    c: int128 = 0
    a, b, c = staticcall Foo(arg1).foo()
    return a, b, c
"""

    c2 = get_contract(contract_2)
    assert c.foo() == (int(f"{(2**(a-1))-1}"), b"dog", int(f"{(2**(b-1))-1}"))
    with tx_failed():
        c2.bar(c.address)


@pytest.mark.parametrize("a,b", [(128, 256), (256, 128)])
def test_tuple_with_int128_too_long_two(get_contract, tx_failed, a, b):
    contract_1 = f"""
@external
def foo() -> (int{b}, Bytes[3], int{a}):
    return {(2**(b-1))-1}, b'dog', {(2**(a-1))-1}
    """

    c = get_contract(contract_1)

    contract_2 = f"""
interface Foo:
    def foo() -> (int{a}, Bytes[3], int{b}): view

@external
def bar(arg1: address) -> (int{a}, Bytes[3], int{b}):
    a: int{a} = 0
    b: Bytes[3] = b""
    c: int{b} = 0
    a, b, c = staticcall Foo(arg1).foo()
    return a, b, c
"""

    c2 = get_contract(contract_2)
    assert c.foo() == (int(f"{(2**(b-1))-1}"), b"dog", int(f"{(2**(a-1))-1}"))
    with tx_failed():
        c2.bar(c.address)


@pytest.mark.parametrize("type", ["uint8", "uint256", "int128", "int256"])
def test_external_contract_calls_with_decimal(get_contract, type):
    contract_1 = f"""
@external
def foo() -> {type}:
    return 1
    """

    c = get_contract(contract_1)

    contract_2 = """
interface Foo:
    def foo() -> decimal: view

@external
def bar(arg1: address) -> decimal:
    return staticcall Foo(arg1).foo()
"""

    c2 = get_contract(contract_2)
    assert c2.bar(c.address) == Decimal("1e-10")


def test_decimal_too_long(get_contract, tx_failed):
    contract_1 = """
@external
def foo() -> uint256:
    return 2**255
    """

    c = get_contract(contract_1)

    contract_2 = """
interface Foo:
    def foo() -> decimal: view

@external
def bar(arg1: address) -> decimal:
    return staticcall Foo(arg1).foo()
"""

    c2 = get_contract(contract_2)
    with tx_failed():
        c2.bar(c.address)


@pytest.mark.parametrize("a", ["uint8", "uint256", "int128", "int256"])
@pytest.mark.parametrize("b", ["uint8", "uint256", "int128", "int256"])
def test_tuple_with_decimal(get_contract, a, b):
    contract_1 = f"""
@external
def foo() -> ({a}, Bytes[3], {b}):
    return 0, b'dog', 1
    """

    c = get_contract(contract_1)

    contract_2 = """
interface Foo:
    def foo() -> (decimal, Bytes[3], decimal): view

@external
def bar(arg1: address) -> (decimal, Bytes[3], decimal):
    a: decimal = 0.0
    b: Bytes[3] = b""
    c: decimal = 0.0
    a, b, c = staticcall Foo(arg1).foo()
    return a, b, c
    """

    c2 = get_contract(contract_2)
    assert c.foo() == (0, b"dog", 1)
    result = c2.bar(c.address)
    assert result == (Decimal("0.0"), b"dog", Decimal("1e-10"))


@pytest.mark.parametrize("a,b", [(8, 256), (256, 8), (256, 256)])
def test_tuple_with_decimal_too_long(get_contract, tx_failed, a, b):
    contract_1 = f"""
@external
def foo() -> (uint{a}, Bytes[3], uint{b}):
    return {2**(a-1)}, b'dog', {2**(b-1)}
    """

    c = get_contract(contract_1)

    contract_2 = """
interface Foo:
    def foo() -> (decimal, Bytes[3], decimal): view

@external
def bar(arg1: address) -> (decimal, Bytes[3], decimal):
    a: decimal = 0.0
    b: Bytes[3] = b""
    c: decimal = 0.0
    a, b, c = staticcall Foo(arg1).foo()
    return a, b, c
"""

    c2 = get_contract(contract_2)
    assert c.foo() == (2 ** (a - 1), b"dog", 2 ** (b - 1))
    with tx_failed():
        c2.bar(c.address)


@pytest.mark.parametrize("type", ["uint8", "uint256", "int128", "int256"])
def test_external_contract_calls_with_bool(get_contract, type):
    contract_1 = f"""
@external
def foo() -> {type}:
    return 1
    """

    c = get_contract(contract_1)

    contract_2 = """
interface Foo:
    def foo() -> bool: view

@external
def bar(arg1: address) -> bool:
    return staticcall Foo(arg1).foo()
    """

    c2 = get_contract(contract_2)
    assert c2.bar(c.address) is True


def test_bool_too_long(get_contract, tx_failed):
    contract_1 = """
@external
def foo() -> uint256:
    return 2
    """

    c = get_contract(contract_1)

    contract_2 = """
interface Foo:
    def foo() -> bool: view

@external
def bar(arg1: address) -> bool:
    return staticcall Foo(arg1).foo()
    """

    c2 = get_contract(contract_2)
    with tx_failed():
        c2.bar(c.address)


@pytest.mark.parametrize("a", ["uint8", "uint256", "int128", "int256"])
@pytest.mark.parametrize("b", ["uint8", "uint256", "int128", "int256"])
def test_tuple_with_bool(get_contract, a, b):
    contract_1 = f"""
@external
def foo() -> ({a}, Bytes[3], {b}):
    return 1, b'dog', 0
    """

    c = get_contract(contract_1)

    contract_2 = """
interface Foo:
    def foo() -> (bool, Bytes[3], bool): view

@external
def bar(arg1: address) -> (bool, Bytes[3], bool):
    a: bool = False
    b: Bytes[3] = b""
    c: bool = False
    a, b, c = staticcall Foo(arg1).foo()
    return a, b, c
"""

    c2 = get_contract(contract_2)
    assert c.foo() == (1, b"dog", 0)
    assert c2.bar(c.address) == (True, b"dog", False)


@pytest.mark.parametrize("a", ["uint8", "uint256", "int128", "int256"])
@pytest.mark.parametrize("b", ["uint8", "uint256", "int128", "int256"])
def test_tuple_with_bool_too_long(get_contract, tx_failed, a, b):
    contract_1 = f"""
@external
def foo() -> ({a}, Bytes[3], {b}):
    return 1, b'dog', 2
    """

    c = get_contract(contract_1)

    contract_2 = """
interface Foo:
    def foo() -> (bool, Bytes[3], bool): view

@external
def bar(arg1: address) -> (bool, Bytes[3], bool):
    a: bool = False
    b: Bytes[3] = b""
    c: bool = False
    a, b, c = staticcall Foo(arg1).foo()
    return a, b, c
"""

    c2 = get_contract(contract_2)
    assert c.foo() == (1, b"dog", 2)
    with tx_failed():
        c2.bar(c.address)


@pytest.mark.parametrize("type", ["uint8", "int128", "uint256", "int256"])
def test_external_contract_calls_with_address(get_contract, type):
    contract_1 = f"""
@external
def foo() -> {type}:
    return 1
    """

    c = get_contract(contract_1)

    contract_2 = """
interface Foo:
    def foo() -> address: view

@external
def bar(arg1: address) -> address:
    return staticcall Foo(arg1).foo()
"""

    c2 = get_contract(contract_2)
    assert c2.bar(c.address) == "0x0000000000000000000000000000000000000001"


@pytest.mark.parametrize("type", ["uint256", "int256"])
def test_external_contract_calls_with_address_two(get_contract, type):
    contract_1 = f"""
@external
def foo() -> {type}:
    return (2**160)-1
    """

    c = get_contract(contract_1)

    contract_2 = """
interface Foo:
    def foo() -> address: view

@external
def bar(arg1: address) -> address:
    return staticcall Foo(arg1).foo()
"""

    c2 = get_contract(contract_2)
    assert c2.bar(c.address).lower() == "0xffffffffffffffffffffffffffffffffffffffff"


@pytest.mark.parametrize("type", ["uint256", "int256"])
def test_address_too_long(get_contract, tx_failed, type):
    contract_1 = f"""
@external
def foo() -> {type}:
    return 2**160
    """

    c = get_contract(contract_1)

    contract_2 = """
interface Foo:
    def foo() -> address: view

@external
def bar(arg1: address) -> address:
    return staticcall Foo(arg1).foo()
"""

    c2 = get_contract(contract_2)
    with tx_failed():
        c2.bar(c.address)


@pytest.mark.parametrize("a", ["uint8", "int128", "uint256", "int256"])
@pytest.mark.parametrize("b", ["uint8", "int128", "uint256", "int256"])
def test_tuple_with_address(get_contract, a, b):
    contract_1 = f"""
@external
def foo() -> ({a}, Bytes[3], {b}):
    return 16, b'dog', 1
    """

    c = get_contract(contract_1)

    contract_2 = """
interface Foo:
    def foo() -> (address, Bytes[3], address): view

@external
def bar(arg1: address) -> (address, Bytes[3], address):
    a: address = empty(address)
    b: Bytes[3] = b""
    c: address = empty(address)
    a, b, c = staticcall Foo(arg1).foo()
    return a, b, c
"""

    c2 = get_contract(contract_2)
    assert c.foo() == (16, b"dog", 1)
    assert c2.bar(c.address) == (
        "0x0000000000000000000000000000000000000010",
        b"dog",
        "0x0000000000000000000000000000000000000001",
    )


@pytest.mark.parametrize("a", ["uint256", "int256"])
@pytest.mark.parametrize("b", ["uint256", "int256"])
def test_tuple_with_address_two(get_contract, a, b):
    contract_1 = f"""
@external
def foo() -> ({a}, Bytes[3], {b}):
    return (2**160)-1, b'dog', (2**160)-2
    """

    c = get_contract(contract_1)

    contract_2 = """
interface Foo:
    def foo() -> (address, Bytes[3], address): view

@external
def bar(arg1: address) -> (address, Bytes[3], address):
    a: address = empty(address)
    b: Bytes[3] = b""
    c: address = empty(address)
    a, b, c = staticcall Foo(arg1).foo()
    return a, b, c
"""

    c2 = get_contract(contract_2)
    assert c.foo() == ((2**160) - 1, b"dog", (2**160) - 2)
    result = c2.bar(c.address)
    assert len(result) == 3
    assert result[0].lower() == "0xffffffffffffffffffffffffffffffffffffffff"
    assert result[1] == b"dog"
    assert result[2].lower() == "0xfffffffffffffffffffffffffffffffffffffffe"


@pytest.mark.parametrize("a", ["uint256", "int256"])
@pytest.mark.parametrize("b", ["uint256", "int256"])
def test_tuple_with_address_too_long(get_contract, tx_failed, a, b):
    contract_1 = f"""
@external
def foo() -> ({a}, Bytes[3], {b}):
    return (2**160)-1, b'dog', 2**160
    """

    c = get_contract(contract_1)

    contract_2 = """
interface Foo:
    def foo() -> (address, Bytes[3], address): view

@external
def bar(arg1: address) -> (address, Bytes[3], address):
    a: address = empty(address)
    b: Bytes[3] = b""
    c: address = empty(address)
    a, b, c = staticcall Foo(arg1).foo()
    return a, b, c
"""

    c2 = get_contract(contract_2)
    assert c.foo() == ((2**160) - 1, b"dog", 2**160)
    with tx_failed():
        c2.bar(c.address)


def test_external_contract_call_state_change(get_contract):
    contract_1 = """
lucky: public(int128)

@external
def set_lucky(_lucky: int128):
    self.lucky = _lucky
    """

    lucky_number = 7
    c = get_contract(contract_1)

    contract_2 = """
interface Foo:
    def set_lucky(_lucky: int128): nonpayable

@external
def set_lucky(arg1: address, arg2: int128):
    extcall Foo(arg1).set_lucky(arg2)
    """
    c2 = get_contract(contract_2)

    assert c.lucky() == 0
    c2.set_lucky(c.address, lucky_number, transact={})
    assert c.lucky() == lucky_number
    print("Successfully executed an external contract call state change")


def test_constant_external_contract_call_cannot_change_state():
    c = """
interface Foo:
    def set_lucky(_lucky: int128) -> int128: nonpayable

@external
@view
def set_lucky_stmt(arg1: address, arg2: int128):
    extcall Foo(arg1).set_lucky(arg2)
    """

    with pytest.raises(StateAccessViolation):
        compile_code(c)

    c2 = """
interface Foo:
    def set_lucky(_lucky: int128) -> int128: nonpayable
@external
@view
def set_lucky_expr(arg1: address, arg2: int128) -> int128:
    return extcall Foo(arg1).set_lucky(arg2)
    """

    with pytest.raises(StateAccessViolation):
        compile_code(c2)


def test_external_contract_can_be_changed_based_on_address(get_contract):
    contract_1 = """
lucky: public(int128)

@external
def set_lucky(_lucky: int128):
    self.lucky = _lucky
    """

    lucky_number_1 = 7
    c = get_contract(contract_1)

    contract_2 = """
lucky: public(int128)

@external
def set_lucky(_lucky: int128) -> int128:
    self.lucky = _lucky
    return self.lucky
    """

    lucky_number_2 = 3
    c2 = get_contract(contract_2)

    contract_3 = """
interface Foo:
    def set_lucky(_lucky: int128): nonpayable

@external
def set_lucky(arg1: address, arg2: int128):
    extcall Foo(arg1).set_lucky(arg2)
    """
    c3 = get_contract(contract_3)

    c3.set_lucky(c.address, lucky_number_1, transact={})
    c3.set_lucky(c2.address, lucky_number_2, transact={})
    assert c.lucky() == lucky_number_1
    assert c2.lucky() == lucky_number_2
    print(
        "Successfully executed multiple external contract calls to different "
        "contracts based on address"
    )


def test_external_contract_calls_with_public_globals(get_contract):
    contract_1 = """
lucky: public(int128)

@deploy
def __init__(_lucky: int128):
    self.lucky = _lucky
    """

    lucky_number = 7
    c = get_contract(contract_1, *[lucky_number])

    contract_2 = """
interface Foo:
    def lucky() -> int128: view

@external
def bar(arg1: address) -> int128:
    return staticcall Foo(arg1).lucky()
    """
    c2 = get_contract(contract_2)

    assert c2.bar(c.address) == lucky_number
    print("Successfully executed an external contract call with public globals")


def test_external_contract_calls_with_multiple_contracts(get_contract):
    contract_1 = """
lucky: public(int128)

@deploy
def __init__(_lucky: int128):
    self.lucky = _lucky
    """

    lucky_number = 7
    c = get_contract(contract_1, *[lucky_number])

    contract_2 = """
interface Foo:
    def lucky() -> int128: view

magic_number: public(int128)

@deploy
def __init__(arg1: address):
    self.magic_number = staticcall Foo(arg1).lucky()
    """

    c2 = get_contract(contract_2, *[c.address])
    contract_3 = """
interface Bar:
    def magic_number() -> int128: view

best_number: public(int128)

@deploy
def __init__(arg1: address):
    self.best_number = staticcall Bar(arg1).magic_number()
    """

    c3 = get_contract(contract_3, *[c2.address])
    assert c3.best_number() == lucky_number
    print("Successfully executed a multiple external contract calls")


def test_external_contract_calls_with_default_value(get_contract):
    contract_1 = """
@external
def foo(arg1: uint256=1) -> uint256:
    return arg1
    """

    contract_2 = """
interface Foo:
    def foo(arg1: uint256=1) -> uint256: nonpayable

@external
def bar(addr: address) -> uint256:
    return extcall Foo(addr).foo()
    """

    c1 = get_contract(contract_1)
    c2 = get_contract(contract_2)

    assert c1.foo() == 1
    assert c1.foo(2) == 2
    assert c2.bar(c1.address) == 1


def test_external_contract_calls_with_default_value_two(get_contract):
    contract_1 = """
@external
def foo(arg1: uint256, arg2: uint256=1) -> uint256:
    return arg1 + arg2
    """

    contract_2 = """
interface Foo:
    def foo(arg1: uint256, arg2: uint256=1) -> uint256: nonpayable

@external
def bar(addr: address, arg1: uint256) -> uint256:
    return extcall Foo(addr).foo(arg1)
    """

    c1 = get_contract(contract_1)
    c2 = get_contract(contract_2)

    assert c1.foo(2) == 3
    assert c1.foo(2, 3) == 5
    assert c2.bar(c1.address, 2) == 3


def test_extcall_stmt_expr(get_contract):
    # test ExtCall in both stmt and expr position
    contract_1 = """
@external
def bar() -> int128:
    return 1
    """

    contract_2 = """
interface Bar:
    def bar() -> int128: nonpayable

@external
def bar() -> int128:
    return 1

@external
def _stmt(x: address):
    extcall Bar(x).bar()

@external
def _expr(x: address) -> int128:
    return extcall Bar(x).bar()
    """

    c1 = get_contract(contract_1)
    c2 = get_contract(contract_2)

    c2._stmt(c1.address)
    c2._stmt(c2.address)

    assert c2._expr(c1.address) == 1
    assert c2._expr(c2.address) == 1


def test_invalid_nonexistent_contract_call(env, tx_failed, get_contract):
    contract_1 = """
@external
def bar() -> int128:
    return 1
    """

    contract_2 = """
interface Bar:
    def bar() -> int128: view

@external
def foo(x: address) -> int128:
    return staticcall Bar(x).bar()
    """

    c1 = get_contract(contract_1)
    c2 = get_contract(contract_2)

    assert c2.foo(c1.address) == 1
    with tx_failed():
        c2.foo(env.deployer)
    with tx_failed():
        c2.foo(env.accounts[3])


def test_invalid_contract_reference_declaration(tx_failed, get_contract):
    contract = """
interface Bar:
    get_magic_number: 1

best_number: public(int128)

@deploy
def __init__():
    pass
"""
    with tx_failed(exception=StructureException):
        get_contract(contract)


def test_invalid_contract_reference_call(tx_failed, get_contract):
    contract = """
@external
def bar(arg1: address, arg2: int128) -> int128:
    return Foo(arg1).foo(arg2)
"""
    with pytest.raises(UndeclaredDefinition):
        compile_code(contract)


def test_invalid_contract_reference_return_type(tx_failed, get_contract):
    contract = """
interface Foo:
    def foo(arg2: int128) -> invalid: view

@external
def bar(arg1: address, arg2: int128) -> int128:
    return staticcall Foo(arg1).foo(arg2)
"""
    with pytest.raises(UnknownType):
        compile_code(contract)


def test_external_contract_call_declaration_expr(get_contract):
    contract_1 = """
@external
def bar() -> int128:
    return 1
    """

    contract_2 = """
interface Bar:
    def bar() -> int128: view

bar_contract: Bar

@external
def foo(contract_address: address) -> int128:
    self.bar_contract = Bar(contract_address)
    return staticcall self.bar_contract.bar()
    """

    c1 = get_contract(contract_1)
    c2 = get_contract(contract_2)
    assert c2.foo(c1.address) == 1


def test_external_contract_call_declaration_stmt(get_contract):
    contract_1 = """
lucky: int128

@external
def set_lucky(_lucky: int128):
    self.lucky = _lucky

@external
def get_lucky() -> int128:
    return self.lucky
"""

    contract_2 = """
interface Bar:
    def set_lucky(arg1: int128): nonpayable
    def get_lucky() -> int128: view

bar_contract: Bar

@external
def set_lucky(contract_address: address):
    self.bar_contract = Bar(contract_address)
    extcall self.bar_contract.set_lucky(1)

@external
def get_lucky(contract_address: address) -> int128:
    self.bar_contract = Bar(contract_address)
    return staticcall self.bar_contract.get_lucky()
    """

    c1 = get_contract(contract_1)
    c2 = get_contract(contract_2)
    assert c1.get_lucky() == 0
    assert c2.get_lucky(c1.address) == 0
    c1.set_lucky(6, transact={})
    assert c1.get_lucky() == 6
    assert c2.get_lucky(c1.address) == 6
    c2.set_lucky(c1.address, transact={})
    assert c1.get_lucky() == 1
    assert c2.get_lucky(c1.address) == 1


def test_complex_external_contract_call_declaration(get_contract_with_gas_estimation):
    contract_1 = """
@external
def get_lucky() -> int128:
    return 1
"""

    contract_2 = """
@external
def get_lucky() -> int128:
    return 2
"""

    contract_3 = """
interface Bar:
    def set_lucky(arg1: int128): nonpayable
    def get_lucky() -> int128: view

bar_contract: Bar

@external
def set_contract(contract_address: address):
    self.bar_contract = Bar(contract_address)

@external
def get_lucky() -> int128:
    return staticcall self.bar_contract.get_lucky()
"""

    c1 = get_contract_with_gas_estimation(contract_1)
    c2 = get_contract_with_gas_estimation(contract_2)
    c3 = get_contract_with_gas_estimation(contract_3)
    assert c1.get_lucky() == 1
    assert c2.get_lucky() == 2
    c3.set_contract(c1.address, transact={})
    assert c3.get_lucky() == 1
    c3.set_contract(c2.address, transact={})
    assert c3.get_lucky() == 2


def test_address_can_returned_from_contract_type(get_contract):
    contract_1 = """
@external
def bar() -> int128:
    return 1
"""
    contract_2 = """
interface Bar:
    def bar() -> int128: view

bar_contract: public(Bar)

@external
def foo(contract_address: address):
    self.bar_contract = Bar(contract_address)

@external
def get_bar() -> int128:
    return staticcall self.bar_contract.bar()
"""
    c1 = get_contract(contract_1)
    c2 = get_contract(contract_2)
    c2.foo(c1.address, transact={})
    assert c2.bar_contract() == c1.address
    assert c2.get_bar() == 1


def test_invalid_external_contract_call_declaration_1(assert_compile_failed, get_contract):
    contract_1 = """
interface Bar:
    def bar() -> int128: view

bar_contract: Bar

@external
def foo(contract_address: contract(Boo)) -> int128:
    self.bar_contract = Bar(contract_address)
    return staticcall self.bar_contract.bar()
    """

    with pytest.raises(InvalidType):
        compile_code(contract_1)


def test_invalid_external_contract_call_declaration_2(assert_compile_failed, get_contract):
    contract_1 = """
interface Bar:
    def bar() -> int128: view

bar_contract: Boo

@external
def foo(contract_address: address) -> int128:
    self.bar_contract = Bar(contract_address)
    return staticcall self.bar_contract.bar()
    """

    with pytest.raises(UnknownType):
        get_contract(contract_1)


def test_external_with_payable_value(env, get_contract_with_gas_estimation):
    contract_1 = """
@payable
@external
def get_lucky() -> int128:
    return 1

@external
def get_balance() -> uint256:
    return self.balance
"""

    contract_2 = """
interface Bar:
    def get_lucky() -> int128: payable

bar_contract: Bar

@external
def set_contract(contract_address: address):
    self.bar_contract = Bar(contract_address)

@payable
@external
def get_lucky(amount_to_send: uint256) -> int128:
    if amount_to_send != 0:
        return extcall self.bar_contract.get_lucky(value=amount_to_send)
    else: # send it all
        return extcall self.bar_contract.get_lucky(value=msg.value)
"""

    c1 = get_contract_with_gas_estimation(contract_1)
    c2 = get_contract_with_gas_estimation(contract_2)

    # Set address.
    assert c1.get_lucky() == 1
    assert c1.get_balance() == 0

    c2.set_contract(c1.address, transact={})

    # Send some eth
    env.set_balance(env.deployer, 10000)
    with env.anchor():
        assert c2.get_lucky(0, transact={"value": 500}) == 1

    c2.get_lucky(0, transact={"value": 500})
    # Contract 1 received money.
    assert c1.get_balance() == 500
    assert env.get_balance(c1.address) == 500
    assert env.get_balance(c2.address) == 0

    # Send subset of amount
    with env.anchor():
        assert c2.get_lucky(250, transact={"value": 500}) == 1
    c2.get_lucky(250, transact={"value": 500})

    # Contract 1 received more money.
    assert c1.get_balance() == 750
    assert env.get_balance(c1.address) == 750
    assert env.get_balance(c2.address) == 250
    assert env.get_balance(env.deployer) == 9000


def test_external_call_with_gas(tx_failed, get_contract_with_gas_estimation):
    contract_1 = """
@external
def get_lucky() -> int128:
    return 656598
"""

    contract_2 = """
interface Bar:
    def set_lucky(arg1: int128): nonpayable
    def get_lucky() -> int128: view

bar_contract: Bar

@external
def set_contract(contract_address: address):
    self.bar_contract = Bar(contract_address)

@external
def get_lucky(gas_amount: uint256) -> int128:
    return staticcall self.bar_contract.get_lucky(gas=gas_amount)
    """

    c1 = get_contract_with_gas_estimation(contract_1)
    c2 = get_contract_with_gas_estimation(contract_2)
    c2.set_contract(c1.address, transact={})

    assert c2.get_lucky(1000) == 656598
    with tx_failed():
        c2.get_lucky(50)  # too little gas.


def test_skip_contract_check(get_contract_with_gas_estimation):
    contract_2 = """
@external
@view
def bar():
    pass
    """
    contract_1 = """
interface Bar:
    def bar() -> uint256: view
    def baz(): nonpayable

@external
def call_bar(addr: address):
    # would fail if returndatasize check were on
    x: uint256 = staticcall Bar(addr).bar(skip_contract_check=True)
@external
def call_baz():
    # some address with no code
    addr: address = 0x1234567890AbcdEF1234567890aBcdef12345678
    # would fail if extcodesize check were on
    extcall Bar(addr).baz(skip_contract_check=True)
    """
    c1 = get_contract_with_gas_estimation(contract_1)
    c2 = get_contract_with_gas_estimation(contract_2)
    c1.call_bar(c2.address)
    c1.call_baz()


def test_invalid_keyword_on_call(assert_compile_failed, get_contract_with_gas_estimation):
    contract_1 = """
interface Bar:
    def set_lucky(arg1: int128): nonpayable
    def get_lucky() -> int128: view

bar_contract: Bar

@external
def get_lucky(amount_to_send: int128) -> int128:
    return staticcall self.bar_contract.get_lucky(gass=1)
    """

    assert_compile_failed(lambda: get_contract_with_gas_estimation(contract_1), ArgumentException)


def test_invalid_contract_declaration(assert_compile_failed, get_contract_with_gas_estimation):
    contract_1 = """
interface Bar:
    def set_lucky(arg1: int128): nonpayable

bar_contract: Barr
    """

    assert_compile_failed(lambda: get_contract_with_gas_estimation(contract_1), UnknownType)


FAILING_CONTRACTS_STRUCTURE_EXCEPTION = [
    """
# wrong arg count
interface Bar:
    def bar(arg1: int128) -> bool: view

@external
def foo(a: address):
    s: bool = staticcall Bar(a).bar(1, 2)
    """,
    """
# expected args, none given
interface Bar:
    def bar(arg1: int128) -> bool: view

@external
def foo(a: address):
    s: bool = staticcall Bar(a).bar()
    """,
    """
# expected no args, args given
interface Bar:
    def bar() -> bool: view

@external
def foo(a: address):
    a: bool = staticcall Bar(a).bar(1)
    """,
    """
interface Bar:
    def bar(x: uint256, y: uint256) -> uint256: view

@external
def foo(a: address, x: uint256, y: uint256):
    s: uint256 = staticcall Bar(a).bar(x, y=y)
    """,
]


@pytest.mark.parametrize("bad_code", FAILING_CONTRACTS_STRUCTURE_EXCEPTION)
def test_bad_code_struct_exc(assert_compile_failed, get_contract_with_gas_estimation, bad_code):
    assert_compile_failed(lambda: get_contract_with_gas_estimation(bad_code), ArgumentException)


def test_bad_skip_contract_check(assert_compile_failed, get_contract_with_gas_estimation):
    code = """
# variable value for skip_contract_check
interface Bar:
    def bar(): payable

@external
def foo():
    x: bool = True
    extcall Bar(msg.sender).bar(skip_contract_check=x)
    """
    with pytest.raises(InvalidType):
        compile_code(code)


def test_tuple_return_external_contract_call(get_contract):
    contract_1 = """
@external
def out_literals() -> (int128, address, Bytes[10]):
    return 1, 0x0000000000000000000000000000000000000123, b"random"
    """

    contract_2 = """
interface Test:
    def out_literals() -> (int128, address, Bytes[10]) : view

@external
def test(addr: address) -> (int128, address, Bytes[10]):
    a: int128 = 0
    b: address = empty(address)
    c: Bytes[10] = b""
    (a, b, c) = staticcall Test(addr).out_literals()
    return a, b,c

    """
    c1 = get_contract(contract_1)
    c2 = get_contract(contract_2)

    assert c1.out_literals() == (1, "0x0000000000000000000000000000000000000123", b"random")
    assert c2.test(c1.address) == (1, "0x0000000000000000000000000000000000000123", b"random")


def test_struct_return_external_contract_call_1(get_contract_with_gas_estimation):
    contract_1 = """
struct X:
    x: int128
    y: address
@external
def out_literals() -> X:
    return X(x=1, y=0x0000000000000000000000000000000000012345)
    """

    contract_2 = """
struct X:
    x: int128
    y: address
interface Test:
    def out_literals() -> X : view

@external
def test(addr: address) -> (int128, address):
    ret: X = staticcall Test(addr).out_literals()
    return ret.x, ret.y

    """
    c1 = get_contract_with_gas_estimation(contract_1)
    c2 = get_contract_with_gas_estimation(contract_2)

    assert c1.out_literals() == (1, "0x0000000000000000000000000000000000012345")
    assert c2.test(c1.address) == c1.out_literals()


@pytest.mark.parametrize("i,ln,s,", [(100, 6, "abcde"), (41, 40, "a" * 34), (57, 70, "z" * 68)])
def test_struct_return_external_contract_call_2(get_contract_with_gas_estimation, i, ln, s):
    contract_1 = f"""
struct X:
    x: int128
    y: String[{ln}]
    z: Bytes[{ln}]
@external
def get_struct_x() -> X:
    return X(x={i}, y="{s}", z=b"{s}")
    """

    contract_2 = f"""
struct X:
    x: int128
    y: String[{ln}]
    z: Bytes[{ln}]
interface Test:
    def get_struct_x() -> X : view

@external
def test(addr: address) -> (int128, String[{ln}], Bytes[{ln}]):
    ret: X = staticcall Test(addr).get_struct_x()
    return ret.x, ret.y, ret.z

    """
    c1 = get_contract_with_gas_estimation(contract_1)
    c2 = get_contract_with_gas_estimation(contract_2)

    assert c1.get_struct_x() == (i, s, bytes(s, "utf-8"))
    assert c2.test(c1.address) == c1.get_struct_x()


def test_struct_return_external_contract_call_3(get_contract_with_gas_estimation):
    contract_1 = """
struct X:
    x: int128
@external
def out_literals() -> X:
    return X(x=1)
    """

    contract_2 = """
struct X:
    x: int128
interface Test:
    def out_literals() -> X : view

@external
def test(addr: address) -> int128:
    ret: X = staticcall Test(addr).out_literals()
    return ret.x

    """
    c1 = get_contract_with_gas_estimation(contract_1)
    c2 = get_contract_with_gas_estimation(contract_2)

    assert c1.out_literals() == (1,)
    assert [c2.test(c1.address)] == list(c1.out_literals())


def test_constant_struct_return_external_contract_call_1(get_contract_with_gas_estimation):
    contract_1 = """
struct X:
    x: int128
    y: address

BAR: constant(X) = X(x=1, y=0x0000000000000000000000000000000000012345)

@external
def out_literals() -> X:
    return BAR
    """

    contract_2 = """
struct X:
    x: int128
    y: address
interface Test:
    def out_literals() -> X : view

@external
def test(addr: address) -> (int128, address):
    ret: X = staticcall Test(addr).out_literals()
    return ret.x, ret.y

    """
    c1 = get_contract_with_gas_estimation(contract_1)
    c2 = get_contract_with_gas_estimation(contract_2)

    assert c1.out_literals() == (1, "0x0000000000000000000000000000000000012345")
    assert c2.test(c1.address) == c1.out_literals()


@pytest.mark.parametrize("i,ln,s,", [(100, 6, "abcde"), (41, 40, "a" * 34), (57, 70, "z" * 68)])
def test_constant_struct_return_external_contract_call_2(
    get_contract_with_gas_estimation, i, ln, s
):
    contract_1 = f"""
struct X:
    x: int128
    y: String[{ln}]
    z: Bytes[{ln}]

BAR: constant(X) = X(x={i}, y="{s}", z=b"{s}")

@external
def get_struct_x() -> X:
    return BAR
    """

    contract_2 = f"""
struct X:
    x: int128
    y: String[{ln}]
    z: Bytes[{ln}]
interface Test:
    def get_struct_x() -> X: view

@external
def test(addr: address) -> (int128, String[{ln}], Bytes[{ln}]):
    ret: X = staticcall Test(addr).get_struct_x()
    return ret.x, ret.y, ret.z

    """
    c1 = get_contract_with_gas_estimation(contract_1)
    c2 = get_contract_with_gas_estimation(contract_2)

    assert c1.get_struct_x() == (i, s, bytes(s, "utf-8"))
    assert c2.test(c1.address) == c1.get_struct_x()


def test_constant_struct_return_external_contract_call_3(get_contract_with_gas_estimation):
    contract_1 = """
struct X:
    x: int128

BAR: constant(X) = X(x=1)

@external
def out_literals() -> X:
    return BAR
    """

    contract_2 = """
struct X:
    x: int128
interface Test:
    def out_literals() -> X: view

@external
def test(addr: address) -> int128:
    ret: X = staticcall Test(addr).out_literals()
    return ret.x

    """
    c1 = get_contract_with_gas_estimation(contract_1)
    c2 = get_contract_with_gas_estimation(contract_2)

    assert c1.out_literals() == (1,)
    assert [c2.test(c1.address)] == list(c1.out_literals())


def test_constant_struct_member_return_external_contract_call_1(get_contract_with_gas_estimation):
    contract_1 = """
struct X:
    x: int128
    y: address

BAR: constant(X) = X(x=1, y=0x0000000000000000000000000000000000012345)

@external
def get_y() -> address:
    return BAR.y
    """

    contract_2 = """
interface Test:
    def get_y() -> address: view

@external
def test(addr: address) -> address:
    ret: address = staticcall Test(addr).get_y()
    return ret
    """
    c1 = get_contract_with_gas_estimation(contract_1)
    c2 = get_contract_with_gas_estimation(contract_2)

    assert c1.get_y() == "0x0000000000000000000000000000000000012345"
    assert c2.test(c1.address) == "0x0000000000000000000000000000000000012345"


@pytest.mark.parametrize("i,ln,s,", [(100, 6, "abcde"), (41, 40, "a" * 34), (57, 70, "z" * 68)])
def test_constant_struct_member_return_external_contract_call_2(
    get_contract_with_gas_estimation, i, ln, s
):
    contract_1 = f"""
struct X:
    x: int128
    y: String[{ln}]
    z: Bytes[{ln}]

BAR: constant(X) = X(x={i}, y="{s}", z=b"{s}")

@external
def get_y() -> String[{ln}]:
    return BAR.y
    """

    contract_2 = f"""
interface Test:
    def get_y() -> String[{ln}] : view

@external
def test(addr: address) -> String[{ln}]:
    ret: String[{ln}] = staticcall Test(addr).get_y()
    return ret

    """
    c1 = get_contract_with_gas_estimation(contract_1)
    c2 = get_contract_with_gas_estimation(contract_2)

    assert c1.get_y() == s
    assert c2.test(c1.address) == s


def test_constant_struct_member_return_external_contract_call_3(get_contract_with_gas_estimation):
    contract_1 = """
struct X:
    x: int128

BAR: constant(X) = X(x=1)

@external
def get_x() -> int128:
    return BAR.x
    """

    contract_2 = """
interface Test:
    def get_x() -> int128: view

@external
def test(addr: address) -> int128:
    ret: int128 = staticcall Test(addr).get_x()
    return ret

    """
    c1 = get_contract_with_gas_estimation(contract_1)
    c2 = get_contract_with_gas_estimation(contract_2)

    assert c1.get_x() == 1
    assert c2.test(c1.address) == 1


def test_constant_nested_struct_return_external_contract_call_1(get_contract_with_gas_estimation):
    contract_1 = """
struct X:
    x: int128
    y: address

struct A:
    a: X
    b: uint256

BAR: constant(A) = A(a=X(x=1, y=0x0000000000000000000000000000000000012345), b=777)

@external
def out_literals() -> A:
    return BAR
    """

    contract_2 = """
struct X:
    x: int128
    y: address

struct A:
    a: X
    b: uint256

interface Test:
    def out_literals() -> A: view

@external
def test(addr: address) -> (X, uint256):
    ret: A = staticcall Test(addr).out_literals()
    return ret.a, ret.b
    """
    c1 = get_contract_with_gas_estimation(contract_1)
    c2 = get_contract_with_gas_estimation(contract_2)

    assert c1.out_literals() == ((1, "0x0000000000000000000000000000000000012345"), 777)
    assert c2.test(c1.address) == c1.out_literals()


@pytest.mark.parametrize("i,ln,s,", [(100, 6, "abcde"), (41, 40, "a" * 34), (57, 70, "z" * 68)])
def test_constant_nested_struct_return_external_contract_call_2(
    get_contract_with_gas_estimation, i, ln, s
):
    contract_1 = f"""
struct X:
    x: int128
    y: String[{ln}]
    z: Bytes[{ln}]

struct A:
    a: X
    b: uint256

BAR: constant(A) = A(a=X(x={i}, y="{s}", z=b"{s}"), b=777)

@external
def get_struct_a() -> A:
    return BAR
    """

    contract_2 = f"""
struct X:
    x: int128
    y: String[{ln}]
    z: Bytes[{ln}]

struct A:
    a: X
    b: uint256

interface Test:
    def get_struct_a() -> A: view

@external
def test(addr: address) -> (X, uint256):
    ret: A = staticcall Test(addr).get_struct_a()
    return ret.a, ret.b

    """
    c1 = get_contract_with_gas_estimation(contract_1)
    c2 = get_contract_with_gas_estimation(contract_2)

    assert c1.get_struct_a() == ((i, s, bytes(s, "utf-8")), 777)
    assert c2.test(c1.address) == c1.get_struct_a()


def test_constant_nested_struct_return_external_contract_call_3(get_contract_with_gas_estimation):
    contract_1 = """
struct X:
    x: int128
    y: int128

struct A:
    a: X
    b: uint256

struct C:
    c: A
    d: bool

BAR: constant(C) = C(c=A(a=X(x=1, y=-1), b=777), d=True)

@external
def out_literals() -> C:
    return BAR
    """

    contract_2 = """
struct X:
    x: int128
    y: int128

struct A:
    a: X
    b: uint256

struct C:
    c: A
    d: bool

interface Test:
    def out_literals() -> C : view

@external
def test(addr: address) -> (A, bool):
    ret: C = staticcall Test(addr).out_literals()
    return ret.c, ret.d
    """
    c1 = get_contract_with_gas_estimation(contract_1)
    c2 = get_contract_with_gas_estimation(contract_2)

    assert c1.out_literals() == ((((1, -1), 777)), True)
    assert c2.test(c1.address) == c1.out_literals()


def test_constant_nested_struct_member_return_external_contract_call_1(
    get_contract_with_gas_estimation,
):
    contract_1 = """
struct X:
    x: int128
    y: address

struct A:
    a: X
    b: uint256

BAR: constant(A) = A(a=X(x=1, y=0x0000000000000000000000000000000000012345), b=777)

@external
def get_y() -> address:
    return BAR.a.y
    """

    contract_2 = """
interface Test:
    def get_y() -> address: view

@external
def test(addr: address) -> address:
    ret: address = staticcall Test(addr).get_y()
    return ret
    """
    c1 = get_contract_with_gas_estimation(contract_1)
    c2 = get_contract_with_gas_estimation(contract_2)

    assert c1.get_y() == "0x0000000000000000000000000000000000012345"
    assert c2.test(c1.address) == "0x0000000000000000000000000000000000012345"


@pytest.mark.parametrize("i,ln,s,", [(100, 6, "abcde"), (41, 40, "a" * 34), (57, 70, "z" * 68)])
def test_constant_nested_struct_member_return_external_contract_call_2(
    get_contract_with_gas_estimation, i, ln, s
):
    contract_1 = f"""
struct X:
    x: int128
    y: String[{ln}]
    z: Bytes[{ln}]

struct A:
    a: X
    b: uint256
    c: bool

BAR: constant(A) = A(a=X(x={i}, y="{s}", z=b"{s}"), b=777, c=True)

@external
def get_y() -> String[{ln}]:
    return BAR.a.y
    """

    contract_2 = f"""
interface Test:
    def get_y() -> String[{ln}]: view

@external
def test(addr: address) -> String[{ln}]:
    ret: String[{ln}] = staticcall Test(addr).get_y()
    return ret

    """
    c1 = get_contract_with_gas_estimation(contract_1)
    c2 = get_contract_with_gas_estimation(contract_2)

    assert c1.get_y() == s
    assert c2.test(c1.address) == s


def test_constant_nested_struct_member_return_external_contract_call_3(
    get_contract_with_gas_estimation,
):
    contract_1 = """
struct X:
    x: int128
    y: int128

struct A:
    a: X
    b: uint256

struct C:
    c: A
    d: bool

BAR: constant(C) = C(c=A(a=X(x=1, y=-1), b=777), d=True)

@external
def get_y() -> int128:
    return BAR.c.a.y

@external
def get_b() -> uint256:
    return BAR.c.b
    """

    contract_2 = """
interface Test:
    def get_y() -> int128: view
    def get_b() -> uint256: view

@external
def test(addr: address) -> int128:
    ret: int128 = staticcall Test(addr).get_y()
    return ret

@external
def test2(addr: address) -> uint256:
    ret: uint256 = staticcall Test(addr).get_b()
    return ret
    """
    c1 = get_contract_with_gas_estimation(contract_1)
    c2 = get_contract_with_gas_estimation(contract_2)

    assert c1.get_y() == -1
    assert c2.test(c1.address) == -1

    assert c1.get_b() == 777
    assert c2.test2(c1.address) == 777


def test_dynamically_sized_struct_external_contract_call(get_contract_with_gas_estimation):
    contract_1 = """
struct X:
    x: uint256
    y: Bytes[6]

@external
def foo(x: X) -> Bytes[6]:
    return x.y
    """

    contract_2 = """
struct X:
    x: uint256
    y: Bytes[6]

interface Foo:
    def foo(x: X) -> Bytes[6]: nonpayable

@external
def bar(addr: address) -> Bytes[6]:
    _X: X = X(x=1, y=b"hello")
    return extcall Foo(addr).foo(_X)
    """

    c1 = get_contract_with_gas_estimation(contract_1)
    c2 = get_contract_with_gas_estimation(contract_2)

    assert c1.foo((1, b"hello")) == b"hello"
    assert c2.bar(c1.address) == b"hello"


def test_dynamically_sized_struct_external_contract_call_2(get_contract_with_gas_estimation):
    contract_1 = """
struct X:
    x: uint256
    y: String[6]

@external
def foo(x: X) -> String[6]:
    return x.y
    """

    contract_2 = """
struct X:
    x: uint256
    y: String[6]

interface Foo:
    def foo(x: X) -> String[6]: nonpayable

@external
def bar(addr: address) -> String[6]:
    _X: X = X(x=1, y="hello")
    return extcall Foo(addr).foo(_X)
    """

    c1 = get_contract_with_gas_estimation(contract_1)
    c2 = get_contract_with_gas_estimation(contract_2)

    assert c1.foo((1, "hello")) == "hello"
    assert c2.bar(c1.address) == "hello"


def test_dynamically_sized_struct_member_external_contract_call(get_contract_with_gas_estimation):
    contract_1 = """
@external
def foo(b: Bytes[6]) -> Bytes[6]:
    return b
    """

    contract_2 = """
struct X:
    x: uint256
    y: Bytes[6]

interface Foo:
    def foo(b: Bytes[6]) -> Bytes[6]: nonpayable

@external
def bar(addr: address) -> Bytes[6]:
    _X: X = X(x=1, y=b"hello")
    return extcall Foo(addr).foo(_X.y)
    """

    c1 = get_contract_with_gas_estimation(contract_1)
    c2 = get_contract_with_gas_estimation(contract_2)

    assert c1.foo(b"hello") == b"hello"
    assert c2.bar(c1.address) == b"hello"


def test_dynamically_sized_struct_member_external_contract_call_2(get_contract_with_gas_estimation):
    contract_1 = """
@external
def foo(s: String[6]) -> String[6]:
    return s
    """

    contract_2 = """
struct X:
    x: uint256
    y: String[6]

interface Foo:
    def foo(b: String[6]) -> String[6]: nonpayable

@external
def bar(addr: address) -> String[6]:
    _X: X = X(x=1, y="hello")
    return extcall Foo(addr).foo(_X.y)
    """

    c1 = get_contract_with_gas_estimation(contract_1)
    c2 = get_contract_with_gas_estimation(contract_2)

    assert c1.foo("hello") == "hello"
    assert c2.bar(c1.address) == "hello"


def test_list_external_contract_call(get_contract, get_contract_with_gas_estimation):
    contract_1 = """
@external
def array() -> int128[3]:
    return [0, 0, 0]
    """

    c = get_contract_with_gas_estimation(contract_1)

    contract_2 = """
interface Foo:
    def array() -> int128[3]: view
@external
def get_array(arg1: address) -> int128[3]:
    return staticcall Foo(arg1).array()
    """

    c2 = get_contract(contract_2)
    assert c2.get_array(c.address) == [0, 0, 0]


def test_returndatasize_too_short(get_contract, tx_failed):
    contract_1 = """
@external
def bar(a: int128) -> int128:
    return a
    """
    contract_2 = """
interface Bar:
    def bar(a: int128) -> (int128, int128): view

@external
def foo(_addr: address) -> (int128, int128):
    return staticcall Bar(_addr).bar(456)
    """
    c1 = get_contract(contract_1)
    c2 = get_contract(contract_2)
    with tx_failed():
        c2.foo(c1.address)


def test_returndatasize_empty(get_contract, tx_failed):
    contract_1 = """
@external
def bar(a: int128):
    pass
"""
    contract_2 = """
interface Bar:
    def bar(a: int128) -> int128: view

@external
def foo(_addr: address) -> int128:
    return staticcall Bar(_addr).bar(456)
"""
    c1 = get_contract(contract_1)
    c2 = get_contract(contract_2)
    with tx_failed():
        c2.foo(c1.address)


def test_returndatasize_too_long(get_contract):
    contract_1 = """
@external
def bar(a: int128) -> (int128, int128):
    return a, 789
"""
    contract_2 = """
interface Bar:
    def bar(a: int128) -> int128: view

@external
def foo(_addr: address) -> int128:
    return staticcall Bar(_addr).bar(456)
"""
    c1 = get_contract(contract_1)
    c2 = get_contract(contract_2)

    # excess return data does not raise
    assert c2.foo(c1.address) == 456


def test_no_returndata(get_contract, tx_failed):
    contract_1 = """
@external
def bar(a: int128) -> int128:
    return a
"""
    contract_2 = """
interface Bar:
    def bar(a: int128) -> int128: view

@external
def foo(_addr: address, _addr2: address) -> int128:
    x: int128 = staticcall Bar(_addr).bar(456)
    # make two calls to confirm EVM behavior: RETURNDATA is always based on the last call
    y: int128 = staticcall Bar(_addr2).bar(123)
    return y

"""
    c1 = get_contract(contract_1)
    c2 = get_contract(contract_2)

    assert c2.foo(c1.address, c1.address) == 123
    with tx_failed():
        c2.foo(c1.address, "0x1234567890123456789012345678901234567890")


def test_default_override(get_contract, tx_failed):
    bad_erc20_code = """
@external
def transfer(receiver: address, amount: uint256):
    pass
    """

    negative_transfer_code = """
@external
def transfer(receiver: address, amount: uint256) -> bool:
    return False
    """

    self_destructing_code = """
@external
def transfer(receiver: address, amount: uint256):
    selfdestruct(msg.sender)
    """

    code = """
from ethereum.ercs import IERC20
@external
def safeTransfer(erc20: IERC20, receiver: address, amount: uint256) -> uint256:
    assert extcall erc20.transfer(receiver, amount, default_return_value=True)
    return 7

@external
def transferBorked(erc20: IERC20, receiver: address, amount: uint256):
    assert extcall erc20.transfer(receiver, amount)
    """
    bad_erc20 = get_contract(bad_erc20_code)
    c = get_contract(code)

    # demonstrate transfer failing
    with tx_failed():
        c.transferBorked(bad_erc20.address, c.address, 0)
    # would fail without default_return_value
    assert c.safeTransfer(bad_erc20.address, c.address, 0) == 7

    # check that `default_return_value` does not stomp valid returndata.
    negative_contract = get_contract(negative_transfer_code)
    with tx_failed():
        c.safeTransfer(negative_contract.address, c.address, 0)

    # default_return_value should fail on EOAs (addresses with no code)
    random_address = "0x0000000000000000000000000000000000001234"
    with tx_failed():
        c.safeTransfer(random_address, c.address, 1)

    # in this case, the extcodesize check runs after the token contract
    # selfdestructs. however, extcodesize still returns nonzero until
    # later (i.e., after this transaction), so we still pass
    # the extcodesize check.
    self_destructing_contract = get_contract(self_destructing_code)
    assert c.safeTransfer(self_destructing_contract.address, c.address, 0) == 7


def test_default_override2(get_contract, tx_failed):
    bad_code_1 = """
@external
def return_64_bytes() -> bool:
    return True
    """

    bad_code_2 = """
@external
def return_64_bytes():
    pass
    """

    code = """
struct BoolPair:
    x: bool
    y: bool
interface Foo:
    def return_64_bytes() -> BoolPair: nonpayable
@external
def bar(foo: Foo):
    t: BoolPair = extcall foo.return_64_bytes(default_return_value=BoolPair(x=True, y=True))
    assert t.x and t.y
    """
    bad_1 = get_contract(bad_code_1)
    bad_2 = get_contract(bad_code_2)
    c = get_contract(code)

    # fails due to returndatasize being nonzero but also lt 64
    with tx_failed():
        c.bar(bad_1.address)
    c.bar(bad_2.address)


def test_contract_address_evaluation(get_contract):
    callee_code = """
# implements: Foo

interface Counter:
    def increment_counter(): nonpayable

@external
def foo():
    pass

@external
def bar() -> address:
    extcall Counter(msg.sender).increment_counter()
    return self
    """
    code = """
# implements: Counter

interface Foo:
    def foo(): nonpayable
    def bar() -> address: nonpayable

counter: uint256

@external
def increment_counter():
    self.counter += 1

@external
def do_stuff(f: Foo) -> uint256:
    extcall Foo(extcall f.bar()).foo()
    return self.counter
    """

    c1 = get_contract(code)
    c2 = get_contract(callee_code)

    assert c1.do_stuff(c2.address) == 1


TEST_ADDR = b"".join(chr(i).encode("utf-8") for i in range(20)).hex()


@pytest.mark.parametrize("typ,val", [("address", TEST_ADDR)])
<<<<<<< HEAD
def test_calldata_clamp(env, get_contract, tx_failed, keccak, typ, val):
=======
def test_calldata_clamp(w3, get_contract, tx_failed, typ, val):
>>>>>>> ee11e3db
    code = f"""
@external
def foo(a: {typ}):
    pass
    """
    c1 = get_contract(code)
<<<<<<< HEAD
    sig = keccak(f"foo({typ})".encode()).hex()[:8]
=======
    sig = method_id(f"foo({typ})").hex()
>>>>>>> ee11e3db
    encoded = abi.encode(f"({typ})", (val,)).hex()
    data = f"0x{sig}{encoded}"

    # Static size is short by 1 byte
    malformed = data[:-2]
    with tx_failed():
        env.execute_code(c1.address, data=malformed)

    # Static size is exact
    env.execute_code(c1.address, data=data)

    # Static size exceeds by 1 byte, ok
    env.execute_code(c1.address, data=data + "ff")


@pytest.mark.parametrize("typ,val", [("address", ([TEST_ADDR] * 3, "vyper"))])
<<<<<<< HEAD
def test_dynamic_calldata_clamp(env, get_contract, tx_failed, keccak, typ, val):
=======
def test_dynamic_calldata_clamp(w3, get_contract, tx_failed, typ, val):
>>>>>>> ee11e3db
    code = f"""
@external
def foo(a: DynArray[{typ}, 3], b: String[5]):
    pass
    """

    c1 = get_contract(code)
<<<<<<< HEAD
    sig = keccak(f"foo({typ}[],string)".encode()).hex()[:8]
=======
    sig = method_id(f"foo({typ}[],string)").hex()
>>>>>>> ee11e3db
    encoded = abi.encode(f"({typ}[],string)", val).hex()
    data = f"0x{sig}{encoded}"

    # Dynamic size is short by 1 byte
    malformed = data[:264]
    with tx_failed():
        env.execute_code(c1.address, data=malformed)

    # Dynamic size is at least minimum (132 bytes * 2 + 2 (for 0x) = 266)
    valid = data[:266]
    env.execute_code(c1.address, data=valid)<|MERGE_RESOLUTION|>--- conflicted
+++ resolved
@@ -2501,22 +2501,14 @@
 
 
 @pytest.mark.parametrize("typ,val", [("address", TEST_ADDR)])
-<<<<<<< HEAD
-def test_calldata_clamp(env, get_contract, tx_failed, keccak, typ, val):
-=======
-def test_calldata_clamp(w3, get_contract, tx_failed, typ, val):
->>>>>>> ee11e3db
+def test_calldata_clamp(env, get_contract, tx_failed, typ, val):
     code = f"""
 @external
 def foo(a: {typ}):
     pass
     """
     c1 = get_contract(code)
-<<<<<<< HEAD
-    sig = keccak(f"foo({typ})".encode()).hex()[:8]
-=======
     sig = method_id(f"foo({typ})").hex()
->>>>>>> ee11e3db
     encoded = abi.encode(f"({typ})", (val,)).hex()
     data = f"0x{sig}{encoded}"
 
@@ -2533,11 +2525,7 @@
 
 
 @pytest.mark.parametrize("typ,val", [("address", ([TEST_ADDR] * 3, "vyper"))])
-<<<<<<< HEAD
-def test_dynamic_calldata_clamp(env, get_contract, tx_failed, keccak, typ, val):
-=======
-def test_dynamic_calldata_clamp(w3, get_contract, tx_failed, typ, val):
->>>>>>> ee11e3db
+def test_dynamic_calldata_clamp(env, get_contract, tx_failed, typ, val):
     code = f"""
 @external
 def foo(a: DynArray[{typ}, 3], b: String[5]):
@@ -2545,11 +2533,7 @@
     """
 
     c1 = get_contract(code)
-<<<<<<< HEAD
-    sig = keccak(f"foo({typ}[],string)".encode()).hex()[:8]
-=======
     sig = method_id(f"foo({typ}[],string)").hex()
->>>>>>> ee11e3db
     encoded = abi.encode(f"({typ}[],string)", val).hex()
     data = f"0x{sig}{encoded}"
 
