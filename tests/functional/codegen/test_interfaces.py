--- conflicted
+++ resolved
@@ -478,15 +478,10 @@
     return x
 
 @external
-<<<<<<< HEAD
-def test_pass1() -> Bytes[3]:
-    return self.foo.returns_Bytes3()
-=======
 def test_fail3() -> Bytes[3]:
     # should revert - returns_Bytes3 is inferred to have return type Bytes[2]
     # (because test_fail3 comes after test_fail1)
     return extcall self.foo.returns_Bytes3()
->>>>>>> 48a5da46
     """
 
     bad_c = get_contract(external_contract)
@@ -501,18 +496,12 @@
     c = get_contract(code, bad_c.address, input_bundle=input_bundle)
     assert bad_c.returns_Bytes3() == b"123"
 
-<<<<<<< HEAD
-    assert_tx_failed(lambda: c.test_fail1())
-    assert_tx_failed(lambda: c.test_fail2())
-    assert c.test_pass1() == b"123"
-=======
     with tx_failed():
         c.test_fail1()
     with tx_failed():
         c.test_fail2()
     with tx_failed():
         c.test_fail3()
->>>>>>> 48a5da46
 
 
 def test_units_interface(env, get_contract, make_input_bundle):
@@ -708,71 +697,6 @@
     assert c3.test_call(c1.address, value) == value
 
 
-<<<<<<< HEAD
-interface_tuple_return_test_code = """
-@external
-@view
-def test_json(a: {0}) -> (uint256, {0}):
-    return 1, a
-    """
-
-
-@pytest.mark.parametrize("type_str,value", type_str_params)
-def test_json_interface_calls_tuple_return(
-    get_contract, type_str, value, make_input_bundle, make_file
-):
-    code = interface_tuple_return_test_code.format(type_str)
-
-    abi = compile_code(code, output_formats=["abi"])["abi"]
-    c1 = get_contract(code)
-
-    code = f"""
-import jsonabi as jsonabi
-
-@external
-@view
-def test_call(a: address, b: {type_str}) -> (uint256, {type_str}):
-    return jsonabi(a).test_json(b)
-    """
-    input_bundle = make_input_bundle({"jsonabi.json": json.dumps(abi)})
-    c2 = get_contract(code, input_bundle=input_bundle)
-    assert c2.test_call(c1.address, value) == [1, value]
-
-    make_file("jsonabi.json", json.dumps(convert_v1_abi(abi)))
-    c3 = get_contract(code, input_bundle=input_bundle)
-    assert c3.test_call(c1.address, value) == [1, value]
-
-
-@pytest.mark.parametrize("typ,length,value", [("Bytes", 4, b"newp"), ("String", 6, "potato")])
-def test_json_interface_calls_bytestring_widening(
-    get_contract, typ, length, value, make_input_bundle, make_file
-):
-    type_str = f"{typ}[{length}]"
-    code = interface_test_code.format(type_str)
-
-    abi = compile_code(code, output_formats=["abi"])["abi"]
-    c1 = get_contract(code)
-
-    widened_typ1_str = f"{typ}[{length + 1}]"
-    widened_typ2_str = f"{typ}[{length + 2}]"
-    code = f"""
-import jsonabi as jsonabi
-
-@external
-@view
-def test_call(a: address, b: {type_str}) -> ({widened_typ1_str}, {widened_typ2_str}):
-    x: {widened_typ1_str} = jsonabi(a).test_json(b)
-    y: {widened_typ2_str} = jsonabi(a).test_json(b)
-    return x, y
-    """
-    input_bundle = make_input_bundle({"jsonabi.json": json.dumps(abi)})
-    c2 = get_contract(code, input_bundle=input_bundle)
-    assert c2.test_call(c1.address, value) == [value, value]
-
-    make_file("jsonabi.json", json.dumps(convert_v1_abi(abi)))
-    c3 = get_contract(code, input_bundle=input_bundle)
-    assert c3.test_call(c1.address, value) == [value, value]
-=======
 def test_interface_function_without_visibility(make_input_bundle, get_contract):
     interface_code = """
 def foo() -> uint256:
@@ -801,5 +725,4 @@
 
     c = get_contract(code, input_bundle=input_bundle)
 
-    assert c.foo() == c.bar() == 1
->>>>>>> 48a5da46
+    assert c.foo() == c.bar() == 1