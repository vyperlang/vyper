import pytest

from tests.utils import decimal_to_int
from vyper.exceptions import StructureException


def test_break_test(get_contract):
    break_test = """
@external
def foo(n: decimal) -> int128:
    c: decimal = n * 1.0
    output: int128 = 0
    for i: int128 in range(400):
        c = c / 1.2589
        if c < 1.0:
            output = i
            break
    return output
    """

    c = get_contract(break_test)

    assert c.foo(decimal_to_int("1")) == 0
    assert c.foo(decimal_to_int("2")) == 3
    assert c.foo(decimal_to_int("10")) == 10
    assert c.foo(decimal_to_int("200")) == 23

    print("Passed for-loop break test")


def test_break_test_2(get_contract):
    break_test_2 = """
@external
def foo(n: decimal) -> int128:
    c: decimal = n * 1.0
    output: int128 = 0
    for i: int128 in range(40):
        if c < 10.0:
            output = i * 10
            break
        c = c / 10.0
    for i: int128 in range(10):
        c = c / 1.2589
        if c < 1.0:
            output = output + i
            break
    return output
    """

<<<<<<< HEAD
    c = get_contract(break_test_2)
    assert c.foo(Decimal("1")) == 0
    assert c.foo(Decimal("2")) == 3
    assert c.foo(Decimal("10")) == 10
    assert c.foo(Decimal("200")) == 23
    assert c.foo(Decimal("4000000")) == 66
=======
    c = get_contract_with_gas_estimation(break_test_2)
    assert c.foo(decimal_to_int("1")) == 0
    assert c.foo(decimal_to_int("2")) == 3
    assert c.foo(decimal_to_int("10")) == 10
    assert c.foo(decimal_to_int("200")) == 23
    assert c.foo(decimal_to_int("4000000")) == 66
>>>>>>> b43fface
    print("Passed for-loop break test 2")


def test_break_test_3(get_contract):
    break_test_3 = """
@external
def foo(n: int128) -> int128:
    c: decimal = convert(n, decimal)
    output: int128 = 0
    for i: int128 in range(40):
        if c < 10.0:
            output = i * 10
            break
        c /= 10.0
    for i: int128 in range(10):
        c /= 1.2589
        if c < 1.0:
            output = output + i
            break
    return output
    """

    c = get_contract(break_test_3)
    assert c.foo(1) == 0
    assert c.foo(2) == 3
    assert c.foo(10) == 10
    assert c.foo(200) == 23
    assert c.foo(4000000) == 66
    print("Passed aug-assignment break composite test")


fail_list = [
    (
        """
@external
def foo():
    a: uint256 = 3
    break
    """,
        StructureException,
    ),
    (
        """
@external
def foo():
    if True:
        break
    """,
        StructureException,
    ),
    (
        """
@external
def foo():
    for i: uint256 in [1, 2, 3]:
        b: uint256 = i
    if True:
        break
    """,
        StructureException,
    ),
]


@pytest.mark.parametrize("bad_code,exc", fail_list)
def test_block_fail(assert_compile_failed, get_contract, bad_code, exc):
    assert_compile_failed(lambda: get_contract(bad_code), exc)<|MERGE_RESOLUTION|>--- conflicted
+++ resolved
@@ -47,21 +47,12 @@
     return output
     """
 
-<<<<<<< HEAD
     c = get_contract(break_test_2)
-    assert c.foo(Decimal("1")) == 0
-    assert c.foo(Decimal("2")) == 3
-    assert c.foo(Decimal("10")) == 10
-    assert c.foo(Decimal("200")) == 23
-    assert c.foo(Decimal("4000000")) == 66
-=======
-    c = get_contract_with_gas_estimation(break_test_2)
     assert c.foo(decimal_to_int("1")) == 0
     assert c.foo(decimal_to_int("2")) == 3
     assert c.foo(decimal_to_int("10")) == 10
     assert c.foo(decimal_to_int("200")) == 23
     assert c.foo(decimal_to_int("4000000")) == 66
->>>>>>> b43fface
     print("Passed for-loop break test 2")
 
 
