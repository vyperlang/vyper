import pytest

from vyper.exceptions import StaticAssertionException
from vyper.utils import SizeLimits


def test_basic_repeater(get_contract):
    basic_repeater = """
@external
def repeat(z: int128) -> int128:
    x: int128 = 0
    for i: int128 in range(6):
        x = x + z
    return(x)
    """
    c = get_contract(basic_repeater)
    assert c.repeat(9) == 54


def test_range_bound(get_contract, tx_failed):
    code = """
@external
def repeat(n: uint256) -> uint256:
    x: uint256 = 0
    for i: uint256 in range(n, bound=6):
        x += i + 1
    return x
    """
    c = get_contract(code)
    for n in range(7):
        assert c.repeat(n) == sum(i + 1 for i in range(n))

    # check codegen inserts assertion for n greater than bound
    with tx_failed():
        c.repeat(7)


def test_range_bound_constant_end(get_contract, tx_failed):
    code = """
@external
def repeat(n: uint256) -> uint256:
    x: uint256 = 0
    for i: uint256 in range(n, 7, bound=6):
        x += i + 1
    return x
    """
    c = get_contract(code)
    for n in range(1, 5):
        assert c.repeat(n) == sum(i + 1 for i in range(n, 7))

    # check assertion for `start <= end`
    with tx_failed():
        c.repeat(8)
    # check assertion for `start + bound <= end`
    with tx_failed():
        c.repeat(0)


def test_range_bound_two_args(get_contract, tx_failed):
    code = """
@external
def repeat(n: uint256) -> uint256:
    x: uint256 = 0
    for i: uint256 in range(1, n, bound=6):
        x += i + 1
    return x
    """
    c = get_contract(code)
    for n in range(1, 8):
        assert c.repeat(n) == sum(i + 1 for i in range(1, n))

    # check assertion for `start <= end`
    with tx_failed():
        c.repeat(0)

    # check codegen inserts assertion for `start + bound <= end`
    with tx_failed():
        c.repeat(8)


def test_range_bound_two_runtime_args(get_contract, tx_failed):
    code = """
@external
def repeat(start: uint256, end: uint256) -> uint256:
    x: uint256 = 0
    for i: uint256 in range(start, end, bound=6):
        x += i
    return x
    """
    c = get_contract(code)
    for n in range(0, 7):
        assert c.repeat(0, n) == sum(range(0, n))
        assert c.repeat(n, n * 2) == sum(range(n, n * 2))

    # check assertion for `start <= end`
    with tx_failed():
        c.repeat(1, 0)
    with tx_failed():
        c.repeat(7, 0)
    with tx_failed():
        c.repeat(8, 7)

    # check codegen inserts assertion for `start + bound <= end`
    with tx_failed():
        c.repeat(0, 7)
    with tx_failed():
        c.repeat(14, 21)


def test_range_overflow(get_contract, tx_failed):
    code = """
@external
def get_last(start: uint256, end: uint256) -> uint256:
    x: uint256 = 0
    for i: uint256 in range(start, end, bound=6):
        x = i
    return x
    """
    c = get_contract(code)
    UINT_MAX = 2**256 - 1
    assert c.get_last(UINT_MAX, UINT_MAX) == 0  # initial value of x

    for n in range(1, 6):
        assert c.get_last(UINT_MAX - n, UINT_MAX) == UINT_MAX - 1

    # check for `start + bound <= end`, overflow cases
    for n in range(1, 7):
        with tx_failed():
            c.get_last(UINT_MAX - n, 0)
        with tx_failed():
            c.get_last(UINT_MAX, UINT_MAX - n)


def test_digit_reverser(get_contract):
    digit_reverser = """
@external
def reverse_digits(x: int128) -> int128:
    dig: int128[6] = [0, 0, 0, 0, 0, 0]
    z: int128 = x
    for i: uint256 in range(6):
        dig[i] = z % 10
        z = z // 10
    o: int128 = 0
    for i: uint256 in range(6):
        o = o * 10 + dig[i]
    return o

    """

    c = get_contract(digit_reverser)
    assert c.reverse_digits(123456) == 654321


def test_more_complex_repeater(get_contract):
    more_complex_repeater = """
@external
def repeat() -> int128:
    out: int128 = 0
    for i: uint256 in range(6):
        out = out * 10
        for j: int128 in range(4):
            out = out + j
    return(out)
    """

    c = get_contract(more_complex_repeater)
    assert c.repeat() == 666666


@pytest.mark.parametrize("typ", ["int128", "uint256"])
def test_offset_repeater(get_contract, typ):
    offset_repeater = f"""
@external
def sum() -> {typ}:
    out: {typ} = 0
    for i: {typ} in range(80, 121):
        out = out + i
    return out
    """

    c = get_contract(offset_repeater)
    assert c.sum() == 4100


@pytest.mark.parametrize("typ", ["int128", "uint256"])
def test_offset_repeater_2(get_contract, typ):
    offset_repeater_2 = f"""
@external
def sum(frm: {typ}, to: {typ}) -> {typ}:
    out: {typ} = 0
    for i: {typ} in range(frm, frm + 101, bound=101):
        if i == to:
            break
        out = out + i
    return out
    """

    c = get_contract(offset_repeater_2)
    assert c.sum(100, 99999) == 15150
    assert c.sum(70, 131) == 6100


def test_loop_call_priv(get_contract):
    code = """
@internal
def _bar() -> bool:
    return True

@external
def foo() -> bool:
    for i: uint256 in range(3):
        self._bar()
    return True
    """

    c = get_contract(code)
    assert c.foo() is True


@pytest.mark.parametrize("typ", ["int128", "uint256"])
def test_return_inside_repeater(get_contract, typ):
    code = f"""
@internal
def _final(a: {typ}) -> {typ}:
    for i: {typ} in range(10):
        for j: {typ} in range(10):
            if j > 5:
                if i > a:
                    return i
    return 31337

@internal
def _middle(a: {typ}) -> {typ}:
    b: {typ} = self._final(a)
    return b

@external
def foo(a: {typ}) -> {typ}:
    b: {typ} = self._middle(a)
    return b
    """

    c = get_contract(code)
    assert c.foo(6) == 7
    assert c.foo(100) == 31337


@pytest.mark.parametrize("typ", ["uint8", "int128", "uint256"])
def test_for_range_edge(get_contract, typ):
    """
    Check that we can get to the upper range of an integer.
    Note that to avoid overflow in the bounds check for range(),
    we need to calculate i+1 inside the loop.
    """
    code = f"""
@external
def test():
    found: bool = False
    x: {typ} = max_value({typ})
    for i: {typ} in range(x - 1, x, bound=1):
        if i + 1 == max_value({typ}):
            found = True
    assert found

    found = False
    x = max_value({typ}) - 1
    for i: {typ} in range(x - 1, x + 1, bound=2):
        if i + 1 == max_value({typ}):
            found = True
    assert found
    """
    c = get_contract(code)
    c.test()


@pytest.mark.parametrize("typ", ["uint8", "int128", "uint256"])
def test_for_range_oob_compile_time_check(get_contract, tx_failed, typ, experimental_codegen):
    code = f"""
@external
def test():
    x: {typ} = max_value({typ})
    for i: {typ} in range(x, x + 2, bound=2):
        pass
    """
    if not experimental_codegen:
        return
    with pytest.raises(StaticAssertionException):
        get_contract(code)


@pytest.mark.parametrize(
    "typ, max_value",
    [
        ("uint8", SizeLimits.MAX_UINT8),
        ("int128", SizeLimits.MAX_INT128),
        ("uint256", SizeLimits.MAX_UINT256),
    ],
)
def test_for_range_oob_runtime_check(get_contract, tx_failed, typ, max_value):
    code = f"""
@external
def test(x: {typ}):
    for i: {typ} in range(x, x + 2, bound=2):
        pass
    """
    c = get_contract(code)
    with tx_failed():
        c.test(max_value)


@pytest.mark.parametrize("typ", ["int128", "uint256"])
def test_return_inside_nested_repeater(get_contract, typ):
    code = f"""
@internal
def _final(a: {typ}) -> {typ}:
    for i: {typ} in range(10):
        for x: {typ} in range(10):
            if i + x > a:
                return i + x
    return 31337

@internal
def _middle(a: {typ}) -> {typ}:
    b: {typ} = self._final(a)
    return b

@external
def foo(a: {typ}) -> {typ}:
    b: {typ} = self._middle(a)
    return b
    """

    c = get_contract(code)
    assert c.foo(14) == 15
    assert c.foo(100) == 31337


@pytest.mark.parametrize("typ", ["int128", "uint256"])
@pytest.mark.parametrize("val", range(20))
def test_return_void_nested_repeater(get_contract, typ, val):
    code = f"""
result: {typ}
@internal
def _final(a: {typ}):
    for i: {typ} in range(10):
        for x: {typ} in range(10):
            if i + x > a:
                self.result = i + x
                return
    self.result = 31337

@internal
def _middle(a: {typ}):
    self._final(a)

@external
def foo(a: {typ}) -> {typ}:
    self._middle(a)
    return self.result
    """
    c = get_contract(code)
    if val + 1 >= 19:
        assert c.foo(val) == 31337
    else:
        assert c.foo(val) == val + 1


@pytest.mark.parametrize("typ", ["int128", "uint256"])
@pytest.mark.parametrize("val", range(20))
def test_external_nested_repeater(get_contract, typ, val):
    code = f"""
@external
def foo(a: {typ}) -> {typ}:
    for i: {typ} in range(10):
        for x: {typ} in range(10):
            if i + x > a:
                return i + x
    return 31337
    """
    c = get_contract(code)
    if val + 1 >= 19:
        assert c.foo(val) == 31337
    else:
        assert c.foo(val) == val + 1


@pytest.mark.parametrize("typ", ["int128", "uint256"])
@pytest.mark.parametrize("val", range(20))
def test_external_void_nested_repeater(get_contract, typ, val):
    # test return out of loop in void external function
    code = f"""
result: public({typ})
@external
def foo(a: {typ}):
    for i: {typ} in range(10):
        for x: {typ} in range(10):
            if i + x > a:
                self.result = i + x
                return
    self.result = 31337
    """
    c = get_contract(code)
    c.foo(val)
    if val + 1 >= 19:
        assert c.result() == 31337
    else:
        assert c.result() == val + 1


@pytest.mark.parametrize("typ", ["int128", "uint256"])
def test_breaks_and_returns_inside_nested_repeater(get_contract, typ):
    code = f"""
@internal
def _final(a: {typ}) -> {typ}:
    for i: {typ} in range(10):
        for x: {typ} in range(10):
            if a < 2:
                break
            return 6
        if a == 1:
            break
        return 31337

    return 666

@internal
def _middle(a: {typ}) -> {typ}:
    b: {typ} = self._final(a)
    return b

@external
def foo(a: {typ}) -> {typ}:
    b: {typ} = self._middle(a)
    return b
    """

    c = get_contract(code)
    assert c.foo(100) == 6
    assert c.foo(1) == 666
    assert c.foo(0) == 31337


def test_for_range_signed_int_overflow_runtime_check(get_contract, tx_failed, experimental_codegen):
    code = """
@external
def foo(_min:int256, _max: int256) -> DynArray[int256, 10]:
    res: DynArray[int256, 10] = empty(DynArray[int256, 10])
    x:int256 = _max
    y:int256 = _min+2
    for i:int256 in range(x,y , bound=10):
        res.append(i)
    return res
    """
    c = get_contract(code)
    with tx_failed():
        c.foo(SizeLimits.MIN_INT256, SizeLimits.MAX_INT256)


def test_for_range_signed_int_overflow_compile_time_check(
    get_contract, tx_failed, experimental_codegen
):
    code = """
@external
def foo() -> DynArray[int256, 10]:
    res: DynArray[int256, 10] = empty(DynArray[int256, 10])
    x:int256 = max_value(int256)
    y:int256 = min_value(int256)+2
    for i:int256 in range(x,y , bound=10):
        res.append(i)
    return res
    """
    if not experimental_codegen:
        return
    with pytest.raises(StaticAssertionException):
<<<<<<< HEAD
        get_contract(code)
=======
        get_contract(code)


def test_for_range_start_double_eval(get_contract, tx_failed):
    code = """
@external
def foo() -> (uint256, DynArray[uint256, 3]):
    x:DynArray[uint256, 3] = [3, 1]
    res: DynArray[uint256, 3] = empty(DynArray[uint256, 3])
    for i:uint256 in range(x.pop(),x.pop(), bound = 3):
        res.append(i)

    return len(x), res
    """
    c = get_contract(code)
    length, res = c.foo()

    assert (length, res) == (0, [1, 2])


def test_for_range_stop_double_eval(get_contract, tx_failed):
    code = """
@external
def foo() -> (uint256, DynArray[uint256, 3]):
    x:DynArray[uint256, 3] = [3, 3]
    res: DynArray[uint256, 3] = empty(DynArray[uint256, 3])
    for i:uint256 in range(x.pop(), bound = 3):
        res.append(i)

    return len(x), res
    """
    c = get_contract(code)
    length, res = c.foo()

    assert (length, res) == (1, [0, 1, 2])


def test_bubble_sort(get_contract):
    """
    Test vyper implementation of bubble sort. Good functional test as it
    stresses the code generator and optimizer a little.
    """
    code = """
MAX_DATA_SIZE: constant(uint256) = 100

data: DynArray[uint256, MAX_DATA_SIZE]

@internal
@view
def _validate_index(idx: uint256):
    assert idx < len(self.data), "Index out of bounds"

@internal
def _swap(i: uint256, j: uint256):
    self._validate_index(i)
    self._validate_index(j)
    temp: uint256 = self.data[i]
    self.data[i] = self.data[j]
    self.data[j] = temp

@internal
def _bubble_sort():
    n: uint256 = len(self.data)
    for i: uint256 in range(n, bound=MAX_DATA_SIZE):
        for j: uint256 in range(n - i - 1, bound=MAX_DATA_SIZE):
            if self.data[j] > self.data[j + 1]:
                self._swap(j, j + 1)

@external
def add(val: uint256):
    self.data.append(val)

@external
def sort_data():
    self._bubble_sort()

@external
@view
def get(idx: uint256) -> uint256:
    self._validate_index(idx)
    return self.data[idx]
"""

    c = get_contract(code)

    # add unsorted data
    c.add(5)
    c.add(2)
    c.add(8)
    c.add(1)

    # sort
    c.sort_data()

    # check sorted
    results = [c.get(i) for i in range(4)]

    assert results == [1, 2, 5, 8]
>>>>>>> d29b521f
<|MERGE_RESOLUTION|>--- conflicted
+++ resolved
@@ -472,44 +472,7 @@
     if not experimental_codegen:
         return
     with pytest.raises(StaticAssertionException):
-<<<<<<< HEAD
         get_contract(code)
-=======
-        get_contract(code)
-
-
-def test_for_range_start_double_eval(get_contract, tx_failed):
-    code = """
-@external
-def foo() -> (uint256, DynArray[uint256, 3]):
-    x:DynArray[uint256, 3] = [3, 1]
-    res: DynArray[uint256, 3] = empty(DynArray[uint256, 3])
-    for i:uint256 in range(x.pop(),x.pop(), bound = 3):
-        res.append(i)
-
-    return len(x), res
-    """
-    c = get_contract(code)
-    length, res = c.foo()
-
-    assert (length, res) == (0, [1, 2])
-
-
-def test_for_range_stop_double_eval(get_contract, tx_failed):
-    code = """
-@external
-def foo() -> (uint256, DynArray[uint256, 3]):
-    x:DynArray[uint256, 3] = [3, 3]
-    res: DynArray[uint256, 3] = empty(DynArray[uint256, 3])
-    for i:uint256 in range(x.pop(), bound = 3):
-        res.append(i)
-
-    return len(x), res
-    """
-    c = get_contract(code)
-    length, res = c.foo()
-
-    assert (length, res) == (1, [0, 1, 2])
 
 
 def test_bubble_sort(get_contract):
@@ -572,5 +535,4 @@
     # check sorted
     results = [c.get(i) for i in range(4)]
 
-    assert results == [1, 2, 5, 8]
->>>>>>> d29b521f
+    assert results == [1, 2, 5, 8]