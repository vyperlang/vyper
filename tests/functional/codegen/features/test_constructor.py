--- conflicted
+++ resolved
@@ -1,8 +1,4 @@
-<<<<<<< HEAD
 import contextlib
-
-=======
->>>>>>> 503079b3
 import pytest
 
 from tests.evm_backends.base_env import _compile
