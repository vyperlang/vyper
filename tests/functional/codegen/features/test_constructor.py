--- conflicted
+++ resolved
@@ -1,12 +1,6 @@
-import pytest
-
-<<<<<<< HEAD
 from tests.evm_backends.base_env import _compile
-from vyper.exceptions import StackTooDeep
 from vyper.utils import method_id
 
-=======
->>>>>>> 7d28a501
 
 def test_init_argument_test(get_contract):
     init_argument_test = """
@@ -172,12 +166,7 @@
     assert c.get_foo() == 39
 
 
-<<<<<<< HEAD
-@pytest.mark.venom_xfail(raises=StackTooDeep, reason="stack scheduler regression")
 def test_nested_dynamic_array_constructor_arg_2(env, get_contract):
-=======
-def test_nested_dynamic_array_constructor_arg_2(w3, get_contract_with_gas_estimation):
->>>>>>> 7d28a501
     code = """
 foo: int128
 
@@ -222,12 +211,7 @@
     assert c.get_foo() == [[37, 41, 73], [37041, 41073, 73037], [146, 123, 148]]
 
 
-<<<<<<< HEAD
-@pytest.mark.venom_xfail(raises=StackTooDeep, reason="stack scheduler regression")
 def test_initialise_nested_dynamic_array_2(env, get_contract):
-=======
-def test_initialise_nested_dynamic_array_2(w3, get_contract_with_gas_estimation):
->>>>>>> 7d28a501
     code = """
 foo: DynArray[DynArray[DynArray[int128, 3], 3], 3]
 
