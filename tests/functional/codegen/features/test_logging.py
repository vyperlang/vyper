--- conflicted
+++ resolved
@@ -34,12 +34,8 @@
     event_id = keccak(bytes("MyLog()", "utf-8"))
 
     # Event id is always the first topic
-<<<<<<< HEAD
     (log,) = get_logs(tx, c)
     assert log.topics == [event_id]
-=======
-    assert receipt["logs"][0]["topics"][0] == "0x" + event_id.hex()
->>>>>>> ee11e3db
     # Event abi is created correctly
     assert c.abi[0] == {"name": "MyLog", "inputs": [], "anonymous": False, "type": "event"}
     # Event is decoded correctly
@@ -65,12 +61,8 @@
     event_id = keccak(bytes("MyLog(bytes)", "utf-8"))
 
     # Event id is always the first topic
-<<<<<<< HEAD
     (log,) = get_logs(tx_hash, c)
-    assert log.topics[0] == event_id
-=======
-    assert receipt["logs"][0]["topics"][0] == "0x" + event_id.hex()
->>>>>>> ee11e3db
+    assert log.topics[0] == "0x" + event_id
     # Event abi is created correctly
     assert c.abi[0] == {
         "name": "MyLog",
@@ -99,12 +91,8 @@
 
     event_id = keccak(bytes("MyLog(int128,bool,address)", "utf-8"))
     # Event id is always the first topic
-<<<<<<< HEAD
     (log,) = get_logs(tx_hash, c)
-    assert log.topics[0] == event_id
-=======
-    assert receipt["logs"][0]["topics"][0] == "0x" + event_id.hex()
->>>>>>> ee11e3db
+    assert log.topics[0] == "0x" + event_id
     # Event abi is created correctly
     assert c.abi[0] == {
         "name": "MyLog",
@@ -181,13 +169,8 @@
 
     event_id = keccak(bytes("MyLog(int128,address)", "utf-8"))
     # Event id is always the first topic
-<<<<<<< HEAD
-    assert log1.topics[0] == event_id
-    assert log2.topics[0] == event_id
-=======
-    assert receipt1["logs"][0]["topics"][0] == "0x" + event_id.hex()
-    assert receipt2["logs"][0]["topics"][0] == "0x" + event_id.hex()
->>>>>>> ee11e3db
+    assert log1.topics[0] == "0x" + event_id
+    assert log2.topics[0] == "0x" + event_id
     # Event abi is created correctly
     assert c.abi[0] == {
         "name": "MyLog",
@@ -237,12 +220,8 @@
 
     event_id = keccak(bytes("MyLog(int128)", "utf-8"))
     # Event id is always the first topic
-<<<<<<< HEAD
     (log,) = get_logs(tx_hash, c)
     assert log.topics == [event_id]
-=======
-    assert receipt["logs"][0]["topics"][0] == "0x" + event_id.hex()
->>>>>>> ee11e3db
     # Event abi is created correctly
     assert c.abi[0] == {
         "name": "MyLog",
@@ -277,12 +256,8 @@
 
     event_id = keccak(bytes("MyLog(int128[2],uint256[3],int128[2][2])", "utf-8"))
     # Event id is always the first topic
-<<<<<<< HEAD
     log, _ = get_logs(tx_hash, c)
     assert log.topics == [event_id]
-=======
-    assert receipt["logs"][0]["topics"][0] == "0x" + event_id.hex()
->>>>>>> ee11e3db
     # Event abi is created correctly
 
     assert c.abi[0] == {
@@ -322,12 +297,8 @@
 
     event_id = keccak(bytes("MyLog(bytes,bytes,bytes)", "utf-8"))
     # Event id is always the first topic
-<<<<<<< HEAD
     (log,) = get_logs(tx_hash, c)
-    assert log.topics[0] == event_id
-=======
-    assert receipt["logs"][0]["topics"][0] == "0x" + event_id.hex()
->>>>>>> ee11e3db
+    assert log.topics[0] == "0x" + event_id
     # Event abi is created correctly
     assert c.abi[0] == {
         "name": "MyLog",
@@ -362,12 +333,8 @@
 
     event_id = keccak(bytes("MyLog(bytes)", "utf-8"))
     # Event id is always the first topic
-<<<<<<< HEAD
     (log,) = get_logs(tx_hash, c)
-    assert log.topics[0] == event_id
-=======
-    assert receipt["logs"][0]["topics"][0] == "0x" + event_id.hex()
->>>>>>> ee11e3db
+    assert log.topics[0] == "0x" + event_id
     # Event abi is created correctly
     assert c.abi[0] == {
         "anonymous": False,
@@ -394,12 +361,8 @@
 
     event_id = keccak(bytes("MyLog(bytes)", "utf-8"))
     # Event id is always the first topic
-<<<<<<< HEAD
     (log,) = get_logs(tx_hash, c)
     assert log.topics == [event_id]
-=======
-    assert receipt["logs"][0]["topics"][0] == "0x" + event_id.hex()
->>>>>>> ee11e3db
     # Event abi is created correctly
     assert c.abi[0] == {
         "anonymous": False,
@@ -434,12 +397,8 @@
 
     event_id = keccak(bytes("MyLog(int128,bytes,bytes,address,address,uint256)", "utf-8"))
     # Event id is always the first topic
-<<<<<<< HEAD
     (log,) = get_logs(tx_hash, c)
     assert log.topics == [event_id]
-=======
-    assert receipt["logs"][0]["topics"][0] == "0x" + event_id.hex()
->>>>>>> ee11e3db
     # Event abi is created correctly
     assert c.abi[0] == {
         "name": "MyLog",
@@ -484,12 +443,8 @@
 
     event_id = keccak(bytes("MyLog(int128,bytes)", "utf-8"))
     # Event id is always the first topic
-<<<<<<< HEAD
     (log,) = get_logs(tx_hash, c)
-    assert log.topics[0] == event_id
-=======
-    assert receipt["logs"][0]["topics"][0] == "0x" + event_id.hex()
->>>>>>> ee11e3db
+    assert log.topics[0] == "0x" + event_id
     # Event abi is created correctly
     assert c.abi[0] == {
         "anonymous": False,
@@ -540,13 +495,8 @@
     event_id2 = keccak(bytes("YourLog(address,(uint256,bytes,(string,fixed168x10)))", "utf-8"))
 
     # Event id is always the first topic
-<<<<<<< HEAD
-    assert log1.topics[0] == event_id1
-    assert log2.topics[0] == event_id2
-=======
-    assert logs1["topics"][0] == "0x" + event_id1.hex()
-    assert logs2["topics"][0] == "0x" + event_id2.hex()
->>>>>>> ee11e3db
+    assert log1.topics[0] == "0x" + event_id1
+    assert log2.topics[0] == "0x" + event_id2
     # Event abi is created correctly
     assert c.abi[0] == {
         "name": "MyLog",
@@ -1115,19 +1065,9 @@
 
     # Event id is always the first topic
     event_id = keccak(b"MyLog(bytes,int128,string)")
-<<<<<<< HEAD
     topic1 = keccak256(b"bar")
     topic2 = abi.encode("int128", 1)
     topic3 = keccak256(b"weird")
-=======
-    assert receipt["logs"][0]["topics"][0] == "0x" + event_id.hex()
-
-    topic1 = f"0x{keccak256(b'bar').hex()}"
-    assert receipt["logs"][0]["topics"][1] == topic1
-
-    topic2 = f"0x{abi.encode('int128', 1).hex()}"
-    assert receipt["logs"][0]["topics"][2] == topic2
->>>>>>> ee11e3db
 
     (log,) = get_logs(tx_hash, c)
     assert log.topics == [event_id, topic1, topic2, topic3]
@@ -1165,24 +1105,11 @@
 
     # Event id is always the first topic
     event_id = keccak(b"MyLog(bytes,int128,string)")
-<<<<<<< HEAD
     topic1 = keccak256(b"potato")
     topic2 = abi.encode("int128", -777)
     topic3 = keccak256(b"why hello, neighbor! how are you today?")
     (log,) = get_logs(tx_hash, c)
     assert log.topics == [event_id, topic1, topic2, topic3]
-=======
-    assert receipt["logs"][0]["topics"][0] == "0x" + event_id.hex()
-
-    topic1 = f"0x{keccak256(b'potato').hex()}"
-    assert receipt["logs"][0]["topics"][1] == topic1
-
-    topic2 = f"0x{abi.encode('int128', -777).hex()}"
-    assert receipt["logs"][0]["topics"][2] == topic2
-
-    topic3 = f"0x{keccak256(b'why hello, neighbor! how are you today?').hex()}"
-    assert receipt["logs"][0]["topics"][3] == topic3
->>>>>>> ee11e3db
 
     # Event abi is created correctly
     assert c.abi[0] == {
@@ -1226,19 +1153,9 @@
 
     # Event id is always the first topic
     event_id = keccak(b"MyLog(bytes,int128,string)")
-<<<<<<< HEAD
     topic1 = keccak256(b"zonk")
     topic2 = abi.encode("int128", -2109)
     topic3 = keccak256(b"yessir")
-=======
-    assert receipt["logs"][0]["topics"][0] == "0x" + event_id.hex()
-
-    topic1 = f"0x{keccak256(b'zonk').hex()}"
-    assert receipt["logs"][0]["topics"][1] == topic1
-
-    topic2 = f"0x{abi.encode('int128', -2109).hex()}"
-    assert receipt["logs"][0]["topics"][2] == topic2
->>>>>>> ee11e3db
 
     (log,) = get_logs(tx_hash, c)
     assert log.topics == [event_id, topic1, topic2, topic3]
@@ -1273,19 +1190,9 @@
 
     # Event id is always the first topic
     event_id = keccak(b"MyLog(bytes,int128,string)")
-<<<<<<< HEAD
     topic1 = keccak256(b"wow")
     topic2 = abi.encode("int128", 666)
     topic3 = keccak256(b"madness!")
-=======
-    assert receipt["logs"][0]["topics"][0] == "0x" + event_id.hex()
-
-    topic1 = f"0x{keccak256(b'wow').hex()}"
-    assert receipt["logs"][0]["topics"][1] == topic1
-
-    topic2 = f"0x{abi.encode('int128', 666).hex()}"
-    assert receipt["logs"][0]["topics"][2] == topic2
->>>>>>> ee11e3db
 
     (log,) = get_logs(tx_hash, c)
     assert log.topics == [event_id, topic1, topic2, topic3]
