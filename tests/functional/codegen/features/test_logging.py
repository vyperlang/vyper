import pytest
from eth.codecs import abi
from eth_utils import to_text

from tests.utils import decimal_to_int
from vyper import compile_code
from vyper.exceptions import (
    ArgumentException,
    EventDeclarationException,
    InvalidType,
    NamespaceCollision,
    StructureException,
    TypeMismatch,
    UndeclaredDefinition,
)
from vyper.utils import keccak256

pytestmark = pytest.mark.usefixtures("memory_mocker")


def test_empty_event_logging(get_logs, keccak, get_contract):
    loggy_code = """
event MyLog: pass

@external
def foo():
    log MyLog()
    """

    c = get_contract(loggy_code)
    c.foo()
    (log,) = get_logs(c)

    event_id = keccak(bytes("MyLog()", "utf-8"))

    # Event id is always the first topic
    assert log.topics == [event_id]
    # Event abi is created correctly
    assert c.abi[0] == {"name": "MyLog", "inputs": [], "anonymous": False, "type": "event"}
    # Event is decoded correctly
    assert log.event == "MyLog"


def test_event_logging_with_topics(get_logs, keccak, get_contract):
    loggy_code = """

a: Bytes[3]

event MyLog:
    arg1: indexed(Bytes[3])

@external
def foo():
    self.a = b"bar"
    log MyLog(self.a)
    """

    c = get_contract(loggy_code)
    c.foo()
    event_id = keccak(bytes("MyLog(bytes)", "utf-8"))

    # Event id is always the first topic
    (log,) = get_logs(c)
    assert log.topics[0] == event_id
    # Event abi is created correctly
    assert c.abi[0] == {
        "name": "MyLog",
        "inputs": [{"type": "bytes", "name": "arg1", "indexed": True}],
        "anonymous": False,
        "type": "event",
    }


def test_event_logging_with_multiple_topics(env, keccak, get_logs, get_contract):
    loggy_code = """
event MyLog:
    arg1: indexed(int128)
    arg2: indexed(bool)
    arg3: indexed(address)

@external
def foo():
    log MyLog(-2, True, self)
    """

    c = get_contract(loggy_code)
    c.foo()

    event_id = keccak(bytes("MyLog(int128,bool,address)", "utf-8"))
    # Event id is always the first topic
    (log,) = get_logs(c)
    assert log.topics[0] == event_id
    # Event abi is created correctly
    assert c.abi[0] == {
        "name": "MyLog",
        "inputs": [
            {"type": "int128", "name": "arg1", "indexed": True},
            {"type": "bool", "name": "arg2", "indexed": True},
            {"type": "address", "name": "arg3", "indexed": True},
        ],
        "anonymous": False,
        "type": "event",
    }
    # Event is decoded correctly
    (log,) = get_logs(c, "MyLog")
    assert log.event == "MyLog"
    assert log.args.arg1 == -2
    assert log.args.arg2 is True
    assert log.args.arg3 == c.address


def test_event_logging_with_multiple_topics_var_and_store(get_contract, get_logs):
    code = """
event MyLog:
    arg1: indexed(int128)
    arg2: indexed(bool)
    arg3: indexed(address)

b: address

@external
def foo(arg1: int128):
    a: bool = True
    self.b = self
    log MyLog(arg1, a, self.b)
    """

    c = get_contract(code)
    c.foo(31337)

    # Event is decoded correctly
    (log,) = get_logs(c, "MyLog")
    assert log.args.arg1 == 31337
    assert log.args.arg2 is True
    assert log.args.arg3 == c.address


def test_logging_the_same_event_multiple_times_with_topics(env, keccak, get_logs, get_contract):
    loggy_code = """
event MyLog:
    arg1: indexed(int128)
    arg2: indexed(address)

@external
def foo():
    log MyLog(1, self)
    log MyLog(1, self)

@external
def bar():
    log MyLog(1, self)
    log MyLog(1, self)
    """

    c = get_contract(loggy_code)
    c.foo()
    log1, log2 = get_logs(c)
    c.bar()
    log3, _ = get_logs(c)

    event_id = keccak(bytes("MyLog(int128,address)", "utf-8"))
    # Event id is always the first topic
    assert log1.topics[0] == event_id
    assert log3.topics[0] == event_id
    # Event abi is created correctly
    assert c.abi[0] == {
        "name": "MyLog",
        "inputs": [
            {"type": "int128", "name": "arg1", "indexed": True},
            {"type": "address", "name": "arg2", "indexed": True},
        ],
        "anonymous": False,
        "type": "event",
    }

    # Event is decoded correctly
    assert log1.args.arg1 == 1
    assert log1.args.arg2 == c.address
    assert log2.args.arg1 == 1
    assert log2.args.arg2 == c.address


def test_event_logging_cannot_have_more_than_three_topics(tx_failed, get_contract):
    loggy_code = """
event MyLog:
    arg1: indexed(Bytes[3])
    arg2: indexed(Bytes[4])
    arg3: indexed(address)
    arg4: indexed(int128)
    """

    with pytest.raises(EventDeclarationException):
        compile_code(loggy_code)


def test_event_logging_with_data(get_logs, keccak, get_contract):
    loggy_code = """
event MyLog:
    arg1: int128

@external
def foo():
    log MyLog(123)
    """

    c = get_contract(loggy_code)
    c.foo()

    event_id = keccak(bytes("MyLog(int128)", "utf-8"))
    # Event id is always the first topic
    (log,) = get_logs(c)
    assert log.topics == [event_id]
    # Event abi is created correctly
    assert c.abi[0] == {
        "name": "MyLog",
        "inputs": [{"type": "int128", "name": "arg1", "indexed": False}],
        "anonymous": False,
        "type": "event",
    }

    # Event is decoded correctly
    (log,) = get_logs(c, "MyLog")
    assert log.args.arg1 == 123


def test_event_logging_with_fixed_array_data(env, keccak, get_logs, get_contract):
    loggy_code = """
event MyLog:
    arg1: int128[2]
    arg2: uint256[3]
    arg3: int128[2][2]


@external
def foo():
    log MyLog([1,2], [block.timestamp, block.timestamp+1, block.timestamp+2], [[1,2],[1,2]])
    log MyLog([1,2], [block.timestamp, block.timestamp+1, block.timestamp+2], [[1,2],[1,2]])
    """

    c = get_contract(loggy_code)
    c.foo()

    event_id = keccak(bytes("MyLog(int128[2],uint256[3],int128[2][2])", "utf-8"))
    # Event id is always the first topic
    log, _ = get_logs(c)
    assert log.topics == [event_id]
    # Event abi is created correctly

    assert c.abi[0] == {
        "name": "MyLog",
        "inputs": [
            {"type": "int128[2]", "name": "arg1", "indexed": False},
            {"type": "uint256[3]", "name": "arg2", "indexed": False},
            {"type": "int128[2][2]", "name": "arg3", "indexed": False},
        ],
        "anonymous": False,
        "type": "event",
    }

    # Event is decoded correctly
    timestamp = env.timestamp
    assert log.args.arg1 == [1, 2]
    assert log.args.arg2 == [timestamp, timestamp + 1, timestamp + 2]
    assert log.args.arg3 == [[1, 2], [1, 2]]


def test_logging_with_input_bytes_1(env, keccak, get_logs, get_contract):
    loggy_code = """
event MyLog:
    arg1: Bytes[4]
    arg2: indexed(Bytes[29])
    arg3: Bytes[31]

@external
def foo(arg1: Bytes[29], arg2: Bytes[31]):
    log MyLog(b'bar', arg1, arg2)
"""

    c = get_contract(loggy_code)
    c.foo(b"bar", b"foo")

    event_id = keccak(bytes("MyLog(bytes,bytes,bytes)", "utf-8"))
    # Event id is always the first topic
    (log,) = get_logs(c)
    assert log.topics[0] == event_id
    # Event abi is created correctly
    assert c.abi[0] == {
        "name": "MyLog",
        "inputs": [
            {"type": "bytes", "name": "arg1", "indexed": False},
            {"type": "bytes", "name": "arg2", "indexed": True},
            {"type": "bytes", "name": "arg3", "indexed": False},
        ],
        "anonymous": False,
        "type": "event",
    }
    # Event is decoded correctly
    (log,) = get_logs(c, "MyLog")

    assert log.args.arg1 == b"bar"
    assert log.args.arg2 == keccak(b"bar")
    assert log.args.arg3 == b"foo"


def test_event_logging_with_bytes_input_2(env, keccak, get_logs, get_contract):
    loggy_code = """
event MyLog:
    arg1: Bytes[20]

@external
def foo(_arg1: Bytes[20]):
    log MyLog(_arg1)
    """

    c = get_contract(loggy_code)
    c.foo(b"hello")

    event_id = keccak(bytes("MyLog(bytes)", "utf-8"))
    # Event id is always the first topic
    (log,) = get_logs(c)
    assert log.topics[0] == event_id
    # Event abi is created correctly
    assert c.abi[0] == {
        "anonymous": False,
        "inputs": [{"indexed": False, "name": "arg1", "type": "bytes"}],
        "name": "MyLog",
        "type": "event",
    }
    # Event is decoded correctly
    assert log.args.arg1 == b"hello"


def test_event_logging_with_bytes_input_3(get_logs, keccak, get_contract):
    loggy_code = """
event MyLog:
    arg1: Bytes[5]

@external
def foo(_arg1: Bytes[5]):
    log MyLog(_arg1)
    """

    c = get_contract(loggy_code)
    c.foo(b"hello")

    event_id = keccak(bytes("MyLog(bytes)", "utf-8"))
    # Event id is always the first topic
    (log,) = get_logs(c)
    assert log.topics == [event_id]
    # Event abi is created correctly
    assert c.abi[0] == {
        "anonymous": False,
        "inputs": [{"indexed": False, "name": "arg1", "type": "bytes"}],
        "name": "MyLog",
        "type": "event",
    }
    # Event is decoded correctly
    (log,) = get_logs(c, "MyLog")
    assert log.args.arg1 == b"hello"


def test_event_logging_with_data_with_different_types(env, keccak, get_logs, get_contract):
    loggy_code = """
event MyLog:
    arg1: int128
    arg2: Bytes[4]
    arg3: Bytes[3]
    arg4: address
    arg5: address
    arg6: uint256

@external
def foo():
    log MyLog(123, b'home', b'bar', 0xc305c901078781C232A2a521C2aF7980f8385ee9, self, block.timestamp)  # noqa: E501
    """

    c = get_contract(loggy_code)
    c.foo()

    event_id = keccak(bytes("MyLog(int128,bytes,bytes,address,address,uint256)", "utf-8"))
    # Event id is always the first topic
    (log,) = get_logs(c)
    assert log.topics == [event_id]
    # Event abi is created correctly
    assert c.abi[0] == {
        "name": "MyLog",
        "inputs": [
            {"type": "int128", "name": "arg1", "indexed": False},
            {"type": "bytes", "name": "arg2", "indexed": False},
            {"type": "bytes", "name": "arg3", "indexed": False},
            {"type": "address", "name": "arg4", "indexed": False},
            {"type": "address", "name": "arg5", "indexed": False},
            {"type": "uint256", "name": "arg6", "indexed": False},
        ],
        "anonymous": False,
        "type": "event",
    }

    # Event is decoded correctly
    args = log.args
    assert args.arg1 == 123
    assert args.arg2 == b"home"
    assert args.arg3 == b"bar"
    assert args.arg4 == "0xc305c901078781C232A2a521C2aF7980f8385ee9"
    assert args.arg5 == c.address
    assert args.arg6 == env.timestamp


def test_event_logging_with_topics_and_data_1(env, keccak, get_logs, get_contract):
    loggy_code = """
event MyLog:
    arg1: indexed(int128)
    arg2: Bytes[3]

@external
def foo():
    log MyLog(1, b'bar')
    """

    c = get_contract(loggy_code)
    c.foo()

    event_id = keccak(bytes("MyLog(int128,bytes)", "utf-8"))
    # Event id is always the first topic
    (log,) = get_logs(c)
    assert log.topics[0] == event_id
    # Event abi is created correctly
    assert c.abi[0] == {
        "anonymous": False,
        "inputs": [
            {"indexed": True, "name": "arg1", "type": "int128"},
            {"indexed": False, "name": "arg2", "type": "bytes"},
        ],
        "name": "MyLog",
        "type": "event",
    }
    # Event is decoded correctly
    (log,) = get_logs(c, "MyLog")
    assert log.args.arg1 == 1
    assert log.args.arg2 == b"bar"


def test_event_logging_with_multiple_logs_topics_and_data(env, keccak, get_logs, get_contract):
    loggy_code = """
struct SmallStruct:
    t: String[5]
    w: decimal
struct MyStruct:
    x: uint256
    y: Bytes[3]
    z: SmallStruct

event MyLog:
    arg1: indexed(int128)
    arg2: Bytes[3]
event YourLog:
    arg1: indexed(address)
    arg2: MyStruct

@external
def foo():
    log MyLog(1, b'bar')
    log YourLog(self, MyStruct(x=1, y=b'abc', z=SmallStruct(t='house', w=13.5)))
    """

    c = get_contract(loggy_code)
    c.foo()

    log1, log2 = get_logs(c)
    event_id1 = keccak(bytes("MyLog(int128,bytes)", "utf-8"))
    event_id2 = keccak(bytes("YourLog(address,(uint256,bytes,(string,int168)))", "utf-8"))

    # Event id is always the first topic
    assert log1.topics[0] == event_id1
    assert log2.topics[0] == event_id2
    # Event abi is created correctly
    assert c.abi[0] == {
        "name": "MyLog",
        "inputs": [
            {"type": "int128", "name": "arg1", "indexed": True},
            {"type": "bytes", "name": "arg2", "indexed": False},
        ],
        "anonymous": False,
        "type": "event",
    }
    assert c.abi[1] == {
        "name": "YourLog",
        "inputs": [
            {"name": "arg1", "type": "address", "indexed": True},
            {
                "name": "arg2",
                "type": "tuple",
                "components": [
                    {"name": "x", "type": "uint256"},
                    {"name": "y", "type": "bytes"},
                    {
                        "name": "z",
                        "type": "tuple",
                        "components": [
                            {"name": "t", "type": "string"},
                            {"name": "w", "type": "int168", "internalType": "decimal"},
                        ],
                    },
                ],
                "indexed": False,
            },
        ],
        "anonymous": False,
        "type": "event",
    }

    # Event is decoded correctly
    (my_log,) = get_logs(c, "MyLog")
    assert my_log.args.arg1 == 1
    assert my_log.args.arg2 == b"bar"

    (your_log,) = get_logs(c, "YourLog")
    assert your_log.args.arg1 == c.address
    assert your_log.args.arg2 == (1, b"abc", ("house", decimal_to_int("13.5")))


def test_fails_when_input_is_the_wrong_type(tx_failed, get_contract):
    loggy_code = """
event MyLog:
    arg1: indexed(int128)

@external
def foo_():
    log MyLog(b'yo')
"""

    with tx_failed(TypeMismatch):
        get_contract(loggy_code)


def test_fails_when_topic_is_the_wrong_size(tx_failed, get_contract):
    loggy_code = """
event MyLog:
    arg1: indexed(Bytes[3])


@external
def foo():
    log MyLog(b'bars')
"""

    with tx_failed(TypeMismatch):
        get_contract(loggy_code)


def test_fails_when_input_topic_is_the_wrong_size(tx_failed, get_contract):
    loggy_code = """
event MyLog:
    arg1: indexed(Bytes[3])

@external
def foo(arg1: Bytes[4]):
    log MyLog(arg1)
"""

    with tx_failed(TypeMismatch):
        get_contract(loggy_code)


def test_fails_when_data_is_the_wrong_size(tx_failed, get_contract):
    loggy_code = """
event MyLog:
    arg1: Bytes[3]

@external
def foo():
    log MyLog(b'bars')
"""

    with tx_failed(TypeMismatch):
        get_contract(loggy_code)


def test_fails_when_input_data_is_the_wrong_size(tx_failed, get_contract):
    loggy_code = """
event MyLog:
    arg1: Bytes[3]

@external
def foo(arg1: Bytes[4]):
    log MyLog(arg1)
"""

    with tx_failed(TypeMismatch):
        get_contract(loggy_code)


def test_topic_over_32_bytes(get_contract):
    loggy_code = """
event MyLog:
    arg1: indexed(Bytes[100])

@external
def foo():
    pass
    """
    get_contract(loggy_code)


def test_logging_fails_with_over_three_topics(tx_failed, get_contract):
    loggy_code = """
event MyLog:
    arg1: indexed(int128)
    arg2: indexed(int128)
    arg3: indexed(int128)
    arg4: indexed(int128)

@deploy
def __init__():
    log MyLog(1, 2, 3, 4)
    """

    with tx_failed(EventDeclarationException):
        get_contract(loggy_code)


def test_logging_fails_with_duplicate_log_names(tx_failed, get_contract):
    loggy_code = """
event MyLog: pass
event MyLog: pass

@external
def foo():
    log MyLog()
    """

    with tx_failed(NamespaceCollision):
        get_contract(loggy_code)


def test_logging_fails_with_when_log_is_undeclared(tx_failed, get_contract):
    loggy_code = """

@external
def foo():
    log MyLog()
    """

    with tx_failed(UndeclaredDefinition):
        get_contract(loggy_code)


def test_logging_fails_with_topic_type_mismatch(tx_failed, get_contract):
    loggy_code = """
event MyLog:
    arg1: indexed(int128)

@external
def foo():
    log MyLog(self)
    """

    with tx_failed(TypeMismatch):
        get_contract(loggy_code)


def test_logging_fails_with_data_type_mismatch(tx_failed, get_contract):
    loggy_code = """
event MyLog:
    arg1: Bytes[3]

@external
def foo():
    log MyLog(self)
    """

    with tx_failed(TypeMismatch):
        get_contract(loggy_code)


def test_logging_fails_when_number_of_arguments_is_greater_than_declaration(
    tx_failed, get_contract
):
    loggy_code = """
event MyLog:
    arg1: int128

@external
def foo():
    log MyLog(1, 2)
"""
    with tx_failed(ArgumentException):
        get_contract(loggy_code)


def test_logging_fails_when_number_of_arguments_is_less_than_declaration(tx_failed, get_contract):
    loggy_code = """
event MyLog:
    arg1: int128
    arg2: int128

@external
def foo():
    log MyLog(1)
"""
    with tx_failed(ArgumentException):
        get_contract(loggy_code)


def test_loggy_code(get_logs, get_contract):
    loggy_code = """
s: Bytes[100]

@external
def foo():
    raw_log([], b"moo")

@external
def goo():
    raw_log([0x1234567812345678123456781234567812345678123456781234567812345678], b"moo2")

@external
def hoo():
    self.s = b"moo3"
    raw_log([], self.s)

@external
def ioo(inp: Bytes[100]):
    raw_log([], inp)
    """

    c = get_contract(loggy_code)

    c.foo()
    ((topics, data),) = get_logs(c, raw=True)

    assert to_text(data) == "moo"
    c.goo()
    ((topics, data),) = get_logs(c, raw=True)

    assert to_text(data) == "moo2"
    assert topics[0] == bytes.fromhex(
        "1234567812345678123456781234567812345678123456781234567812345678"
    )

    c.hoo()
    ((topics, data),) = get_logs(c, raw=True)
    assert to_text(data) == "moo3"

    c.ioo(b"moo4")
    ((topics, data),) = get_logs(c, raw=True)
    assert to_text(data) == "moo4"

    print("Passed raw log tests")


<<<<<<< HEAD
def test_raw_log_with_topics_in_storage_locs(w3, tester, get_contract):
    t1 = '0x1111111111111111111111111111111111111111111111111111111111111111'
    t2 = '0x2222222222222222222222222222222222222222222222222222222222222222'
    code = f"""
x: bytes32

@external
def foo():
    self.x = {t1}
    raw_log([self.x], b"") 

    y: bytes32 = {t2}
    raw_log([y], b"") 
    """

    c = get_contract(code)

    tx_hash = c.foo(transact={})
    receipt = tester.get_transaction_receipt(tx_hash.hex())
    logs = receipt["logs"]

    assert len(logs) == 2
    assert logs[0]["topics"] == (t1,)
    assert logs[1]["topics"] == (t2,)


def test_raw_log_with_topics_in_storage_locs2(w3, tester, get_contract):
    t1 = '0x1111111111111111111111111111111111111111111111111111111111111111'
    t2 = '0x2222222222222222222222222222222222222222222222222222222222222222'
    t3 = '0x3333333333333333333333333333333333333333333333333333333333333333'
    t4 = '0x4444444444444444444444444444444444444444444444444444444444444444'
    code = f"""
x: bytes32
x2: bytes32

@external
def foo():
    self.x = {t1}
    self.x2 = {t2}
    y: bytes32 = {t3}
    y2: bytes32 = {t4}
    raw_log([self.x, y, self.x2, y2], b"") 

    raw_log([y, self.x], b"") 
    """

    c = get_contract(code)

    tx_hash = c.foo(transact={})
    receipt = tester.get_transaction_receipt(tx_hash.hex())
    logs = receipt["logs"]

    assert len(logs) == 2
    assert logs[0]["topics"] == (t1, t3, t2, t4)
    assert logs[1]["topics"] == (t3, t1)


def test_raw_call_bytes32_data(w3, tester, get_contract_with_gas_estimation):
=======
def test_raw_call_bytes32_data(get_logs, get_contract):
>>>>>>> ace3789e
    code = """
b: uint256

@external
def foo():
    a: uint256 = 1234
    self.b = 4321
    raw_log([], convert(a, bytes32))
    raw_log([], convert(self.b, bytes32))
    raw_log([], convert(b"testmessage", bytes32))
    raw_log([], keccak256(b""))
    """
    c = get_contract(code)
    c.foo()
    logs = get_logs(c, raw=True)
    assert logs[0][1] == (1234).to_bytes(32, "big")
    assert logs[1][1] == (4321).to_bytes(32, "big")
    assert logs[2][1] == b"testmessage".ljust(32, b"\0")
    assert logs[3][1] == keccak256(b"")


def test_variable_list_packing(get_logs, get_contract):
    code = """
event Bar:
    _value: int128[4]

@external
def foo():
    a: int128[4] = [1, 2, 3, 4]
    log Bar(a)
    """
    c = get_contract(code)

    c.foo()
    (log,) = get_logs(c, "Bar")
    assert log.args._value == [1, 2, 3, 4]


def test_literal_list_packing(get_logs, get_contract):
    code = """
event Bar:
    _value: int128[4]

@external
def foo():
    log Bar([1, 2, 3, 4])
    """
    c = get_contract(code)

    c.foo()
    (log,) = get_logs(c, "Bar")
    assert log.args._value == [1, 2, 3, 4]


def test_storage_list_packing(get_logs, get_contract):
    code = """
event Bar:
    _value: int128[4]

x: int128[4]

@external
def foo():
    log Bar(self.x)

@external
def set_list():
    self.x = [1, 2, 3, 4]
    """
    c = get_contract(code)

    c.foo()
    (log,) = get_logs(c, "Bar")
    assert log.args._value == [0, 0, 0, 0]
    c.set_list()
    c.foo()
    (log,) = get_logs(c, "Bar")
    assert log.args._value == [1, 2, 3, 4]


def test_passed_list_packing(get_logs, get_contract):
    code = """
event Bar:
    _value: int128[4]

@external
def foo(barbaric: int128[4]):
    log Bar(barbaric)
    """
    c = get_contract(code)

    c.foo([4, 5, 6, 7])
    (log,) = get_logs(c, "Bar")
    assert log.args._value == [4, 5, 6, 7]


def test_variable_decimal_list_packing(get_logs, get_contract):
    code = """
event Bar:
    _value: decimal[4]

@external
def foo():
    log Bar([1.11, 2.22, 3.33, 4.44])
    """
    c = get_contract(code)

    c.foo()
    (log,) = get_logs(c, "Bar")
    assert log.args._value == [
        decimal_to_int("1.11"),
        decimal_to_int("2.22"),
        decimal_to_int("3.33"),
        decimal_to_int("4.44"),
    ]


def test_storage_byte_packing(get_logs, get_contract):
    code = """
event MyLog:
    arg1: Bytes[29]

x:Bytes[5]

@external
def foo(a: int128):
    log MyLog(self.x)

@external
def setbytez():
    self.x = b'hello'
    """

    c = get_contract(code)
    c.foo(0)
    (log,) = get_logs(c, "MyLog")
    assert log.args.arg1 == b""
    c.setbytez()
    c.foo(0)
    (log,) = get_logs(c, "MyLog")
    assert log.args.arg1 == b"hello"


def test_storage_decimal_list_packing(get_logs, get_contract):
    code = """
event Bar:
    _value: decimal[4]

x: decimal[4]

@external
def foo():
    log Bar(self.x)

@external
def set_list():
    self.x = [1.33, 2.33, 3.33, 4.33]
    """
    c = get_contract(code)

    c.foo()
    (log,) = get_logs(c, "Bar")
    assert log.args._value == [decimal_to_int("0")] * 4
    c.set_list()
    c.foo()
    (log,) = get_logs(c, "Bar")
    assert log.args._value == [
        decimal_to_int("1.33"),
        decimal_to_int("2.33"),
        decimal_to_int("3.33"),
        decimal_to_int("4.33"),
    ]


def test_logging_fails_when_input_is_too_big(tx_failed, get_contract):
    code = """
event Bar:
    _value: indexed(Bytes[32])

@external
def foo(inp: Bytes[33]):
    log Bar(inp)
"""
    with tx_failed(TypeMismatch):
        get_contract(code)


def test_2nd_var_list_packing(get_logs, get_contract):
    code = """
event Bar:
    arg1: int128
    arg2: int128[4]

@external
def foo():
    a: int128[4] = [1, 2, 3, 4]
    log Bar(10, a)
    """
    c = get_contract(code)

    c.foo()
    assert get_logs(c, "Bar")[0].args.arg2 == [1, 2, 3, 4]


def test_2nd_var_storage_list_packing(get_logs, get_contract):
    code = """
event Bar:
    arg1: int128
    arg2: int128[4]

x: int128[4]

@external
def foo():
    log Bar(10, self.x)

@external
def set_list():
    self.x = [1, 2, 3, 4]
    """
    c = get_contract(code)

    c.foo()
    assert get_logs(c, "Bar")[0].args.arg2 == [0, 0, 0, 0]
    c.set_list()
    c.foo()
    assert get_logs(c, "Bar")[0].args.arg2 == [1, 2, 3, 4]


def test_mixed_var_list_packing(get_logs, get_contract):
    code = """
event Bar:
    arg1: int128
    arg2: int128[4]
    arg3 :Bytes[4]
    arg4: int128[3]
    arg5: int128[2]

x: int128[4]
y: int128[2]

@deploy
def __init__():
    self.y = [1024, 2048]

@external
def foo():
    v: int128[3] = [7, 8, 9]
    log Bar(10, self.x, b"test", v, self.y)

@external
def set_list():
    self.x = [1, 2, 3, 4]
    """
    c = get_contract(code)

    c.foo()
    (log,) = get_logs(c, "Bar")
    assert log.args.arg2 == [0, 0, 0, 0]
    assert log.args.arg3 == b"test"
    assert log.args.arg4 == [7, 8, 9]
    assert log.args.arg5 == [1024, 2048]

    c.set_list()
    c.foo()
    (log,) = get_logs(c, "Bar")
    assert log.args.arg2 == [1, 2, 3, 4]
    assert log.args.arg3 == b"test"
    assert log.args.arg4 == [7, 8, 9]
    assert log.args.arg5 == [1024, 2048]


def test_hashed_indexed_topics_calldata(get_logs, keccak, get_contract):
    loggy_code = """
event MyLog:
    arg1: indexed(Bytes[36])
    arg2: indexed(int128)
    arg3: indexed(String[7])

@external
def foo(a: Bytes[36], b: int128, c: String[7]):
    log MyLog(a, b, c)
    """

    c = get_contract(loggy_code)
    c.foo(b"bar", 1, "weird")

    # Event id is always the first topic
    event_id = keccak(b"MyLog(bytes,int128,string)")
    topic1 = keccak256(b"bar")
    topic2 = abi.encode("int128", 1)
    topic3 = keccak256(b"weird")

    (log,) = get_logs(c)
    assert log.topics == [event_id, topic1, topic2, topic3]

    # Event abi is created correctly
    assert c.abi[0] == {
        "name": "MyLog",
        "inputs": [
            {"type": "bytes", "name": "arg1", "indexed": True},
            {"type": "int128", "name": "arg2", "indexed": True},
            {"type": "string", "name": "arg3", "indexed": True},
        ],
        "anonymous": False,
        "type": "event",
    }


def test_hashed_indexed_topics_memory(get_logs, keccak, get_contract):
    loggy_code = """
event MyLog:
    arg1: indexed(Bytes[10])
    arg2: indexed(int128)
    arg3: indexed(String[44])

@external
def foo():
    a: Bytes[10] = b"potato"
    b: int128 = -777
    c: String[44] = "why hello, neighbor! how are you today?"
    log MyLog(a, b, c)
    """

    c = get_contract(loggy_code)
    c.foo()

    # Event id is always the first topic
    event_id = keccak(b"MyLog(bytes,int128,string)")
    topic1 = keccak256(b"potato")
    topic2 = abi.encode("int128", -777)
    topic3 = keccak256(b"why hello, neighbor! how are you today?")
    (log,) = get_logs(c)
    assert log.topics == [event_id, topic1, topic2, topic3]

    # Event abi is created correctly
    assert c.abi[0] == {
        "name": "MyLog",
        "inputs": [
            {"type": "bytes", "name": "arg1", "indexed": True},
            {"type": "int128", "name": "arg2", "indexed": True},
            {"type": "string", "name": "arg3", "indexed": True},
        ],
        "anonymous": False,
        "type": "event",
    }


def test_hashed_indexed_topics_storage(get_logs, keccak, get_contract):
    loggy_code = """
event MyLog:
    arg1: indexed(Bytes[32])
    arg2: indexed(int128)
    arg3: indexed(String[6])

a: Bytes[32]
b: int128
c: String[6]


@external
def setter(_a: Bytes[32], _b: int128, _c: String[6]):
    self.a = _a
    self.b = _b
    self.c = _c

@external
def foo():
    log MyLog(self.a, self.b, self.c)
    """

    c = get_contract(loggy_code)
    c.setter(b"zonk", -2109, "yessir")
    c.foo()

    # Event id is always the first topic
    event_id = keccak(b"MyLog(bytes,int128,string)")
    topic1 = keccak256(b"zonk")
    topic2 = abi.encode("int128", -2109)
    topic3 = keccak256(b"yessir")

    (log,) = get_logs(c)
    assert log.topics == [event_id, topic1, topic2, topic3]

    # Event abi is created correctly
    assert c.abi[0] == {
        "name": "MyLog",
        "inputs": [
            {"type": "bytes", "name": "arg1", "indexed": True},
            {"type": "int128", "name": "arg2", "indexed": True},
            {"type": "string", "name": "arg3", "indexed": True},
        ],
        "anonymous": False,
        "type": "event",
    }


def test_hashed_indexed_topics_storxxage(get_logs, keccak, get_contract):
    loggy_code = """
event MyLog:
    arg1: indexed(Bytes[64])
    arg2: indexed(int128)
    arg3: indexed(String[21])

@external
def foo():
    log MyLog(b"wow", 666, "madness!")
    """

    c = get_contract(loggy_code)
    c.foo()

    # Event id is always the first topic
    event_id = keccak(b"MyLog(bytes,int128,string)")
    topic1 = keccak256(b"wow")
    topic2 = abi.encode("int128", 666)
    topic3 = keccak256(b"madness!")

    (log,) = get_logs(c)
    assert log.topics == [event_id, topic1, topic2, topic3]


fail_list = [
    (
        """
@external
def foo():
    raw_log([1, 2], b"moo")
    """,
        TypeMismatch,
    ),
    (
        """
@external
def foo():
    raw_log([1, 2], b"moo")
    """,
        TypeMismatch,
    ),
    (
        """
@external
def foo():
    a: DynArray[bytes32, 1] = [0x1234567812345678123456781234567812345678123456781234567812345678]
    raw_log(a, b"moo2")
    """,
        InvalidType,
    ),
    (
        """
@external
def foo():
    raw_log([b"cow"], b"dog")
    """,
        (StructureException, TypeMismatch),
    ),
    (
        """
@external
def foo():
    # bytes20 instead of bytes32
    raw_log([], 0x1234567890123456789012345678901234567890)
    """,
        TypeMismatch,
    ),
]


@pytest.mark.parametrize("bad_code,exc", fail_list)
def test_raw_log_fail(get_contract, bad_code, exc, assert_compile_failed):
    assert_compile_failed(lambda: get_contract(bad_code), exc)<|MERGE_RESOLUTION|>--- conflicted
+++ resolved
@@ -749,7 +749,6 @@
     print("Passed raw log tests")
 
 
-<<<<<<< HEAD
 def test_raw_log_with_topics_in_storage_locs(w3, tester, get_contract):
     t1 = '0x1111111111111111111111111111111111111111111111111111111111111111'
     t2 = '0x2222222222222222222222222222222222222222222222222222222222222222'
@@ -807,10 +806,7 @@
     assert logs[1]["topics"] == (t3, t1)
 
 
-def test_raw_call_bytes32_data(w3, tester, get_contract_with_gas_estimation):
-=======
 def test_raw_call_bytes32_data(get_logs, get_contract):
->>>>>>> ace3789e
     code = """
 b: uint256
 
