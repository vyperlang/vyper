--- conflicted
+++ resolved
@@ -34,12 +34,8 @@
     event_id = keccak(bytes("MyLog()", "utf-8"))
 
     # Event id is always the first topic
-<<<<<<< HEAD
-    (log,) = revm_env.evm.result.logs
-    assert log.topics[0] == event_id.hex()
-=======
-    assert receipt["logs"][0]["topics"][0] == "0x" + event_id.hex()
->>>>>>> 96eaadbe
+    (log,) = revm_env.evm.result.logs
+    assert log.topics[0] == "0x" + event_id.hex()
     # Event abi is created correctly
     assert c.abi[0] == {"name": "MyLog", "inputs": [], "anonymous": False, "type": "event"}
     # Event is decoded correctly
@@ -65,12 +61,8 @@
     event_id = keccak(bytes("MyLog(bytes)", "utf-8"))
 
     # Event id is always the first topic
-<<<<<<< HEAD
-    (log,) = revm_env.evm.result.logs
-    assert log.topics[0] == event_id.hex()
-=======
-    assert receipt["logs"][0]["topics"][0] == "0x" + event_id.hex()
->>>>>>> 96eaadbe
+    (log,) = revm_env.evm.result.logs
+    assert log.topics[0] == "0x" + event_id.hex()
     # Event abi is created correctly
     assert c.abi[0] == {
         "name": "MyLog",
@@ -99,12 +91,8 @@
 
     event_id = keccak(bytes("MyLog(int128,bool,address)", "utf-8"))
     # Event id is always the first topic
-<<<<<<< HEAD
-    (log,) = revm_env.evm.result.logs
-    assert log.topics[0] == event_id.hex()
-=======
-    assert receipt["logs"][0]["topics"][0] == "0x" + event_id.hex()
->>>>>>> 96eaadbe
+    (log,) = revm_env.evm.result.logs
+    assert log.topics[0] == "0x" + event_id.hex()
     # Event abi is created correctly
     assert c.abi[0] == {
         "name": "MyLog",
@@ -181,13 +169,8 @@
 
     event_id = keccak(bytes("MyLog(int128,address)", "utf-8"))
     # Event id is always the first topic
-<<<<<<< HEAD
-    assert log1.topics[0] == event_id.hex()
-    assert log2.topics[0] == event_id.hex()
-=======
-    assert receipt1["logs"][0]["topics"][0] == "0x" + event_id.hex()
-    assert receipt2["logs"][0]["topics"][0] == "0x" + event_id.hex()
->>>>>>> 96eaadbe
+    assert log1.topics[0] == "0x" + event_id.hex()
+    assert log2.topics[0] == "0x" + event_id.hex()
     # Event abi is created correctly
     assert c.abi[0] == {
         "name": "MyLog",
@@ -237,12 +220,8 @@
 
     event_id = keccak(bytes("MyLog(int128)", "utf-8"))
     # Event id is always the first topic
-<<<<<<< HEAD
-    (log,) = revm_env.evm.result.logs
-    assert log.topics[0] == event_id.hex()
-=======
-    assert receipt["logs"][0]["topics"][0] == "0x" + event_id.hex()
->>>>>>> 96eaadbe
+    (log,) = revm_env.evm.result.logs
+    assert log.topics[0] == "0x" + event_id.hex()
     # Event abi is created correctly
     assert c.abi[0] == {
         "name": "MyLog",
@@ -277,12 +256,8 @@
 
     event_id = keccak(bytes("MyLog(int128[2],uint256[3],int128[2][2])", "utf-8"))
     # Event id is always the first topic
-<<<<<<< HEAD
     log, _ = revm_env.evm.result.logs
-    assert log.topics[0] == event_id.hex()
-=======
-    assert receipt["logs"][0]["topics"][0] == "0x" + event_id.hex()
->>>>>>> 96eaadbe
+    assert log.topics[0] == "0x" + event_id.hex()
     # Event abi is created correctly
 
     assert c.abi[0] == {
@@ -324,12 +299,8 @@
 
     event_id = keccak(bytes("MyLog(bytes,bytes,bytes)", "utf-8"))
     # Event id is always the first topic
-<<<<<<< HEAD
-    (log,) = revm_env.evm.result.logs
-    assert log.topics[0] == event_id.hex()
-=======
-    assert receipt["logs"][0]["topics"][0] == "0x" + event_id.hex()
->>>>>>> 96eaadbe
+    (log,) = revm_env.evm.result.logs
+    assert log.topics[0] == "0x" + event_id.hex()
     # Event abi is created correctly
     assert c.abi[0] == {
         "name": "MyLog",
@@ -366,12 +337,8 @@
 
     event_id = keccak(bytes("MyLog(bytes)", "utf-8"))
     # Event id is always the first topic
-<<<<<<< HEAD
-    (log,) = revm_env.evm.result.logs
-    assert log.topics[0] == event_id.hex()
-=======
-    assert receipt["logs"][0]["topics"][0] == "0x" + event_id.hex()
->>>>>>> 96eaadbe
+    (log,) = revm_env.evm.result.logs
+    assert log.topics[0] == "0x" + event_id.hex()
     # Event abi is created correctly
     assert c.abi[0] == {
         "anonymous": False,
@@ -398,12 +365,8 @@
 
     event_id = keccak(bytes("MyLog(bytes)", "utf-8"))
     # Event id is always the first topic
-<<<<<<< HEAD
-    (log,) = revm_env.evm.result.logs
-    assert log.topics[0] == event_id.hex()
-=======
-    assert receipt["logs"][0]["topics"][0] == "0x" + event_id.hex()
->>>>>>> 96eaadbe
+    (log,) = revm_env.evm.result.logs
+    assert log.topics[0] == "0x" + event_id.hex()
     # Event abi is created correctly
     assert c.abi[0] == {
         "anonymous": False,
@@ -438,12 +401,8 @@
 
     event_id = keccak(bytes("MyLog(int128,bytes,bytes,address,address,uint256)", "utf-8"))
     # Event id is always the first topic
-<<<<<<< HEAD
-    (log,) = revm_env.evm.result.logs
-    assert log.topics[0] == event_id.hex()
-=======
-    assert receipt["logs"][0]["topics"][0] == "0x" + event_id.hex()
->>>>>>> 96eaadbe
+    (log,) = revm_env.evm.result.logs
+    assert log.topics[0] == "0x" + event_id.hex()
     # Event abi is created correctly
     assert c.abi[0] == {
         "name": "MyLog",
@@ -489,12 +448,8 @@
 
     event_id = keccak(bytes("MyLog(int128,bytes)", "utf-8"))
     # Event id is always the first topic
-<<<<<<< HEAD
-    (log,) = revm_env.evm.result.logs
-    assert log.topics[0] == event_id.hex()
-=======
-    assert receipt["logs"][0]["topics"][0] == "0x" + event_id.hex()
->>>>>>> 96eaadbe
+    (log,) = revm_env.evm.result.logs
+    assert log.topics[0] == "0x" + event_id.hex()
     # Event abi is created correctly
     assert c.abi[0] == {
         "anonymous": False,
@@ -545,13 +500,8 @@
     event_id2 = keccak(bytes("YourLog(address,(uint256,bytes,(string,fixed168x10)))", "utf-8"))
 
     # Event id is always the first topic
-<<<<<<< HEAD
-    assert log1.topics[0] == event_id1.hex()
-    assert log2.topics[0] == event_id2.hex()
-=======
-    assert logs1["topics"][0] == "0x" + event_id1.hex()
-    assert logs2["topics"][0] == "0x" + event_id2.hex()
->>>>>>> 96eaadbe
+    assert log1.topics[0] == "0x" + event_id1.hex()
+    assert log2.topics[0] == "0x" + event_id2.hex()
     # Event abi is created correctly
     assert c.abi[0] == {
         "name": "MyLog",
@@ -1120,12 +1070,8 @@
 
     # Event id is always the first topic
     event_id = keccak(b"MyLog(bytes,int128,string)")
-<<<<<<< HEAD
-    (log,) = revm_env.evm.result.logs
-    assert log.topics[0] == event_id.hex()
-=======
-    assert receipt["logs"][0]["topics"][0] == "0x" + event_id.hex()
->>>>>>> 96eaadbe
+    (log,) = revm_env.evm.result.logs
+    assert log.topics[0] == "0x" + event_id.hex()
 
     topic1 = f"0x{keccak256(b'bar').hex()}"
     (log,) = revm_env.evm.result.logs
@@ -1172,12 +1118,8 @@
 
     # Event id is always the first topic
     event_id = keccak(b"MyLog(bytes,int128,string)")
-<<<<<<< HEAD
-    (log,) = revm_env.evm.result.logs
-    assert log.topics[0] == event_id.hex()
-=======
-    assert receipt["logs"][0]["topics"][0] == "0x" + event_id.hex()
->>>>>>> 96eaadbe
+    (log,) = revm_env.evm.result.logs
+    assert log.topics[0] == "0x" + event_id.hex()
 
     topic1 = f"0x{keccak256(b'potato').hex()}"
     (log,) = revm_env.evm.result.logs
@@ -1233,12 +1175,8 @@
 
     # Event id is always the first topic
     event_id = keccak(b"MyLog(bytes,int128,string)")
-<<<<<<< HEAD
-    (log,) = revm_env.evm.result.logs
-    assert log.topics[0] == event_id.hex()
-=======
-    assert receipt["logs"][0]["topics"][0] == "0x" + event_id.hex()
->>>>>>> 96eaadbe
+    (log,) = revm_env.evm.result.logs
+    assert log.topics[0] == "0x" + event_id.hex()
 
     topic1 = f"0x{keccak256(b'zonk').hex()}"
     (log,) = revm_env.evm.result.logs
@@ -1282,12 +1220,8 @@
 
     # Event id is always the first topic
     event_id = keccak(b"MyLog(bytes,int128,string)")
-<<<<<<< HEAD
-    (log,) = revm_env.evm.result.logs
-    assert log.topics[0] == event_id.hex()
-=======
-    assert receipt["logs"][0]["topics"][0] == "0x" + event_id.hex()
->>>>>>> 96eaadbe
+    (log,) = revm_env.evm.result.logs
+    assert log.topics[0] == "0x" + event_id.hex()
 
     topic1 = f"0x{keccak256(b'wow').hex()}"
     (log,) = revm_env.evm.result.logs
