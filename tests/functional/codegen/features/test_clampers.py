--- conflicted
+++ resolved
@@ -210,11 +210,7 @@
 
 @pytest.mark.parametrize("evm_version", list(EVM_VERSIONS))
 @pytest.mark.parametrize("value", [2**i for i in range(5, 256)])
-<<<<<<< HEAD
-def test_enum_clamper_failing(w3, tx_failed, get_contract, value, evm_version):
-=======
-def test_flag_clamper_failing(w3, assert_tx_failed, get_contract, value, evm_version):
->>>>>>> 88c09a21
+def test_flag_clamper_failing(w3, tx_failed, get_contract, value, evm_version):
     code = """
 flag Roles:
     USER
