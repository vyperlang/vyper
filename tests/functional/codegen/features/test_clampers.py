from decimal import Decimal

import pytest
from eth.codecs import abi
from eth_utils import keccak

<<<<<<< HEAD
from tests.utils import ZERO_ADDRESS
=======
from tests.utils import decimal_to_int
>>>>>>> b43fface
from vyper.exceptions import StackTooDeep
from vyper.utils import int_bounds


def _make_tx(revm_env, address, signature, values):
    # helper function to broadcast transactions that fail clamping check
    sig = keccak(signature.encode()).hex()[:8]
    data = "".join(int(i).to_bytes(32, "big", signed=i < 0).hex() for i in values)
    revm_env.execute_code(address, data=f"0x{sig}{data}")


def _make_abi_encode_tx(revm_env, address, signature, input_types, values):
    # helper function to broadcast transactions where data is constructed from abi_encode
    sig = keccak(signature.encode()).hex()[:8]
    data = abi.encode(input_types, values).hex()
    revm_env.execute_code(address, data=f"0x{sig}{data}")


def _make_dynarray_data(offset, length, values):
    input = [offset] + [length] + values
    data = "".join(int(i).to_bytes(32, "big", signed=i < 0).hex() for i in input)
    return data


def _make_invalid_dynarray_tx(revm_env, address, signature, data):
    sig = keccak(signature.encode()).hex()[:8]
    revm_env.execute_code(address, data=f"0x{sig}{data}")


def test_bytes_clamper(tx_failed, get_contract):
    clamper_test_code = """
@external
def foo(s: Bytes[3]) -> Bytes[3]:
    return s
    """

    c = get_contract(clamper_test_code)
    assert c.foo(b"ca") == b"ca"
    assert c.foo(b"cat") == b"cat"
    with tx_failed():
        c.foo(b"cate")


def test_bytes_clamper_multiple_slots(tx_failed, get_contract):
    clamper_test_code = """
@external
def foo(s: Bytes[40]) -> Bytes[40]:
    return s
    """

    data = b"this is exactly forty characters long!!!"
    c = get_contract(clamper_test_code)

    assert c.foo(data[:30]) == data[:30]
    assert c.foo(data) == data
    with tx_failed():
        c.foo(data + b"!")


def test_bytes_clamper_on_init(tx_failed, get_contract):
    clamper_test_code = """
foo: Bytes[3]

@deploy
def __init__(x: Bytes[3]):
    self.foo = x

@external
def get_foo() -> Bytes[3]:
    return self.foo
    """

    c = get_contract(clamper_test_code, *[b"cat"])
    assert c.get_foo() == b"cat"

    with tx_failed():
        get_contract(clamper_test_code, *[b"cats"])


@pytest.mark.parametrize("n", list(range(1, 33)))
def test_bytes_m_clamper_passing(env, get_contract, n):
    values = [b"\xff" * (i + 1) for i in range(n)]

    code = f"""
@external
def foo(s: bytes{n}) -> bytes{n}:
    return s
    """

    c = get_contract(code)
    for v in values:
        v = v.ljust(n, b"\x00")
        assert c.foo(v) == v


@pytest.mark.parametrize("n", list(range(1, 32)))  # bytes32 always passes
def test_bytes_m_clamper_failing(env, get_contract, tx_failed, n):
    values = []
    values.append(b"\x00" * n + b"\x80")  # just one bit set
    values.append(b"\xff" * n + b"\x80")  # n*8 + 1 bits set
    values.append(b"\x00" * 31 + b"\x01")  # bytes32
    values.append(b"\xff" * 32)  # bytes32
    values.append(bytes(range(32)))  # 0x00010203..1f
    values.append(bytes(range(1, 33)))  # 0x01020304..a0
    values.append(b"\xff" * 32)

    code = f"""
@external
def foo(s: bytes{n}) -> bytes{n}:
    return s
    """

    c = get_contract(code)
    for v in values:
        # munge for `_make_tx`
        with tx_failed():
            int_value = int.from_bytes(v, byteorder="big")
            _make_tx(env, c.address, f"foo(bytes{n})", [int_value])


@pytest.mark.parametrize("n", list(range(32)))
def test_sint_clamper_passing(env, get_contract, n):
    bits = 8 * (n + 1)
    lo, hi = int_bounds(True, bits)
    values = [-1, 0, 1, lo, hi]
    code = f"""
@external
def foo(s: int{bits}) -> int{bits}:
    return s
    """

    c = get_contract(code)
    for v in values:
        assert c.foo(v) == v


@pytest.mark.parametrize("n", list(range(31)))  # int256 does not clamp
def test_sint_clamper_failing(env, tx_failed, get_contract, n):
    bits = 8 * (n + 1)
    lo, hi = int_bounds(True, bits)
    values = [-(2**255), 2**255 - 1, lo - 1, hi + 1]
    code = f"""
@external
def foo(s: int{bits}) -> int{bits}:
    return s
    """

    c = get_contract(code)
    for v in values:
        with tx_failed():
            _make_tx(env, c.address, f"foo(int{bits})", [v])


@pytest.mark.parametrize("value", [True, False])
def test_bool_clamper_passing(env, get_contract, value):
    code = """
@external
def foo(s: bool) -> bool:
    return s
    """

    c = get_contract(code)
    assert c.foo(value) == value


@pytest.mark.parametrize("value", [2, 3, 4, 8, 16, 2**256 - 1])
def test_bool_clamper_failing(env, tx_failed, get_contract, value):
    code = """
@external
def foo(s: bool) -> bool:
    return s
    """

    c = get_contract(code)
    with tx_failed():
        _make_tx(env, c.address, "foo(bool)", [value])


@pytest.mark.parametrize("value", [0] + [2**i for i in range(5)])
def test_flag_clamper_passing(env, get_contract, value):
    code = """
flag Roles:
    USER
    STAFF
    ADMIN
    MANAGER
    CEO

@external
def foo(s: Roles) -> Roles:
    return s
    """

    c = get_contract(code)
    assert c.foo(value) == value


@pytest.mark.parametrize("value", [2**i for i in range(5, 256)])
def test_flag_clamper_failing(env, tx_failed, get_contract, value):
    code = """
flag Roles:
    USER
    STAFF
    ADMIN
    MANAGER
    CEO

@external
def foo(s: Roles) -> Roles:
    return s
    """

    c = get_contract(code)
    with tx_failed():
        _make_tx(env, c.address, "foo(uint256)", [value])


@pytest.mark.parametrize("n", list(range(32)))
def test_uint_clamper_passing(env, get_contract, n):
    bits = 8 * (n + 1)
    values = [0, 1, 2**bits - 1]
    code = f"""
@external
def foo(s: uint{bits}) -> uint{bits}:
    return s
    """

    c = get_contract(code)
    for v in values:
        assert c.foo(v) == v


@pytest.mark.parametrize("n", list(range(31)))  # uint256 has no failing cases
def test_uint_clamper_failing(env, tx_failed, get_contract, n):
    bits = 8 * (n + 1)
    values = [-1, -(2**255), 2**bits]
    code = f"""
@external
def foo(s: uint{bits}) -> uint{bits}:
    return s
    """
    c = get_contract(code)
    for v in values:
        with tx_failed():
            _make_tx(env, c.address, f"foo(uint{bits})", [v])


@pytest.mark.parametrize(
    "address",
    [
        ZERO_ADDRESS,
        "0x0000000000000000000000000000000000000001",
        "0xFFfFfFffFFfffFFfFFfFFFFFffFFFffffFfFFFfF",
    ],
)
def test_address_clamper_passing(get_contract, address):
    code = """
@external
def foo(s: address) -> address:
    return s
    """

    c = get_contract(code)
    assert c.foo(address) == address


@pytest.mark.parametrize("value", [2**160, 2**256 - 1])
def test_address_clamper_failing(env, tx_failed, get_contract, value):
    code = """
@external
def foo(s: address) -> address:
    return s
    """

    c = get_contract(code)
    with tx_failed():
        _make_tx(env, c.address, "foo(address)", [value])


@pytest.mark.parametrize(
    "value",
    [
        0,
        1,
        -1,
        Decimal(2**167 - 1) / 10**10,
        -Decimal(2**167) / 10**10,
        "0.0",
        "1.0",
        "-1.0",
        "0.0000000001",
        "0.9999999999",
        "-0.0000000001",
        "-0.9999999999",
        "18707220957835557353007165858768422651595.9365500927",  # 2**167 - 1e-10
        "-18707220957835557353007165858768422651595.9365500928",  # -2**167
    ],
)
def test_decimal_clamper_passing(get_contract, value):
    code = """
@external
def foo(s: decimal) -> decimal:
    return s
    """

    c = get_contract(code)

    assert c.foo(decimal_to_int(value)) == decimal_to_int(value)


@pytest.mark.parametrize(
    "value",
    [
        2**167,
        -(2**167 + 1),
        187072209578355573530071658587684226515959365500928,  # 2 ** 167
        -187072209578355573530071658587684226515959365500929,  # - (2 ** 127 - 1e-10)
    ],
)
def test_decimal_clamper_failing(env, tx_failed, get_contract, value):
    code = """
@external
def foo(s: decimal) -> decimal:
    return s
    """

    c = get_contract(code)

    with tx_failed():
<<<<<<< HEAD
        _make_tx(env, c.address, "foo(fixed168x10)", [value])
=======
        _make_tx(w3, c.address, "foo(int168)", [value])
>>>>>>> b43fface


@pytest.mark.parametrize("value", [0, 1, -1, 2**127 - 1, -(2**127)])
def test_int128_array_clamper_passing(get_contract, value):
    code = """
@external
def foo(a: uint256, b: int128[5], c: uint256) -> int128[5]:
    return b
    """

    # on both ends of the array we place a `uint256` that would fail the clamp check,
    # to ensure there are no off-by-one errors
    d = [value] * 5
    c = get_contract(code)
    assert c.foo(2**127, [value] * 5, 2**127) == d


@pytest.mark.parametrize("bad_value", [2**127, -(2**127) - 1, 2**255 - 1, -(2**255)])
@pytest.mark.parametrize("idx", range(5))
def test_int128_array_clamper_failing(env, tx_failed, get_contract, bad_value, idx):
    # ensure the invalid value is detected at all locations in the array
    code = """
@external
def foo(b: int128[5]) -> int128[5]:
    return b
    """

    values = [0] * 5
    values[idx] = bad_value

    c = get_contract(code)
    with tx_failed():
        _make_tx(env, c.address, "foo(int128[5])", values)


@pytest.mark.parametrize("value", [0, 1, -1, 2**127 - 1, -(2**127)])
def test_int128_array_looped_clamper_passing(get_contract, value):
    # when an array is > 5 items, the arg clamper runs in a loop to reduce bytecode size
    code = """
@external
def foo(a: uint256, b: int128[10], c: uint256) -> int128[10]:
    return b
    """

    d = [value] * 10
    c = get_contract(code)
    assert c.foo(2**127, d, 2**127) == d


@pytest.mark.parametrize("bad_value", [2**127, -(2**127) - 1, 2**255 - 1, -(2**255)])
@pytest.mark.parametrize("idx", range(10))
def test_int128_array_looped_clamper_failing(env, tx_failed, get_contract, bad_value, idx):
    code = """
@external
def foo(b: int128[10]) -> int128[10]:
    return b
    """

    values = [0] * 10
    values[idx] = bad_value

    c = get_contract(code)
    with tx_failed():
        _make_tx(env, c.address, "foo(int128[10])", values)


@pytest.mark.parametrize("value", [0, 1, -1, 2**127 - 1, -(2**127)])
def test_multidimension_array_clamper_passing(get_contract, value):
    code = """
@external
def foo(a: uint256, b: int128[6][3][1][8], c: uint256) -> int128[6][3][1][8]:
    return b
    """

    # 6 * 3 * 1 * 8 = 144, the total number of values in our multidimensional array
    d = [[[[value] * 6] * 3] * 1] * 8
    c = get_contract(code)
    assert c.foo(2**127, d, 2**127) == d


@pytest.mark.parametrize("bad_value", [2**127, -(2**127) - 1, 2**255 - 1, -(2**255)])
@pytest.mark.parametrize("idx", range(12))
def test_multidimension_array_clamper_failing(env, tx_failed, get_contract, bad_value, idx):
    code = """
@external
def foo(b: int128[6][1][2]) -> int128[6][1][2]:
    return b
    """

    values = [0] * 12
    values[idx] = bad_value

    c = get_contract(code)
    with tx_failed():
        _make_tx(env, c.address, "foo(int128[6][1][2]])", values)


@pytest.mark.parametrize("value", [0, 1, -1, 2**127 - 1, -(2**127)])
def test_int128_dynarray_clamper_passing(get_contract, value):
    code = """
@external
def foo(a: uint256, b: DynArray[int128, 5], c: uint256) -> DynArray[int128, 5]:
    return b
    """

    # on both ends of the array we place a `uint256` that would fail the clamp check,
    # to ensure there are no off-by-one errors
    d = [value] * 5
    c = get_contract(code)
    assert c.foo(2**127, d, 2**127) == d


@pytest.mark.parametrize("bad_value", [2**127, -(2**127) - 1, 2**255 - 1, -(2**255)])
@pytest.mark.parametrize("idx", range(5))
def test_int128_dynarray_clamper_failing(env, tx_failed, get_contract, bad_value, idx):
    # ensure the invalid value is detected at all locations in the array
    code = """
@external
def foo(b: int128[5]) -> int128[5]:
    return b
    """

    values = [0] * 5
    values[idx] = bad_value
    signature = "foo(int128[])"

    c = get_contract(code)

    data = _make_dynarray_data(32, 5, values)
    with tx_failed():
        _make_invalid_dynarray_tx(env, c.address, signature, data)


@pytest.mark.parametrize("value", [0, 1, -1, 2**127 - 1, -(2**127)])
def test_int128_dynarray_looped_clamper_passing(get_contract, value):
    # when an array is > 5 items, the arg clamper runs in a loop to reduce bytecode size
    code = """
@external
def foo(a: uint256, b: DynArray[int128, 10], c: uint256) -> DynArray[int128, 10]:
    return b
    """
    d = [value] * 10
    c = get_contract(code)
    assert c.foo(2**127, d, 2**127) == d


@pytest.mark.parametrize("bad_value", [2**127, -(2**127) - 1, 2**255 - 1, -(2**255)])
@pytest.mark.parametrize("idx", range(10))
def test_int128_dynarray_looped_clamper_failing(env, tx_failed, get_contract, bad_value, idx):
    code = """
@external
def foo(b: DynArray[int128, 10]) -> DynArray[int128, 10]:
    return b
    """

    values = [0] * 10
    values[idx] = bad_value

    c = get_contract(code)

    data = _make_dynarray_data(32, 10, values)
    signature = "foo(int128[])"
    with tx_failed():
        _make_invalid_dynarray_tx(env, c.address, signature, data)


@pytest.mark.parametrize("value", [0, 1, -1, 2**127 - 1, -(2**127)])
@pytest.mark.venom_xfail(raises=StackTooDeep, reason="stack scheduler regression")
def test_multidimension_dynarray_clamper_passing(get_contract, value):
    code = """
@external
def foo(
    a: uint256,
    b: DynArray[DynArray[DynArray[DynArray[int128, 5], 6], 7], 8],
    c: uint256
) -> DynArray[DynArray[DynArray[DynArray[int128, 5], 6], 7], 8]:
    return b
    """
    # Out of gas exception if outermost length is 6 and greater
    d = [[[[value] * 5] * 6] * 7] * 8
    c = get_contract(code)
    assert c.foo(2**127, d, 2**127) == d


@pytest.mark.parametrize("bad_value", [2**127, -(2**127) - 1, 2**255 - 1, -(2**255)])
@pytest.mark.parametrize("idx", range(4))
def test_multidimension_dynarray_clamper_failing(env, tx_failed, get_contract, bad_value, idx):
    code = """
@external
def foo(b: DynArray[DynArray[int128, 2], 2]) -> DynArray[DynArray[int128, 2], 2]:
    return b
    """

    values = [[0] * 2] * 2
    values[idx // 2][idx % 2] = bad_value

    data = _make_dynarray_data(32, 2, [64, 160])  # Offset of nested arrays
    for v in values:
        # Length of 2
        v = [2] + v
        inner_data = "".join(int(_v).to_bytes(32, "big", signed=_v < 0).hex() for _v in v)
        data += inner_data

    signature = "foo(int128[][])"

    c = get_contract(code)
    with tx_failed():
        _make_invalid_dynarray_tx(env, c.address, signature, data)


@pytest.mark.parametrize("value", [0, 1, -1, 2**127 - 1, -(2**127)])
def test_dynarray_list_clamper_passing(get_contract, value):
    code = """
@external
def foo(
    a: uint256,
    b: DynArray[int128[5], 6],
    c: uint256
) -> DynArray[int128[5], 6]:
    return b
    """
    d = [[value] * 5] * 6
    c = get_contract(code)
    assert c.foo(2**127, d, 2**127) == d


@pytest.mark.parametrize("bad_value", [2**127, -(2**127) - 1, 2**255 - 1, -(2**255)])
@pytest.mark.parametrize("idx", range(10))
def test_dynarray_list_clamper_failing(env, tx_failed, get_contract, bad_value, idx):
    # ensure the invalid value is detected at all locations in the array
    code = """
@external
def foo(b: DynArray[int128[5], 2]) -> DynArray[int128[5], 2]:
    return b
    """

    values = [[0] * 5, [0] * 5]
    values[idx // 5][idx % 5] = bad_value

    data = _make_dynarray_data(32, 2, [])  # Offset of nested arrays
    for v in values:
        inner_data = "".join(int(_v).to_bytes(32, "big", signed=_v < 0).hex() for _v in v)
        data += inner_data

    c = get_contract(code)
    signature = "foo(int128[5][])"
    with tx_failed():
        _make_invalid_dynarray_tx(env, c.address, signature, data)<|MERGE_RESOLUTION|>--- conflicted
+++ resolved
@@ -4,11 +4,7 @@
 from eth.codecs import abi
 from eth_utils import keccak
 
-<<<<<<< HEAD
-from tests.utils import ZERO_ADDRESS
-=======
-from tests.utils import decimal_to_int
->>>>>>> b43fface
+from tests.utils import ZERO_ADDRESS, decimal_to_int
 from vyper.exceptions import StackTooDeep
 from vyper.utils import int_bounds
 
@@ -338,11 +334,7 @@
     c = get_contract(code)
 
     with tx_failed():
-<<<<<<< HEAD
-        _make_tx(env, c.address, "foo(fixed168x10)", [value])
-=======
-        _make_tx(w3, c.address, "foo(int168)", [value])
->>>>>>> b43fface
+        _make_tx(env, c.address, "foo(int168)", [value])
 
 
 @pytest.mark.parametrize("value", [0, 1, -1, 2**127 - 1, -(2**127)])
