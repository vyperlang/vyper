import pytest

<<<<<<< HEAD
from vyper import compile_code
=======
from vyper.compiler import compile_code
>>>>>>> 20432c50
from vyper.exceptions import FunctionDeclarationException, StateAccessViolation


def test_pure_operation(get_contract):
    code = """
@pure
@external
def foo() -> int128:
    return 5
    """
    c = get_contract(code)
    assert c.foo() == 5


def test_pure_call(get_contract):
    code = """
@pure
@internal
def _foo() -> int128:
    return 5

@pure
@external
def foo() -> int128:
    return self._foo()
    """
    c = get_contract(code)
    assert c.foo() == 5


def test_pure_interface(get_contract):
    code1 = """
@pure
@external
def foo() -> int128:
    return 5
    """
    code2 = """
interface Foo:
    def foo() -> int128: pure

@pure
@external
def foo(a: address) -> int128:
    return staticcall Foo(a).foo()
    """
    c1 = get_contract(code1)
    c2 = get_contract(code2)
    assert c2.foo(c1.address) == 5


def test_invalid_envar_access(get_contract):
    code = """
@pure
@external
def foo() -> uint256:
    return chain.id
    """
    with pytest.raises(StateAccessViolation):
        compile_code(code)


def test_invalid_codesize_access(get_contract):
    code = """
@pure
@external
def foo(s: address) -> uint256:
    return s.codesize
    """
    with pytest.raises(StateAccessViolation):
        compile_code(code)


def test_invalid_state_access(get_contract, assert_compile_failed):
    code = """
x: uint256

@pure
@external
def foo() -> uint256:
    return self.x
    """
    with pytest.raises(StateAccessViolation):
        compile_code(code)


def test_invalid_immutable_access():
    code = """
COUNTER: immutable(uint256)

@deploy
def __init__():
    COUNTER = 1234

@pure
@external
def foo() -> uint256:
    return COUNTER
    """
    with pytest.raises(StateAccessViolation):
        compile_code(code)


def test_invalid_self_access():
    code = """
@pure
@external
def foo() -> address:
    return self
    """
    with pytest.raises(StateAccessViolation):
        compile_code(code)


def test_invalid_module_variable_access(make_input_bundle):
    lib1 = """
counter: uint256
    """
    code = """
import lib1
initializes: lib1

@pure
@external
def foo() -> uint256:
    return lib1.counter
    """
    input_bundle = make_input_bundle({"lib1.vy": lib1})
    with pytest.raises(StateAccessViolation):
        compile_code(code, input_bundle=input_bundle)


def test_invalid_module_immutable_access(make_input_bundle):
    lib1 = """
COUNTER: immutable(uint256)

@deploy
def __init__():
    COUNTER = 123
    """
    code = """
import lib1
initializes: lib1

@deploy
def __init__():
    lib1.__init__()

@pure
@external
def foo() -> uint256:
    return lib1.COUNTER
    """
    input_bundle = make_input_bundle({"lib1.vy": lib1})
    with pytest.raises(StateAccessViolation):
        compile_code(code, input_bundle=input_bundle)


def test_invalid_call():
    code = """
@view
@internal
def _foo() -> uint256:
    return 5

@pure
@external
def foo() -> uint256:
    return self._foo()  # Fails because of calling non-pure fn
    """
    with pytest.raises(StateAccessViolation):
        compile_code(code)


def test_invalid_conflicting_decorators():
    code = """
@pure
@external
@payable
def foo() -> uint256:
    return 5
    """
<<<<<<< HEAD
        ),
        FunctionDeclarationException,
    )


@pytest.mark.requires_evm_version("cancun")
def test_invalid_transient_access():
    code = """
x: transient(uint256)

@external
@pure
def foo() -> uint256:
    return self.x
    """
    with pytest.raises(StateAccessViolation):
        assert compile_code(code) is not None
=======
    with pytest.raises(FunctionDeclarationException):
        compile_code(code)
>>>>>>> 20432c50
<|MERGE_RESOLUTION|>--- conflicted
+++ resolved
@@ -1,10 +1,6 @@
 import pytest
 
-<<<<<<< HEAD
-from vyper import compile_code
-=======
 from vyper.compiler import compile_code
->>>>>>> 20432c50
 from vyper.exceptions import FunctionDeclarationException, StateAccessViolation
 
 
@@ -187,10 +183,8 @@
 def foo() -> uint256:
     return 5
     """
-<<<<<<< HEAD
-        ),
-        FunctionDeclarationException,
-    )
+    with pytest.raises(FunctionDeclarationException):
+        compile_code(code)
 
 
 @pytest.mark.requires_evm_version("cancun")
@@ -205,7 +199,4 @@
     """
     with pytest.raises(StateAccessViolation):
         assert compile_code(code) is not None
-=======
-    with pytest.raises(FunctionDeclarationException):
-        compile_code(code)
->>>>>>> 20432c50
+    