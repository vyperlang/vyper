from vyper.utils import hex_to_int


def test_hash_code(get_contract_with_gas_estimation, keccak):
    hash_code = """
@external
def foo(inp: Bytes[100]) -> bytes32:
    return keccak256(inp)

@external
def foob() -> bytes32:
    return keccak256(b"inp")

@external
def bar() -> bytes32:
    return keccak256("inp")
    """

    c = get_contract_with_gas_estimation(hash_code)
    for inp in (b"", b"cow", b"s" * 31, b"\xff" * 32, b"\n" * 33, b"g" * 64, b"h" * 65):
<<<<<<< HEAD
        assert c.foo(inp).hex() == keccak(inp).hex()

    assert c.bar().hex() == keccak(b"inp").hex()
    assert c.foob().hex() == keccak(b"inp").hex()
=======
        assert c.foo(inp) == keccak(inp)

    assert c.bar() == keccak(b"inp")
    assert c.foob() == keccak(b"inp")
>>>>>>> ee11e3db


def test_hash_code2(get_contract_with_gas_estimation):
    hash_code2 = """
@external
def foo(inp: Bytes[100]) -> bool:
    return keccak256(inp) == keccak256("badminton")
    """
    c = get_contract_with_gas_estimation(hash_code2)
    assert c.foo(b"badminto") is False
    assert c.foo(b"badminton") is True


def test_hash_code3(get_contract_with_gas_estimation):
    hash_code3 = """
test: Bytes[100]

@external
def set_test(inp: Bytes[100]):
    self.test = inp

@external
def tryy(inp: Bytes[100]) -> bool:
    return keccak256(inp) == keccak256(self.test)

@external
def tryy_str(inp: String[100]) -> bool:
    return keccak256(inp) == keccak256(self.test)

@external
def trymem(inp: Bytes[100]) -> bool:
    x: Bytes[100] = self.test
    return keccak256(inp) == keccak256(x)

@external
def try32(inp: bytes32) -> bool:
    return keccak256(inp) == keccak256(self.test)

    """
    c = get_contract_with_gas_estimation(hash_code3)
    c.set_test(b"", transact={})
    assert c.tryy(b"") is True
    assert c.tryy_str("") is True
    assert c.trymem(b"") is True
    assert c.tryy(b"cow") is False
    c.set_test(b"cow", transact={})
    assert c.tryy(b"") is False
    assert c.tryy(b"cow") is True
    assert c.tryy_str("cow") is True
    c.set_test(b"\x35" * 32, transact={})
    assert c.tryy(b"\x35" * 32) is True
    assert c.trymem(b"\x35" * 32) is True
    assert c.try32(b"\x35" * 32) is True
    assert c.tryy(b"\x35" * 33) is False
    c.set_test(b"\x35" * 33, transact={})
    assert c.tryy(b"\x35" * 32) is False
    assert c.trymem(b"\x35" * 32) is False
    assert c.try32(b"\x35" * 32) is False
    assert c.tryy(b"\x35" * 33) is True

    print("Passed KECCAK256 hash test")


def test_hash_constant_bytes32(get_contract_with_gas_estimation, keccak):
    hex_val = "0x1234567890123456789012345678901234567890123456789012345678901234"
    code = f"""
FOO: constant(bytes32) = {hex_val}
BAR: constant(bytes32) = keccak256(FOO)
@external
def foo() -> bytes32:
    x: bytes32 = BAR
    return x
    """
    c = get_contract_with_gas_estimation(code)
<<<<<<< HEAD
    assert c.foo().hex() == keccak(hex_to_int(hex_val).to_bytes(32, "big")).hex()
=======
    assert c.foo() == keccak(hex_to_int(hex_val).to_bytes(32, "big"))
>>>>>>> ee11e3db


def test_hash_constant_string(get_contract_with_gas_estimation, keccak):
    str_val = "0x1234567890123456789012345678901234567890123456789012345678901234"
    code = f"""
FOO: constant(String[66]) = "{str_val}"
BAR: constant(bytes32) = keccak256(FOO)
@external
def foo() -> bytes32:
    x: bytes32 = BAR
    return x
    """
    c = get_contract_with_gas_estimation(code)
<<<<<<< HEAD
    assert c.foo().hex() == keccak(str_val.encode()).hex()
=======
    assert c.foo() == keccak(str_val.encode())
>>>>>>> ee11e3db
<|MERGE_RESOLUTION|>--- conflicted
+++ resolved
@@ -18,17 +18,10 @@
 
     c = get_contract_with_gas_estimation(hash_code)
     for inp in (b"", b"cow", b"s" * 31, b"\xff" * 32, b"\n" * 33, b"g" * 64, b"h" * 65):
-<<<<<<< HEAD
-        assert c.foo(inp).hex() == keccak(inp).hex()
-
-    assert c.bar().hex() == keccak(b"inp").hex()
-    assert c.foob().hex() == keccak(b"inp").hex()
-=======
         assert c.foo(inp) == keccak(inp)
 
     assert c.bar() == keccak(b"inp")
     assert c.foob() == keccak(b"inp")
->>>>>>> ee11e3db
 
 
 def test_hash_code2(get_contract_with_gas_estimation):
@@ -103,11 +96,7 @@
     return x
     """
     c = get_contract_with_gas_estimation(code)
-<<<<<<< HEAD
-    assert c.foo().hex() == keccak(hex_to_int(hex_val).to_bytes(32, "big")).hex()
-=======
     assert c.foo() == keccak(hex_to_int(hex_val).to_bytes(32, "big"))
->>>>>>> ee11e3db
 
 
 def test_hash_constant_string(get_contract_with_gas_estimation, keccak):
@@ -121,8 +110,4 @@
     return x
     """
     c = get_contract_with_gas_estimation(code)
-<<<<<<< HEAD
-    assert c.foo().hex() == keccak(str_val.encode()).hex()
-=======
-    assert c.foo() == keccak(str_val.encode())
->>>>>>> ee11e3db
+    assert c.foo() == keccak(str_val.encode())