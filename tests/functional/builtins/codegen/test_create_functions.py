import pytest
import rlp
from eth.codecs import abi
from hexbytes import HexBytes

import vyper.ir.compile_ir as compile_ir
from tests.utils import ZERO_ADDRESS
from vyper.codegen.ir_node import IRnode
from vyper.compiler.settings import OptimizationLevel
from vyper.utils import EIP_170_LIMIT, ERC5202_PREFIX, checksum_encode, keccak256


# initcode used by create_minimal_proxy_to
def eip1167_initcode(_addr):
    addr = HexBytes(_addr)
    pre = HexBytes("0x602D3D8160093D39F3363d3d373d3d3d363d73")
    post = HexBytes("0x5af43d82803e903d91602b57fd5bf3")
    return HexBytes(pre + (addr + HexBytes(0) * (20 - len(addr))) + post)


# initcode used by CreateCopyOf
def vyper_initcode(runtime_bytecode):
    bytecode_len_hex = hex(len(runtime_bytecode))[2:].rjust(6, "0")
    return HexBytes("0x62" + bytecode_len_hex + "3d81600b3d39f3") + runtime_bytecode


def test_create_minimal_proxy_to_create(get_contract):
    code = """
main: address

@external
def test() -> address:
    self.main = create_minimal_proxy_to(self)
    return self.main
    """

    c = get_contract(code)

    address_bits = int(c.address, 16)
    nonce = 1
    rlp_encoded = rlp.encode([address_bits, nonce])
    expected_create_address = keccak256(rlp_encoded)[12:].rjust(20, b"\x00")
    assert c.test() == checksum_encode("0x" + expected_create_address.hex())


def test_create_minimal_proxy_to_call(get_contract):
    code = """
interface SubContract:
    def hello() -> Bytes[100]: view

other: public(address)

@external
def test() -> address:
    self.other = create_minimal_proxy_to(self)
    return self.other

@external
def hello() -> Bytes[100]:
    return b"hello world!"

@external
def test2() -> Bytes[100]:
    return staticcall SubContract(self.other).hello()
    """

    c = get_contract(code)

    assert c.hello() == b"hello world!"
    c.test()
    assert c.test2() == b"hello world!"


def test_minimal_proxy_exception(env, get_contract, tx_failed):
    code = """
interface SubContract:
    def hello(a: uint256) -> Bytes[100]: view

other: public(address)

@external
def test() -> address:
    self.other = create_minimal_proxy_to(self)
    return self.other

@external
def hello(a: uint256) -> Bytes[100]:
    assert a > 0, "invaliddddd"
    return b"hello world!"

@external
def test2(a: uint256) -> Bytes[100]:
    return staticcall SubContract(self.other).hello(a)
    """

    c = get_contract(code)

    assert c.hello(1) == b"hello world!"
    c.test()
    assert c.test2(1) == b"hello world!"

    with tx_failed(exc_text="invaliddddd"):
        c.test2(0)

    gas_sent = 30000
    with tx_failed(exc_text="invaliddddd"):
        c.test2(0, gas=gas_sent)

    # check we issued `revert`, which does not consume all gas
    assert env.last_result.gas_used < gas_sent


@pytest.mark.parametrize("revert_on_failure", [True, False, None])
def test_create_minimal_proxy_to_create2(
    get_contract, create2_address_of, keccak, tx_failed, revert_on_failure
):
    revert_arg = "" if revert_on_failure is None else f", revert_on_failure={revert_on_failure}"
    code = f"""
main: address

@external
def test(_salt: bytes32) -> address:
    self.main = create_minimal_proxy_to(self, salt=_salt{revert_arg})
    return self.main
    """

    c = get_contract(code)

    salt = keccak(b"vyper")
    result = c.test(salt)
    assert HexBytes(result) == create2_address_of(c.address, salt, eip1167_initcode(c.address))

    # revert on collision
    if revert_on_failure is False:
        assert c.test(salt) == ZERO_ADDRESS
    else:
        with tx_failed():
            c.test(salt)


# test blueprints with various prefixes - 0xfe would block calls to the blueprint
# contract, and 0xfe7100 is ERC5202 magic
@pytest.mark.parametrize("blueprint_prefix", [b"", b"\xfe", ERC5202_PREFIX])
@pytest.mark.parametrize("revert_on_failure", [True, False, None])
def test_create_from_blueprint(
    get_contract,
    deploy_blueprint_for,
    env,
    keccak,
    create2_address_of,
    tx_failed,
    blueprint_prefix,
    revert_on_failure,
):
    revert_arg = "" if revert_on_failure is None else f", revert_on_failure={revert_on_failure}"
    code = """
@external
def foo() -> uint256:
    return 123
    """

    prefix_len = len(blueprint_prefix)
    deployer_code = f"""
created_address: public(address)

@external
def test(target: address):
    self.created_address = create_from_blueprint(target, code_offset={prefix_len}{revert_arg})

@external
def test2(target: address, salt: bytes32):
    self.created_address = create_from_blueprint(
        target, code_offset={prefix_len}, salt=salt{revert_arg}
    )
    """

    # deploy a foo, so we can compare its bytecode with factory deployed version
    foo_contract = get_contract(code)
    expected_runtime_code = env.get_code(foo_contract.address)

    f, FooContract = deploy_blueprint_for(code, initcode_prefix=blueprint_prefix)

    d = get_contract(deployer_code)

    d.test(f.address)

    test = FooContract(d.created_address())
    assert env.get_code(test.address) == expected_runtime_code
    assert test.foo() == 123

    # extcodesize check
    zero_address = "0x" + "00" * 20
    with tx_failed():
        d.test(zero_address)

    # now same thing but with create2
    salt = keccak(b"vyper")
    d.test2(f.address, salt)

    test = FooContract(d.created_address())
    assert env.get_code(test.address) == expected_runtime_code
    assert test.foo() == 123

    # check if the create2 address matches our offchain calculation
    initcode = env.get_code(f.address)
    initcode = initcode[len(blueprint_prefix) :]  # strip the prefix
    assert HexBytes(test.address) == create2_address_of(d.address, salt, initcode)

    # can't collide addresses
    if revert_on_failure is False:
        assert not d.test2(f.address, salt)
    else:
        with tx_failed():
            d.test2(f.address, salt)


# test blueprints with 0xfe7100 prefix, which is the EIP 5202 standard.
# code offset by default should be 3 here.
def test_create_from_blueprint_default_offset(
    get_contract, deploy_blueprint_for, env, keccak, create2_address_of, tx_failed
):
    code = """
@external
def foo() -> uint256:
    return 123
    """

    deployer_code = """
created_address: public(address)

@external
def test(target: address):
    self.created_address = create_from_blueprint(target)

@external
def test2(target: address, salt: bytes32):
    self.created_address = create_from_blueprint(target, salt=salt)
    """

    # deploy a foo so we can compare its bytecode with factory deployed version
    foo_contract = get_contract(code)
    expected_runtime_code = env.get_code(foo_contract.address)

    f, FooContract = deploy_blueprint_for(code)

    d = get_contract(deployer_code)

    d.test(f.address)

    test = FooContract(d.created_address())
    assert env.get_code(test.address) == expected_runtime_code
    assert test.foo() == 123

    # extcodesize check
    zero_address = "0x" + "00" * 20
    with tx_failed():
        d.test(zero_address)

    # now same thing but with create2
    salt = keccak(b"vyper")
    d.test2(f.address, salt)

    test = FooContract(d.created_address())
    assert env.get_code(test.address) == expected_runtime_code
    assert test.foo() == 123

    # check if the create2 address matches our offchain calculation
    initcode = env.get_code(f.address)
    initcode = initcode[len(ERC5202_PREFIX) :]  # strip the prefix
    assert HexBytes(test.address) == create2_address_of(d.address, salt, initcode)

    # can't collide addresses
    with tx_failed():
        d.test2(f.address, salt)


def test_create_from_blueprint_bad_code_offset(
    get_contract, get_contract_from_ir, deploy_blueprint_for, env, tx_failed
):
    deployer_code = """
BLUEPRINT: immutable(address)

@deploy
def __init__(blueprint_address: address):
    BLUEPRINT = blueprint_address

@external
def test(code_ofst: uint256) -> address:
    return create_from_blueprint(BLUEPRINT, code_offset=code_ofst)
    """

    initcode_len = 100

    # deploy a blueprint contract whose contained initcode contains only
    # zeroes (so no matter which offset, create_from_blueprint will
    # return empty code)
    ir = IRnode.from_list(["deploy", 0, ["seq"] + ["stop"] * initcode_len, 0])
    bytecode, _ = compile_ir.assembly_to_evm(
        compile_ir.compile_to_assembly(ir, optimize=OptimizationLevel.NONE)
    )
    # manually deploy the bytecode
    c = env.deploy(abi=[], bytecode=bytecode)
    blueprint_address = c.address

    d = get_contract(deployer_code, blueprint_address)

    # deploy with code_ofst=0 fine
    d.test(0)

    # deploy with code_ofst=len(blueprint) - 1 fine
    d.test(initcode_len - 1)

    # code_offset=len(blueprint) NOT fine! would EXTCODECOPY empty initcode
    with tx_failed():
        d.test(initcode_len)

    # code_offset=EIP_170_LIMIT definitely not fine!
    with tx_failed():
        d.test(EIP_170_LIMIT)


# test create_from_blueprint with args
def test_create_from_blueprint_args(
    get_contract, deploy_blueprint_for, env, keccak, create2_address_of, tx_failed
):
    code = """
struct Bar:
    x: String[32]

FOO: immutable(String[128])
BAR: immutable(Bar)

@deploy
def __init__(foo: String[128], bar: Bar):
    FOO = foo
    BAR = bar

@external
def foo() -> String[128]:
    return FOO

@external
def bar() -> Bar:
    return BAR
    """

    deployer_code = """
struct Bar:
    x: String[32]

created_address: public(address)

@external
def test(target: address, arg1: String[128], arg2: Bar):
    self.created_address = create_from_blueprint(target, arg1, arg2)

@external
def test2(target: address, arg1: String[128], arg2: Bar, salt: bytes32):
    self.created_address = create_from_blueprint(target, arg1, arg2, salt=salt)

@external
def test3(target: address, argdata: Bytes[1024]):
    self.created_address = create_from_blueprint(target, argdata, raw_args=True)

@external
def test4(target: address, argdata: Bytes[1024], salt: bytes32):
    self.created_address = create_from_blueprint(target, argdata, salt=salt, raw_args=True)

@external
def should_fail(target: address, arg1: String[129], arg2: Bar):
    self.created_address = create_from_blueprint(target, arg1, arg2)
    """
    FOO = "hello!"
    BAR = ("world!",)

    # deploy a foo so we can compare its bytecode with factory deployed version
    foo_contract = get_contract(code, FOO, BAR)
    expected_runtime_code = env.get_code(foo_contract.address)

    f, FooContract = deploy_blueprint_for(code)

    d = get_contract(deployer_code)

    initcode = env.get_code(f.address)[3:]

    d.test(f.address, FOO, BAR)

    test = FooContract(d.created_address())
    assert env.get_code(test.address) == expected_runtime_code
    assert test.foo() == FOO
    assert test.bar() == BAR

    # extcodesize check
    with tx_failed():
        d.test("0x" + "00" * 20, FOO, BAR)

    # now same thing but with create2
    salt = keccak(b"vyper")
    d.test2(f.address, FOO, BAR, salt)

    test = FooContract(d.created_address())
    assert env.get_code(test.address) == expected_runtime_code
    assert test.foo() == FOO
    assert test.bar() == BAR

    encoded_args = abi.encode("(string,(string))", (FOO, BAR))
    assert HexBytes(test.address) == create2_address_of(d.address, salt, initcode + encoded_args)

    d.test3(f.address, encoded_args)
    test = FooContract(d.created_address())
    assert env.get_code(test.address) == expected_runtime_code
    assert test.foo() == FOO
    assert test.bar() == BAR

    d.test4(f.address, encoded_args, keccak(b"test4"))
    test = FooContract(d.created_address())
    assert env.get_code(test.address) == expected_runtime_code
    assert test.foo() == FOO
    assert test.bar() == BAR

    # can't collide addresses
    with tx_failed():
        d.test2(f.address, FOO, BAR, salt)
    # ditto - with raw_args
    with tx_failed():
        d.test4(f.address, encoded_args, salt)

    # but creating a contract with different args is ok
    FOO = "bar"
    d.test2(f.address, FOO, BAR, salt)
    # just for kicks
    assert FooContract(d.created_address()).foo() == FOO
    assert FooContract(d.created_address()).bar() == BAR

    # Foo constructor should fail
    FOO = "01" * 129
    BAR = ("",)
    sig = keccak("should_fail(address,string,(string))".encode()).hex()[:10]
    encoded = abi.encode("(address,string,(string))", (f.address, FOO, BAR)).hex()
    with tx_failed():
        env.message_call(d.address, env.deployer, f"{sig}{encoded}")


@pytest.mark.parametrize("revert_on_failure", [True, False, None])
def test_create_copy_of(
    get_contract, env, keccak, create2_address_of, tx_failed, revert_on_failure
):
    revert_arg = "" if revert_on_failure is None else f", revert_on_failure={revert_on_failure}"
    code = f"""
created_address: public(address)
@internal
def _create_copy_of(target: address):
    self.created_address = create_copy_of(target{revert_arg})

@internal
def _create_copy_of2(target: address, salt: bytes32):
    self.created_address = create_copy_of(target, salt=salt{revert_arg})

@external
def test(target: address) -> address:
    x: uint256 = 0
    self._create_copy_of(target)
    assert x == 0  # check memory not clobbered
    return self.created_address

@external
def test2(target: address, salt: bytes32) -> address:
    x: uint256 = 0
    self._create_copy_of2(target, salt)
    assert x == 0  # check memory not clobbered
    return self.created_address
    """

    c = get_contract(code)
    bytecode = env.get_code(c.address)

    c.test(c.address)
    test1 = c.created_address()
    assert env.get_code(test1) == bytecode

    # extcodesize check
    with tx_failed():
        c.test("0x" + "00" * 20)

    salt = keccak(b"vyper")
    c.test2(c.address, salt)
    test2 = c.created_address()
    assert env.get_code(test2) == bytecode

    assert HexBytes(test2) == create2_address_of(c.address, salt, vyper_initcode(bytecode))

    # can't create2 where contract already exists
    if revert_on_failure is False:
        assert c.test2(c.address, salt) == ZERO_ADDRESS
    else:
        with tx_failed():
            c.test2(c.address, salt)


# XXX: these various tests to check the msize allocator for
# create_copy_of and create_from_blueprint depend on calling convention
# and variables writing to memory. think of ways to make more robust to
# changes in calling convention and memory layout
@pytest.mark.parametrize("blueprint_prefix", [b"", b"\xfe", b"\xfe\71\x00"])
def test_create_from_blueprint_complex_value(
    get_contract, deploy_blueprint_for, env, blueprint_prefix
):
    # check msize allocator does not get trampled by value= kwarg
    code = """
var: uint256

@deploy
@payable
def __init__(x: uint256):
    self.var = x

@external
def foo()-> uint256:
    return self.var
    """

    prefix_len = len(blueprint_prefix)

    some_constant = b"\00" * 31 + b"\x0c"

    deployer_code = f"""
created_address: public(address)
x: constant(Bytes[32]) = {some_constant}

@internal
def foo() -> uint256:
    g:uint256 = 42
    return 3

@external
@payable
def test(target: address):
    self.created_address = create_from_blueprint(
        target,
        x,
        code_offset={prefix_len},
        value=self.foo(),
        raw_args=True
    )
    """

    foo_contract = get_contract(code, 12)
    expected_runtime_code = env.get_code(foo_contract.address)

    f, FooContract = deploy_blueprint_for(code, initcode_prefix=blueprint_prefix)

    d = get_contract(deployer_code)

    env.set_balance(env.deployer, 3)
    d.test(f.address, value=3)

    test = FooContract(d.created_address())
    assert env.get_code(test.address) == expected_runtime_code
    assert test.foo() == 12


@pytest.mark.parametrize("blueprint_prefix", [b"", b"\xfe", b"\xfe\71\x00"])
def test_create_from_blueprint_complex_salt_raw_args(
    get_contract, deploy_blueprint_for, env, blueprint_prefix
):
    # test msize allocator does not get trampled by salt= kwarg
    code = """
var: uint256

@deploy
@payable
def __init__(x: uint256):
    self.var = x

@external
def foo()-> uint256:
    return self.var
    """

    some_constant = b"\00" * 31 + b"\x0c"
    prefix_len = len(blueprint_prefix)

    deployer_code = f"""
created_address: public(address)

x: constant(Bytes[32]) = {some_constant}
salt: constant(bytes32) = keccak256("kebab")

@internal
def foo() -> bytes32:
    g:uint256 = 42
    return salt

@external
@payable
def test(target: address):
    self.created_address = create_from_blueprint(
        target,
        x,
        code_offset={prefix_len},
        salt=self.foo(),
        raw_args= True
    )
    """

    foo_contract = get_contract(code, 12)
    expected_runtime_code = env.get_code(foo_contract.address)

    f, FooContract = deploy_blueprint_for(code, initcode_prefix=blueprint_prefix)

    d = get_contract(deployer_code)

    d.test(f.address)

    test = FooContract(d.created_address())
    assert env.get_code(test.address) == expected_runtime_code
    assert test.foo() == 12


@pytest.mark.parametrize("blueprint_prefix", [b"", b"\xfe", b"\xfe\71\x00"])
def test_create_from_blueprint_complex_salt_no_constructor_args(
    get_contract, deploy_blueprint_for, env, blueprint_prefix
):
    # test msize allocator does not get trampled by salt= kwarg
    code = """
var: uint256

@deploy
@payable
def __init__():
    self.var = 12

@external
def foo()-> uint256:
    return self.var
    """

    prefix_len = len(blueprint_prefix)
    deployer_code = f"""
created_address: public(address)

salt: constant(bytes32) = keccak256("kebab")

@external
@payable
def test(target: address):
    self.created_address = create_from_blueprint(
        target,
        code_offset={prefix_len},
        salt=keccak256(_abi_encode(target))
    )
    """

    foo_contract = get_contract(code)
    expected_runtime_code = env.get_code(foo_contract.address)

    f, FooContract = deploy_blueprint_for(code, initcode_prefix=blueprint_prefix)

    d = get_contract(deployer_code)

    d.test(f.address)

    test = FooContract(d.created_address())
    assert env.get_code(test.address) == expected_runtime_code
    assert test.foo() == 12


<<<<<<< HEAD
def test_blueprint_evals_once_side_effects(get_contract, deploy_blueprint_for, w3):
    # test msize allocator does not get trampled by salt= kwarg
    code = """
foo: public(uint256)
    """

    deployer_code = """
created_address: public(address)
deployed: public(uint256)

@external
def get() -> Bytes[32]:
    self.deployed += 1
    return b''

@external
def create_(target: address):
    self.created_address = create_from_blueprint(
        target,
        raw_call(self, method_id("get()"), max_outsize=32),
        raw_args=True, code_offset=3
    )
    """

    foo_contract = get_contract(code)
    expected_runtime_code = w3.eth.get_code(foo_contract.address)

    f, FooContract = deploy_blueprint_for(code)

    d = get_contract(deployer_code)

    d.create_(f.address, transact={})

    test = FooContract(d.created_address())
    assert w3.eth.get_code(test.address) == expected_runtime_code
    assert test.foo() == 0
    assert d.deployed() == 1


def test_create_copy_of_complex_kwargs(get_contract, w3):
=======
def test_create_copy_of_complex_kwargs(get_contract, env):
>>>>>>> dea5d2b5
    # test msize allocator does not get trampled by salt= kwarg
    complex_salt = """
created_address: public(address)

@external
def test(target: address) -> address:
    self.created_address = create_copy_of(
        target,
        salt=keccak256(_abi_encode(target))
    )
    return self.created_address

    """

    c = get_contract(complex_salt)
    bytecode = env.get_code(c.address)
    assert bytecode  # Sanity check
    c.test(c.address)
    test1 = c.address
    assert env.get_code(test1) == bytecode

    # test msize allocator does not get trampled by value= kwarg
    complex_value = """
created_address: public(address)

@external
@payable
def test(target: address) -> address:
    value: uint256 = 2
    self.created_address = create_copy_of(target, value = [2,2,2][value])
    return self.created_address

    """

    c = get_contract(complex_value)
    bytecode = env.get_code(c.address)
    env.set_balance(env.deployer, 2)

    c.test(c.address, value=2)
    test1 = c.address
    assert env.get_code(test1) == bytecode<|MERGE_RESOLUTION|>--- conflicted
+++ resolved
@@ -665,7 +665,6 @@
     assert test.foo() == 12
 
 
-<<<<<<< HEAD
 def test_blueprint_evals_once_side_effects(get_contract, deploy_blueprint_for, w3):
     # test msize allocator does not get trampled by salt= kwarg
     code = """
@@ -705,10 +704,7 @@
     assert d.deployed() == 1
 
 
-def test_create_copy_of_complex_kwargs(get_contract, w3):
-=======
 def test_create_copy_of_complex_kwargs(get_contract, env):
->>>>>>> dea5d2b5
     # test msize allocator does not get trampled by salt= kwarg
     complex_salt = """
 created_address: public(address)
