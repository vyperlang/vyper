import pytest
from eth.codecs import abi

from tests.utils import decimal_to_int
<<<<<<< HEAD
from vyper.exceptions import ArgumentException, StackTooDeep, StructureException
from vyper.utils import method_id
=======
from vyper.exceptions import ArgumentException, StructureException
>>>>>>> 7d28a501

TEST_ADDR = "0x" + b"".join(chr(i).encode("utf-8") for i in range(20)).hex()


def test_abi_decode_complex(get_contract):
    contract = """
struct Animal:
  name: String[5]
  address_: address
  id_: int128
  is_furry: bool
  price: decimal
  data: uint256[3]
  metadata: bytes32

struct Human:
  name: String[64]
  pet: Animal

@external
def abi_decode(x: Bytes[160]) -> (address, int128, bool, decimal, bytes32):
    a: address = empty(address)
    b: int128 = 0
    c: bool = False
    d: decimal = 0.0
    e: bytes32 = 0x0000000000000000000000000000000000000000000000000000000000000000
    a, b, c, d, e = _abi_decode(x, (address, int128, bool, decimal, bytes32))
    return a, b, c, d, e

@external
def abi_decode_struct(x: Bytes[544]) -> Human:
    human: Human = Human(
        name="",
        pet=Animal(
            name="",
            address_=empty(address),
            id_=0,
            is_furry=False,
            price=0.0,
            data=[0, 0, 0],
            metadata=0x0000000000000000000000000000000000000000000000000000000000000000
        )
    )
    human = _abi_decode(x, Human)
    return human
    """

    c = get_contract(contract)

    test_bytes32 = b"".join(chr(i).encode("utf-8") for i in range(32))
    args = (TEST_ADDR, -1, True, decimal_to_int("-123.4"), test_bytes32)
    encoding = "(address,int128,bool,int168,bytes32)"
    encoded = abi.encode(encoding, args)
    assert tuple(c.abi_decode(encoded)) == (
        TEST_ADDR,
        -1,
        True,
        decimal_to_int("-123.4"),
        test_bytes32,
    )

    test_bytes32 = b"".join(chr(i).encode("utf-8") for i in range(32))
    human_tuple = (
        "foobar",
        ("vyper", TEST_ADDR, 123, True, decimal_to_int("123.4"), [123, 456, 789], test_bytes32),
    )
    args = tuple([human_tuple[0]] + list(human_tuple[1]))
    human_t = "((string,(string,address,int128,bool,int168,uint256[3],bytes32)))"
    human_encoded = abi.encode(human_t, (human_tuple,))
    assert tuple(c.abi_decode_struct(human_encoded)) == (
        "foobar",
        ("vyper", TEST_ADDR, 123, True, decimal_to_int("123.4"), [123, 456, 789], test_bytes32),
    )


@pytest.mark.parametrize(
    "expected,input_len,output_typ,abi_typ,unwrap_tuple",
    [
        (123, 32, "uint256", "uint256", False),
        (123, 32, "uint256", "(uint256)", True),
        ("vyper", 64, "String[5]", "string", False),
        ("vyper", 96, "String[5]", "(string)", True),
        ([123, 456, 789], 96, "uint256[3]", "uint256[3]", False),
        ([123, 456, 789], 96, "uint256[3]", "(uint256[3])", True),
        ([123, 456, 789], 128, "DynArray[uint256, 3]", "uint256[]", False),
        ([123, 456, 789], 160, "DynArray[uint256, 3]", "(uint256[])", True),
    ],
)
def test_abi_decode_single(
    w3, get_contract, expected, input_len, output_typ, abi_typ, unwrap_tuple
):
    contract = f"""
@external
def foo(x: Bytes[{input_len}]) -> {output_typ}:
    a: {output_typ} = _abi_decode(x, {output_typ}, unwrap_tuple={unwrap_tuple})
    return a
    """
    c = get_contract(contract)

    encode_arg = expected
    if unwrap_tuple is True:
        encode_arg = (expected,)

    encoded = abi.encode(abi_typ, encode_arg)
    assert c.foo(encoded) == expected


@pytest.mark.parametrize(
    "arg,expected,input_len,output_typ1,output_typ2,abi_typ",
    [
        ((123, 456), (123, 456), 64, "uint256", "uint256", "(uint256,uint256)"),
        ((TEST_ADDR, 123), (TEST_ADDR, 123), 64, "address", "int128", "(address,int128)"),
        (
            ("vyper", TEST_ADDR),
            ("vyper", TEST_ADDR),
            128,
            "String[5]",
            "address",
            "(string,address)",
        ),
        ((1, b"234"), (1, b"234"), 128, "uint256", "Bytes[32]", ("(uint256,bytes)")),
    ],
)
@pytest.mark.parametrize("unwrap_tuple", (True, False))
def test_abi_decode_double(
    get_contract, arg, expected, input_len, output_typ1, output_typ2, abi_typ, unwrap_tuple
):
    contract = f"""
@external
def foo(x: Bytes[{input_len}]) -> ({output_typ1}, {output_typ2}):
    a: {output_typ1} = empty({output_typ1})
    b: {output_typ2} = empty({output_typ2})
    a, b = _abi_decode(x, ({output_typ1}, {output_typ2}), unwrap_tuple={unwrap_tuple})
    return a, b
    """

    c = get_contract(contract)
    encoded = abi.encode(abi_typ, arg)
    assert tuple(c.foo(encoded)) == expected


nested_2d_array_args = [
    [[123, 456, 789], [234, 567, 891], [345, 678, 912]],
    [[], [], []],
    [[123, 456], [234, 567, 891]],
    [[123, 456, 789], [234, 567], [345]],
    [[123], [], [345, 678, 912]],
    [[], [], [345, 678, 912]],
    [[], [], [345]],
    [[], [234], []],
    [[], [234, 567, 891], []],
    [[]],
    [[123], [234]],
]


@pytest.mark.parametrize("args", nested_2d_array_args)
@pytest.mark.parametrize("unwrap_tuple", (True, False))
def test_abi_decode_nested_dynarray(get_contract, args, unwrap_tuple):
    if unwrap_tuple is True:
        encoded = abi.encode("(uint256[][])", (args,))
        len = 544
    else:
        encoded = abi.encode("uint256[][]", args)
        len = 512

    code = f"""
@external
def abi_decode(x: Bytes[{len}]) -> DynArray[DynArray[uint256, 3], 3]:
    a: DynArray[DynArray[uint256, 3], 3] = []
    a = _abi_decode(x, DynArray[DynArray[uint256, 3], 3], unwrap_tuple={unwrap_tuple})
    return a
    """

    c = get_contract(code)
    assert c.abi_decode(encoded) == args


nested_3d_array_args = [
    [
        [[123, 456, 789], [234, 567, 891], [345, 678, 912]],
        [[234, 567, 891], [345, 678, 912], [123, 456, 789]],
        [[345, 678, 912], [123, 456, 789], [234, 567, 891]],
    ],
    [[[123, 789], [234], [345, 678, 912]], [[234, 567], [345, 678]], [[345]]],
    [[[123], [234, 567, 891]], [[234]]],
    [[[], [], []], [[], [], []], [[], [], []]],
    [[[123, 456, 789], [234, 567, 891], [345, 678, 912]], [[234, 567, 891], [345, 678, 912]], [[]]],
    [[[]], [[]], [[234]]],
    [[[123]], [[]], [[]]],
    [[[]], [[123]], [[]]],
    [[[123, 456, 789], [234, 567]], [[234]], [[567], [912], [345]]],
    [[[]]],
]


@pytest.mark.parametrize("args", nested_3d_array_args)
@pytest.mark.parametrize("unwrap_tuple", (True, False))
def test_abi_decode_nested_dynarray2(get_contract, args, unwrap_tuple):
    if unwrap_tuple is True:
        encoded = abi.encode("(uint256[][][])", (args,))
        len = 1696
    else:
        encoded = abi.encode("uint256[][][]", args)
        len = 1664

    code = f"""
@external
def abi_decode(x: Bytes[{len}]) -> DynArray[DynArray[DynArray[uint256, 3], 3], 3]:
    a: DynArray[DynArray[DynArray[uint256, 3], 3], 3] = []
    a = _abi_decode(
        x,
        DynArray[DynArray[DynArray[uint256, 3], 3], 3],
        unwrap_tuple={unwrap_tuple}
    )
    return a
    """

    c = get_contract(code)
    assert c.abi_decode(encoded) == args


def test_side_effects_evaluation(get_contract):
    contract_1 = """
counter: uint256

@deploy
def __init__():
    self.counter = 0

@external
def get_counter() -> Bytes[128]:
    self.counter += 1
    return _abi_encode(self.counter, "hello")
    """

    c = get_contract(contract_1)

    contract_2 = """
interface Foo:
    def get_counter() -> Bytes[128]: nonpayable

@external
def foo(addr: address) -> (uint256, String[5]):
    a: uint256 = 0
    b: String[5] = ""
    a, b = _abi_decode(extcall Foo(addr).get_counter(), (uint256, String[5]), unwrap_tuple=False)
    return a, b
    """

    c2 = get_contract(contract_2)

    assert tuple(c2.foo(c.address)) == (1, "hello")


def test_abi_decode_private_dynarray(get_contract):
    code = """
bytez: DynArray[uint256, 3]

@internal
def _foo(bs: Bytes[160]):
    self.bytez = _abi_decode(bs, DynArray[uint256, 3])

@external
def foo(bs: Bytes[160]) -> (uint256, DynArray[uint256, 3]):
    dont_clobber_me: uint256 = max_value(uint256)
    self._foo(bs)
    return dont_clobber_me, self.bytez
    """
    c = get_contract(code)
    bs = [1, 2, 3]
    encoded = abi.encode("(uint256[])", (bs,))
    assert c.foo(encoded) == [2**256 - 1, bs]


def test_abi_decode_private_nested_dynarray(get_contract):
    code = """
bytez: DynArray[DynArray[DynArray[uint256, 3], 3], 3]

@internal
def _foo(bs: Bytes[1696]):
    self.bytez = _abi_decode(bs, DynArray[DynArray[DynArray[uint256, 3], 3], 3])

@external
def foo(bs: Bytes[1696]) -> (uint256, DynArray[DynArray[DynArray[uint256, 3], 3], 3]):
    dont_clobber_me: uint256 = max_value(uint256)
    self._foo(bs)
    return dont_clobber_me, self.bytez
    """
    c = get_contract(code)
    bs = [
        [[1, 2, 3], [4, 5, 6], [7, 8, 9]],
        [[10, 11, 12], [13, 14, 15], [16, 17, 18]],
        [[19, 20, 21], [22, 23, 24], [25, 26, 27]],
    ]
    encoded = abi.encode("(uint256[][][])", (bs,))
    assert c.foo(encoded) == [2**256 - 1, bs]


def test_abi_decode_return(get_contract):
    contract = """
@external
def abi_decode(x: Bytes[64]) -> (address, int128):
    return _abi_decode(x, (address, int128))
    """

    c = get_contract(contract)

    encoded = abi.encode("(address,int128)", (TEST_ADDR, 123))

    assert tuple(c.abi_decode(encoded)) == (TEST_ADDR, 123)


def test_abi_decode_annassign(get_contract):
    contract = """
@external
def abi_decode(x: Bytes[32]) -> uint256:
    a: uint256 = _abi_decode(x, uint256, unwrap_tuple=False)
    return a
    """
    c = get_contract(contract)

    encoded = abi.encode("uint256", 123)
    assert c.abi_decode(encoded) == 123


@pytest.mark.parametrize(
    "input_",
    [
        b"",  # Length of byte array is below minimum size of output type
        b"\x01" * 96,  # Length of byte array is beyond size bound of output type
    ],
)
def test_clamper(get_contract, tx_failed, input_):
    contract = """
@external
def abi_decode(x: Bytes[96]) -> (uint256, uint256):
    a: uint256 = empty(uint256)
    b: uint256 = empty(uint256)
    a, b = _abi_decode(x, (uint256, uint256))
    return a, b
    """
    c = get_contract(contract)
    with tx_failed():
        c.abi_decode(input_)


def test_clamper_nested_uint8(get_contract, tx_failed):
    # check that _abi_decode clamps on word-types even when it is in a nested expression
    # decode -> validate uint8 -> revert if input >= 256 -> cast back to uint256
    contract = """
@external
def abi_decode(x: uint256) -> uint256:
    a: uint256 = convert(_abi_decode(slice(msg.data, 4, 32), (uint8)), uint256)
    return a
    """
    c = get_contract(contract)
    assert c.abi_decode(255) == 255
    with tx_failed():
        c.abi_decode(256)


def test_clamper_nested_bytes(get_contract, tx_failed):
    # check that _abi_decode clamps dynamic even when it is in a nested expression
    # decode -> validate Bytes[20] -> revert if len(input) > 20 -> convert back to -> add 1
    contract = """
@external
def abi_decode(x: Bytes[96]) -> Bytes[21]:
    a: Bytes[21] = concat(b"a", _abi_decode(x, Bytes[20]))
    return a
    """
    c = get_contract(contract)
    assert c.abi_decode(abi.encode("(bytes)", (b"bc",))) == b"abc"
    with tx_failed():
        c.abi_decode(abi.encode("(bytes)", (b"a" * 22,)))


@pytest.mark.parametrize(
    "output_typ,input_",
    [
        ("DynArray[uint256, 3]", b""),
        ("DynArray[uint256, 3]", b"\x01" * 192),
        ("Bytes[5]", b""),
        ("Bytes[5]", b"\x01" * 192),
    ],
)
def test_clamper_dynamic(get_contract, tx_failed, output_typ, input_):
    contract = f"""
@external
def abi_decode(x: Bytes[192]) -> {output_typ}:
    a: {output_typ} = empty({output_typ})
    a = _abi_decode(x, {output_typ})
    return a
    """
    c = get_contract(contract)
    with tx_failed():
        c.abi_decode(input_)


@pytest.mark.parametrize(
    "arg,encoding,expected", [(123, "(uint256)", 123), ([123, 456, 789], "(uint256[])", 789)]
)
def test_abi_decode_conditional(get_contract, arg, encoding, expected):
    contract = """
@external
def abi_decode(x: Bytes[160]) -> uint256:
    if len(x) == 32:
        a: uint256 = _abi_decode(x, uint256)
        return a
    elif len(x) == 160:
        b: DynArray[uint256, 3] = _abi_decode(x, DynArray[uint256, 3])
        return b[2]
    return 0
    """
    c = get_contract(contract)
    encoded = abi.encode(encoding, (arg,))
    assert c.abi_decode(encoded) == expected


@pytest.mark.parametrize(
    "output_typ1,output_typ2,input_",
    [
        ("DynArray[uint256, 3]", "uint256", b""),
        ("DynArray[uint256, 3]", "uint256", b"\x01" * 128),
        ("Bytes[5]", "address", b""),
        ("Bytes[5]", "address", b"\x01" * 128),
    ],
)
def test_clamper_dynamic_tuple(get_contract, tx_failed, output_typ1, output_typ2, input_):
    contract = f"""
@external
def abi_decode(x: Bytes[224]) -> ({output_typ1}, {output_typ2}):
    a: {output_typ1} = empty({output_typ1})
    b: {output_typ2} = empty({output_typ2})
    a, b = _abi_decode(x, ({output_typ1}, {output_typ2}))
    return a, b
    """
    c = get_contract(contract)
    with tx_failed():
        c.abi_decode(input_)


FAIL_LIST = [
    (
        """
@external
def foo(x: Bytes[32]):
    a: uint256 = 0
    b: uint256 = 0
    a, b = _abi_decode(x, (uint256, uint256))
    """,
        StructureException,  # Size of input data is smaller than expected output
    ),
    (
        """
@external
def foo(x: Bytes[32]):
    _abi_decode(x)
    """,
        ArgumentException,  # Output types arg is missing
    ),
]


@pytest.mark.parametrize("bad_code,exception", FAIL_LIST)
def test_abi_decode_length_mismatch(get_contract, assert_compile_failed, bad_code, exception):
    assert_compile_failed(lambda: get_contract(bad_code), exception)


def test_abi_decode_arithmetic_overflow(w3, tx_failed, get_contract):
    # test based on GHSA-9p8r-4xp4-gw5w:
    # https://github.com/vyperlang/vyper/security/advisories/GHSA-9p8r-4xp4-gw5w#advisory-comment-91841
    # note: doesn't even reach the assert but reverts internally on the clamp in getelemptr
    code = """
@external
def f(x: Bytes[32 * 3]):
    a: Bytes[32] = b"foo"
    y: Bytes[32 * 3] = x

    decoded_y1: Bytes[32] = _abi_decode(y, Bytes[32])
    a = b"bar"
    decoded_y2: Bytes[32] = _abi_decode(y, Bytes[32])

    assert decoded_y1 != decoded_y2
    """
    c = get_contract(code)
    data = method_id("f(bytes)")
    data += (0x20).to_bytes(32, "big")  # tuple head
    data += (0x60).to_bytes(32, "big")  # parent array length
    # parent payload - this word will be considered as the head of the abi-encoded inner array
    # and it will be added to base ptr leading to an arithmetic overflow
    data += (2**256 - 0x60).to_bytes(32, "big")
    with tx_failed():
        w3.eth.send_transaction({"to": c.address, "data": data})


def test_abi_decode_oob_due_to_invalid_head(w3, tx_failed, get_contract):
    code = """
@external
def f(x: Bytes[32 * 5]):
    y: Bytes[32 * 5] = x
    a: Bytes[32] = b"a"
    decoded_y1: DynArray[uint256, 3] = _abi_decode(y, DynArray[uint256, 3])
    a = b"aaaa"
    decoded_y1 = _abi_decode(y, DynArray[uint256, 3])
    """
    c = get_contract(code)
    data = method_id("f(bytes)")
    data += (0x20).to_bytes(32, "big")  # tuple head
    data += (0xA0).to_bytes(32, "big")  # parent array length
    # head should be 20 and thus the decoding func would decode 1 byte
    # over the end of the input data
    # _getelemptr_abi_helper will revert due to clamping
    data += (0x21).to_bytes(32, "big")  # invalid inner array head (1 byte over)
    # we don't want to revert on invalid length, so set this to 0
    # the first byte of payload will be considered as the length
    data += (0x00).to_bytes(32, "big")
    data += (0x01).to_bytes(1, "big")  # will be considered as the length=1
    data += (0x00).to_bytes(31, "big")
    data += (0x03).to_bytes(32, "big") * 2
    # with tx_failed():
    w3.eth.send_transaction({"to": c.address, "data": data})


def test_abi_decode_oob_due_to_invalid_head2(w3, tx_failed, get_contract):
    code = """
@external
def run(x: Bytes[2 * 32 + 3 * 32  + 3 * 32 * 4]):
    y: Bytes[2 * 32 + 3 * 32 + 3 * 32 * 4] = x
    decoded_y1: DynArray[Bytes[32 * 3], 3] = _abi_decode(y,  DynArray[Bytes[32 * 3], 3])
    """
    c = get_contract(code)

    data = b""

    data += (0x20).to_bytes(32, "big")  # DynArray head
    data += (0x03).to_bytes(32, "big")  # DynArray length

    # invalid head - if the length pointed to by this head is 0x60, the decoding function
    # would decode 1 byte over the end of the buffer
    # skip the heads, 1st and 2nd tail to the third tail + 1B
    data += (0x20 * 8 + 0x20 * 3 + 0x01).to_bytes(32, "big")  # inner array0 head

    data += (0x20 * 4 + 0x20 * 3).to_bytes(32, "big")  # inner array1 head
    data += (0x20 * 8 + 0x20 * 3).to_bytes(32, "big")  # inner array2 head

    data += (0x60).to_bytes(32, "big")  # DynArray[Bytes[96], 3][0] length
    data += (0x01).to_bytes(32, "big") * 3  # DynArray[Bytes[96], 3][0] data

    data += (0x60).to_bytes(32, "big")  # DynArray[Bytes[96], 3][1] length
    data += (0x01).to_bytes(32, "big") * 3  # DynArray[Bytes[96], 3][1]  data

    # the invalid head points here + 1B (thus the (0x01) will be considered as the length)
    # we don't revert because of invalid length, but because of invalid head
    # if the length is 0x60, then head + 0x20 (the length word) + 0x60 is 1B
    # over the buffer end
    data += (0x00).to_bytes(32, "big")  # DynArray[Bytes[96], 3][2] length
    data += (0x01).to_bytes(1, "big")
    data += (0x00).to_bytes(31, "big")
    data += (0x03).to_bytes(32, "big") * 2
    # with tx_failed():
    c.run(data)


def test_abi_decode_oob_due_to_invalid_size(w3, tx_failed, get_contract):
    code = """
@external
def f(x: Bytes[2 * 32 + 3 * 32  + 3 * 32 * 4]):
    y: Bytes[2 * 32 + 3 * 32 + 3 * 32 * 4] = x
    decoded_y1: DynArray[Bytes[32 * 3], 3] = _abi_decode(y,  DynArray[Bytes[32 * 3], 3])
    """
    c = get_contract(code)
    data = method_id("f(bytes)")
    data += (0x20).to_bytes(32, "big")  # tuple head
    # data += (0x0220).to_bytes(32, "big")  # top-level bytes array length
    data += (0x01E4).to_bytes(32, "big")  # top-level bytes array length

    data += (0x20).to_bytes(32, "big")  # DynArray head
    data += (0x03).to_bytes(32, "big")  # DynArray length

    data += (0x20 * 3).to_bytes(32, "big")  # inner array0 head
    data += (0x20 * 4 + 0x20 * 3).to_bytes(32, "big")  # inner array1 head
    data += (0x20 * 8 + 0x20 * 3).to_bytes(32, "big")  # inner array2 head

    data += (0x60).to_bytes(32, "big")  # DynArray[Bytes[96], 3][0] length
    data += (0x01).to_bytes(32, "big") * 3  # DynArray[Bytes[96], 3][0] data

    data += (0x60).to_bytes(32, "big")  # DynArray[Bytes[96], 3][1] length
    data += (0x01).to_bytes(32, "big") * 3  # DynArray[Bytes[96], 3][1]  data

    data += (0x60).to_bytes(32, "big")  # DynArray[Bytes[96], 3][2] length
    data += (0x01).to_bytes(32, "big") * 3  # DynArray[Bytes[96], 3][2]  data

    with tx_failed():
        w3.eth.send_transaction({"to": c.address, "data": data})


def test_abi_decode_oob_due_to_invalid_head3(tx_failed, get_contract):
    code = """
@external
def bar() -> (uint256, uint256, uint256):
    return (480, 0, 0)

interface A:
    def bar() -> String[32]: nonpayable

@external
def foo():
    x:String[32] = extcall A(self).bar()
    """
    c = get_contract(code)
    with tx_failed():
        c.foo()<|MERGE_RESOLUTION|>--- conflicted
+++ resolved
@@ -2,12 +2,8 @@
 from eth.codecs import abi
 
 from tests.utils import decimal_to_int
-<<<<<<< HEAD
 from vyper.exceptions import ArgumentException, StackTooDeep, StructureException
 from vyper.utils import method_id
-=======
-from vyper.exceptions import ArgumentException, StructureException
->>>>>>> 7d28a501
 
 TEST_ADDR = "0x" + b"".join(chr(i).encode("utf-8") for i in range(20)).hex()
 
