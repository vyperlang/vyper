import hypothesis.strategies as st
import pytest
from hypothesis import given, settings

from vyper.compiler import compile_code
from vyper.compiler.settings import OptimizationLevel, Settings
from vyper.evm.opcodes import version_check
<<<<<<< HEAD
from vyper.exceptions import ArgumentException, TypeMismatch
=======
from vyper.exceptions import (
    ArgumentException,
    CompilerPanic,
    StaticAssertionException,
    TypeMismatch,
)
>>>>>>> 4d693b72

_fun_bytes32_bounds = [(0, 32), (3, 29), (27, 5), (0, 5), (5, 3), (30, 2)]


def _generate_bytes(length):
    return bytes(list(range(length)))


def test_basic_slice(get_contract):
    code = """
@external
def slice_tower_test(inp1: Bytes[50]) -> Bytes[50]:
    inp: Bytes[50] = inp1
    for i: uint256 in range(1, 11):
        inp = slice(inp, 1, 30 - i * 2)
    return inp
    """
    c = get_contract(code)
    x = c.slice_tower_test(b"abcdefghijklmnopqrstuvwxyz1234")
    assert x == b"klmnopqrst", x


# note: optimization boundaries at 32, 64 and 320 depending on mode
_draw_1024 = st.integers(min_value=0, max_value=1024)
_draw_1024_1 = st.integers(min_value=1, max_value=1024)
_bytes_1024 = st.binary(min_size=0, max_size=1024)


def _fail_contract(code, opt_level, exceptions):
    settings = Settings(optimize=opt_level)
    with pytest.raises(exceptions):
        compile_code(code, settings=settings)


@pytest.mark.parametrize("use_literal_start", (True, False))
@pytest.mark.parametrize("use_literal_length", (True, False))
@pytest.mark.parametrize("opt_level", list(OptimizationLevel))
@given(start=_draw_1024, length=_draw_1024, length_bound=_draw_1024_1, bytesdata=_bytes_1024)
@settings(max_examples=100)
@pytest.mark.fuzzing
def test_slice_immutable(
    get_contract,
    tx_failed,
    opt_level,
    bytesdata,
    start,
    use_literal_start,
    length,
    use_literal_length,
    length_bound,
):
    _start = start if use_literal_start else "start"
    _length = length if use_literal_length else "length"

    code = f"""
IMMUTABLE_BYTES: immutable(Bytes[{length_bound}])
IMMUTABLE_SLICE: immutable(Bytes[{length_bound}])

@deploy
def __init__(inp: Bytes[{length_bound}], start: uint256, length: uint256):
    IMMUTABLE_BYTES = inp
    IMMUTABLE_SLICE = slice(IMMUTABLE_BYTES, {_start}, {_length})

@external
def do_splice() -> Bytes[{length_bound}]:
    return IMMUTABLE_SLICE
    """

    def _get_contract():
        return get_contract(code, bytesdata, start, length, override_opt_level=opt_level)

    if (
        (start + length > length_bound and use_literal_start and use_literal_length)
        or (use_literal_length and length > length_bound)
        or (use_literal_start and start > length_bound)
        or (use_literal_length and length == 0)
    ):
        _fail_contract(code, opt_level, ArgumentException)

    elif start + length > len(bytesdata) or (len(bytesdata) > length_bound):
        # deploy fail
        with tx_failed():
            _get_contract()
    else:
        c = _get_contract()
        assert c.do_splice() == bytesdata[start : start + length]


@pytest.mark.parametrize(
    "location", ["storage", "transient", "calldata", "memory", "literal", "code"]
)
@pytest.mark.parametrize("use_literal_start", (True, False))
@pytest.mark.parametrize("use_literal_length", (True, False))
@pytest.mark.parametrize("opt_level", list(OptimizationLevel))
@given(start=_draw_1024, length=_draw_1024, length_bound=_draw_1024_1, bytesdata=_bytes_1024)
@settings(max_examples=100)
@pytest.mark.fuzzing
def test_slice_bytes_fuzz(
    get_contract,
    tx_failed,
    opt_level,
    location,
    bytesdata,
    start,
    use_literal_start,
    length,
    use_literal_length,
    length_bound,
):
    if location == "transient" and not version_check(begin="cancun"):
        pytest.skip(
            "Skipping test as storage_location is 'transient' and EVM version is pre-Cancun"
        )
    preamble = ""
    if location == "memory":
        spliced_code = f"foo: Bytes[{length_bound}] = inp"
        foo = "foo"
    elif location == "storage":
        preamble = f"""
foo: Bytes[{length_bound}]
         """
        spliced_code = "self.foo = inp"
        foo = "self.foo"
    elif location == "transient":
        preamble = f"""
foo: transient(Bytes[{length_bound}])
        """
        spliced_code = "self.foo = inp"
        foo = "self.foo"
    elif location == "code":
        preamble = f"""
IMMUTABLE_BYTES: immutable(Bytes[{length_bound}])
@deploy
def __init__(foo: Bytes[{length_bound}]):
    IMMUTABLE_BYTES = foo
    """
        spliced_code = ""
        foo = "IMMUTABLE_BYTES"
    elif location == "literal":
        spliced_code = ""
        foo = f"{bytesdata}"
    elif location == "calldata":
        spliced_code = ""
        foo = "inp"
    else:
        raise Exception("unreachable")

    _start = start if use_literal_start else "start"
    _length = length if use_literal_length else "length"

    code = f"""
{preamble}

@external
def do_slice(inp: Bytes[{length_bound}], start: uint256, length: uint256) -> Bytes[{length_bound}]:
    {spliced_code}
    return slice({foo}, {_start}, {_length})
    """

    def _get_contract():
        if "__init__" in code:
            # eth-tester used to ignore constructor arguments if no constructor was defined
            # now we raise an exception, so only call the constructor if it exists
            # TODO: Refactor so we don't rely on searching the source code.
            return get_contract(code, bytesdata, override_opt_level=opt_level)
        return get_contract(code, override_opt_level=opt_level)

    # length bound is the container size; input_bound is the bound on the input
    # (which can be different, if the input is a literal)
    input_bound = length_bound
    slice_output_too_large = False

    if location == "literal":
        input_bound = len(bytesdata)

        # ex.:
        # @external
        # def do_slice(inp: Bytes[1], start: uint256, length: uint256) -> Bytes[1]:
        #    return slice(b'\x00\x00', 0, length)
        output_length = length if use_literal_length else input_bound
        slice_output_too_large = output_length > length_bound

    end = start + length

    compile_time_oob = (
        (use_literal_length and (length > input_bound or length == 0))
        or (use_literal_start and start > input_bound)
        or (use_literal_start and use_literal_length and start + length > input_bound)
    )

    if compile_time_oob or slice_output_too_large:
        _fail_contract(code, opt_level, (ArgumentException, TypeMismatch))

    elif location == "code" and len(bytesdata) > length_bound:
        # deploy fail
        with tx_failed():
            _get_contract()
    elif end > len(bytesdata) or len(bytesdata) > length_bound:
        c = _get_contract()
        with tx_failed():
            c.do_slice(bytesdata, start, length)
    else:
        c = _get_contract()
        assert c.do_slice(bytesdata, start, length) == bytesdata[start:end], code


@pytest.mark.parametrize("location", ["storage", "transient"])
def test_slice_private(get_contract, location):
    if location == "transient" and not version_check(begin="cancun"):
        pytest.skip(
            "Skipping test as storage_location is 'transient' and EVM version is pre-Cancun"
        )

    # test there are no buffer overruns in the slice function
    if location == "storage":
        decl = "bytez: public(String[12])"
    elif location == "transient":
        decl = "bytez: public(transient(String[12]))"
    else:
        raise Exception("unreachable")

    code = f"""
{decl}

@internal
def _slice(start: uint256, length: uint256):
    self.bytez = slice(self.bytez, start, length)

@external
def foo(x: uint256, y: uint256) -> (uint256, String[12]):
    self.bytez = "hello, world"
    dont_clobber_me: uint256 = max_value(uint256)
    self._slice(x, y)
    return dont_clobber_me, self.bytez
    """
    c = get_contract(code)
    assert c.foo(0, 12) == (2**256 - 1, "hello, world")
    assert c.foo(12, 0) == (2**256 - 1, "")
    assert c.foo(7, 5) == (2**256 - 1, "world")
    assert c.foo(0, 5) == (2**256 - 1, "hello")
    assert c.foo(0, 1) == (2**256 - 1, "h")
    assert c.foo(11, 1) == (2**256 - 1, "d")


def test_slice_storage_bytes32(get_contract):
    code = """
bytez: bytes32
@external
def dice() -> Bytes[1]:
    self.bytez = convert(65, bytes32)
    c: Bytes[1] = slice(self.bytez, 31, 1)
    return c
    """

    c = get_contract(code)
    assert c.dice() == b"A"


def test_slice_immutable_length_arg(get_contract):
    code = """
LENGTH: immutable(uint256)

@deploy
def __init__():
    LENGTH = 5

@external
def do_slice(inp: Bytes[50]) -> Bytes[50]:
    return slice(inp, 0, LENGTH)
    """
    c = get_contract(code)
    x = c.do_slice(b"abcdefghijklmnopqrstuvwxyz1234")
    assert x == b"abcde", x


def test_slice_at_end(get_contract):
    code = """
@external
def ret10_slice() -> Bytes[10]:
    b: Bytes[32] = concat(convert(65, bytes32), b'')
    c: Bytes[10] = slice(b, 31, 1)
    return c
    """

    c = get_contract(code)
    assert c.ret10_slice() == b"A"


def test_slice_expr(get_contract):
    # test slice of a complex expression
    code = """
@external
def ret10_slice() -> Bytes[10]:
    return slice(convert(65, bytes32), 31, 1)
    """

    c = get_contract(code)
    assert c.ret10_slice() == b"A"


def test_slice_equality(get_contract):
    # test for equality with dirty bytes
    code = """
@external
def assert_eq() -> bool:
    dirty_bytes: String[4] = "abcd"
    dirty_bytes = slice(dirty_bytes, 0, 3)
    clean_bytes: String[4] = "abc"
    return dirty_bytes == clean_bytes
    """

    c = get_contract(code)
    assert c.assert_eq()


def test_slice_inequality(get_contract):
    # test for equality with dirty bytes
    code = """
@external
def assert_ne() -> bool:
    dirty_bytes: String[4] = "abcd"
    dirty_bytes = slice(dirty_bytes, 0, 3)
    clean_bytes: String[4] = "abcd"
    return dirty_bytes != clean_bytes
    """

    c = get_contract(code)
    assert c.assert_ne()


def test_slice_convert(get_contract):
    # test slice of converting between bytes32 and Bytes
    code = """
@external
def f() -> bytes32:
    a: Bytes[100] = convert("ab", Bytes[100])
    return convert(slice(a, 0, 1), bytes32)
    """
    c = get_contract(code)
    assert c.f() == b"a" + b"\x00" * 31


code_bytes32 = [
    """
foo: bytes32

@deploy
def __init__():
    self.foo = 0x000102030405060708090a0b0c0d0e0f101112131415161718191a1b1c1d1e1f

@external
def bar() -> Bytes[{length}]:
    return slice(self.foo, {start}, {length})
    """,
    """
foo: bytes32

@deploy
def __init__():
    self.foo = 0x000102030405060708090a0b0c0d0e0f101112131415161718191a1b1c1d1e1f

@external
def bar() -> Bytes[32]:
    a: uint256 = {start}
    b: uint256 = {length}
    return slice(self.foo, a, b)
    """,
    f"""
foo: Bytes[32]

@external
def bar() -> Bytes[32]:
    self.foo = {_generate_bytes(32)}
    a: uint256 = {{start}}
    b: uint256 = {{length}}
    return slice(convert(self.foo, bytes32), a, b)
    """,
    """
@external
def bar() -> Bytes[{length}]:
    foo: bytes32 = 0x000102030405060708090a0b0c0d0e0f101112131415161718191a1b1c1d1e1f
    return slice(foo, {start}, {length})
    """,
    """
@external
def bar() -> Bytes[32]:
    b: uint256 = {length}
    foo: bytes32 = 0x000102030405060708090a0b0c0d0e0f101112131415161718191a1b1c1d1e1f
    a: uint256 = {start}
    return slice(foo, a, b)
    """,
]


@pytest.mark.parametrize("code", code_bytes32)
@pytest.mark.parametrize("start,length", _fun_bytes32_bounds)
def test_slice_bytes32(get_contract, code, start, length):
    c = get_contract(code.format(start=start, length=length))
    assert c.bar() == _generate_bytes(32)[start : start + length]


code_bytes32_calldata = [
    """
@external
def bar(foo: bytes32) -> Bytes[{length}]:
    return slice(foo, {start}, {length})
    """,
    """
@external
def bar(foo: bytes32) -> Bytes[32]:
    b: uint256 = {length}
    a: uint256 = {start}
    return slice(foo, a, b)
    """,
]


@pytest.mark.parametrize("code", code_bytes32_calldata)
@pytest.mark.parametrize("start,length", _fun_bytes32_bounds)
def test_slice_bytes32_calldata(get_contract, code, start, length):
    c = get_contract(code.format(start=start, length=length))
    assert c.bar(_generate_bytes(32)) == _generate_bytes(32)[start : start + length]


code_bytes32_calldata_extended = [
    (
        """
@external
def bar(a: uint256, foo: bytes32, b: uint256) -> Bytes[32]:
    return slice(foo, 3, 5)
    """,
        "0304050607",
    ),
    (
        """
@external
def bar(a: uint256, foo: bytes32, b: uint256) -> Bytes[32]:
    return slice(foo, a, b)
    """,
        "0304050607",
    ),
    (
        """
@external
def bar(a: uint256, foo: bytes32, b: uint256) -> Bytes[32]:
    return slice(foo, 31, b-4)
    """,
        "31",
    ),
    (
        """
@external
def bar(a: uint256, foo: bytes32, b: uint256) -> Bytes[32]:
    return slice(foo, 0, a+b)
    """,
        "0001020304050607",
    ),
]


@pytest.mark.parametrize("code,result", code_bytes32_calldata_extended)
def test_slice_bytes32_calldata_extended(get_contract, code, result):
    c = get_contract(code)
    assert (
        c.bar(3, "0x0001020304050607080910111213141516171819202122232425262728293031", 5).hex()
        == result
    )


# test cases crafted based on advisory GHSA-9x7f-gwxq-6f2c
oob_fail_list = [
    """
d: public(Bytes[256])

@external
def do_slice():
    x : uint256 = max_value(uint256)
    self.d = b"\x01\x02\x03\x04\x05\x06"
    assert len(slice(self.d, 1, x)) == max_value(uint256)
    """,
    """
@external
def do_slice():
    x: uint256 = max_value(uint256)
    # y == 0x3232323232323232323232323232323232323232323232323232323232323232
    y: uint256 = 22704331223003175573249212746801550559464702875615796870481879217237868556850
    z: uint96 = 1
    if True:
        placeholder : uint256[16] = [y, y, y, y, y, y, y, y, y, y, y, y, y, y, y, y]
    s: String[32] = slice(uint2str(z), 1, x)
    assert slice(s, 1, 2) == "22"
    """,
    """
x: public(Bytes[64])
secret: uint256

@deploy
def __init__():
    self.x = empty(Bytes[64])
    self.secret = 42

@external
def do_slice() -> Bytes[64]:
    start: uint256 = max_value(uint256) - 63
    return slice(self.x, start, 64)
    """,
    # tests bounds check in adhoc location calldata
    """
interface IFace:
    def choose_value(_x: uint256, _y: uint256, _z: uint256, idx: uint256) -> Bytes[32]: nonpayable

@external
def choose_value(_x: uint256, _y: uint256, _z: uint256, idx: uint256) -> Bytes[32]:
    assert idx % 32 == 4
    return slice(msg.data, idx, 32)

@external
def do_slice():
    idx: uint256 = max_value(uint256) - 27
    ret: uint256 = _abi_decode(extcall IFace(self).choose_value(1, 2, 3, idx), uint256)
    assert ret == 0
    """,
]


@pytest.mark.parametrize("bad_code", oob_fail_list)
def test_slice_buffer_oob_reverts(bad_code, get_contract, tx_failed):
    try:
        c = get_contract(bad_code)
        with tx_failed():
            c.do_slice()
    except StaticAssertionException:
        # it should be ok if we
        # catch the assert in compile time
        # since it supposed to be revert
        pass


# tests all 3 adhoc locations: `msg.data`, `self.code`, `<address>.code`
@pytest.mark.parametrize("adhoc_loc", ["msg.data", "self.code", "a.code"])
def test_slice_start_eval_once(get_contract, adhoc_loc):
    code = f"""
counter: uint256

@internal
def bar() -> uint256:
    self.counter += 1
    return 1

@external
def foo(cs: String[64]) -> uint256:
    s: Bytes[64] = b""
    # use `a` to exercise the path with `<address>.code`
    a: address = self
    s = slice({adhoc_loc}, self.bar(), 3)
    return self.counter
    """

    arg = "a" * 64
    c = get_contract(code)
    # ensure that counter was incremented only once
    assert c.foo(arg) == 1


def test_slice_order_of_eval(get_contract):
    slice_code = """
var:DynArray[Bytes[96], 1]

interface Bar:
    def bar() -> uint256: payable

@external
def bar() -> uint256:
    self.var[0] = b'hellohellohellohellohellohellohello'
    self.var.pop()
    return 32

@external
def foo() -> Bytes[96]:
    self.var = [b'abcdefghijklmnopqrstuvwxyz123456789']
    return slice(self.var[0], 3, extcall Bar(self).bar())
    """

    c = get_contract(slice_code)
    assert c.foo() == b"defghijklmnopqrstuvwxyz123456789"


def test_slice_order_of_eval2(get_contract):
    slice_code = """
var:DynArray[Bytes[96], 1]

interface Bar:
    def bar() -> uint256: payable

@external
def bar() -> uint256:
    self.var[0] = b'hellohellohellohellohellohellohello'
    self.var.pop()
    return 3

@external
def foo() -> Bytes[96]:
    self.var = [b'abcdefghijklmnopqrstuvwxyz123456789']
    return slice(self.var[0], extcall Bar(self).bar(), 32)
    """

    c = get_contract(slice_code)
    assert c.foo() == b"defghijklmnopqrstuvwxyz123456789"<|MERGE_RESOLUTION|>--- conflicted
+++ resolved
@@ -5,16 +5,7 @@
 from vyper.compiler import compile_code
 from vyper.compiler.settings import OptimizationLevel, Settings
 from vyper.evm.opcodes import version_check
-<<<<<<< HEAD
-from vyper.exceptions import ArgumentException, TypeMismatch
-=======
-from vyper.exceptions import (
-    ArgumentException,
-    CompilerPanic,
-    StaticAssertionException,
-    TypeMismatch,
-)
->>>>>>> 4d693b72
+from vyper.exceptions import ArgumentException, StaticAssertionException, TypeMismatch
 
 _fun_bytes32_bounds = [(0, 32), (3, 29), (27, 5), (0, 5), (5, 3), (30, 2)]
 
