--- conflicted
+++ resolved
@@ -564,11 +564,6 @@
     assert c.foo(arg) == 1
 
 
-<<<<<<< HEAD
-=======
-# to fix in future release
-@pytest.mark.xfail(raises=CompilerPanic, reason="risky overlap")
->>>>>>> 3d9c5371
 def test_slice_order_of_eval(get_contract):
     slice_code = """
 var:DynArray[Bytes[96], 1]
@@ -582,10 +577,6 @@
     self.var.pop()
     return 32
 
-<<<<<<< HEAD
-s:bool
-=======
->>>>>>> 3d9c5371
 @external
 def foo() -> Bytes[96]:
     self.var = [b'abcdefghijklmnopqrstuvwxyz123456789']
@@ -596,11 +587,6 @@
     assert c.foo() == b"defghijklmnopqrstuvwxyz123456789"
 
 
-<<<<<<< HEAD
-=======
-# to fix in future release
-@pytest.mark.xfail(raises=CompilerPanic, reason="risky overlap")
->>>>>>> 3d9c5371
 def test_slice_order_of_eval2(get_contract):
     slice_code = """
 var:DynArray[Bytes[96], 1]
@@ -614,10 +600,6 @@
     self.var.pop()
     return 3
 
-<<<<<<< HEAD
-s:bool
-=======
->>>>>>> 3d9c5371
 @external
 def foo() -> Bytes[96]:
     self.var = [b'abcdefghijklmnopqrstuvwxyz123456789']
