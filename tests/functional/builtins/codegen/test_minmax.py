import pytest

from tests.utils import decimal_to_int
from vyper.semantics.types import IntegerT


def test_minmax(get_contract):
    minmax_test = """
@external
def foo() -> decimal:
    return min(3.0, 5.0) + max(10.0, 20.0) + min(200.1, 400.0) + max(3000.0, 8000.02) + min(50000.003, 70000.004)  # noqa: E501

@external
def goo() -> uint256:
    return min(3, 5) + max(40, 80)
    """

<<<<<<< HEAD
    c = get_contract(minmax_test)
    assert c.foo() == Decimal("58223.123")
=======
    c = get_contract_with_gas_estimation(minmax_test)
    assert c.foo() == decimal_to_int("58223.123")
>>>>>>> b43fface
    assert c.goo() == 83

    print("Passed min/max test")


@pytest.mark.parametrize("return_type", sorted(IntegerT.all()))
def test_minmax_var_and_literal_and_bultin(get_contract, return_type):
    """
    Tests to verify that min and max work as expected when a variable/literal
    and a literal are passed for all integer types.
    """
    lo, hi = return_type.ast_bounds

    code = f"""
@external
def foo() -> {return_type}:
    a: {return_type} = {hi}
    b: {return_type} = 5
    return max(a, 5)

@external
def bar() -> {return_type}:
    a: {return_type} = {lo}
    b: {return_type} = 5
    return min(a, 5)

@external
def both_literals_max() -> {return_type}:
    return max({hi}, 2)

@external
def both_literals_min() -> {return_type}:
    return min({lo}, 2)

@external
def both_builtins_max() -> {return_type}:
    return max(min_value({return_type}), max_value({return_type}))

@external
def both_builtins_min() -> {return_type}:
    return min(min_value({return_type}), max_value({return_type}))
"""
    c = get_contract(code)
    assert c.foo() == hi
    assert c.bar() == lo
    assert c.both_literals_max() == hi
    assert c.both_literals_min() == lo
    assert c.both_builtins_max() == hi
    assert c.both_builtins_min() == lo


def test_max_var_uint256_literal_int128(get_contract):
    """
    Tests to verify that max works as expected when a variable/literal uint256
    and a literal int128 are passed.
    """
    code = """
@external
def foo() -> uint256:
    a: uint256 = 2 ** 200
    b: uint256 = 5
    return max(a, 5) + max(b, 5)

@external
def goo() -> uint256:
    a: uint256 = 2 ** 200
    b: uint256 = 5
    return max(5, a) + max(5, b)

@external
def bar() -> uint256:
    a: uint256 = 2
    b: uint256 = 5
    return max(a, 5) + max(b, 5)

@external
def baz() -> uint256:
    a: uint256 = 2
    b: uint256 = 5
    return max(5, a) + max(5, b)

@external
def both_literals() -> uint256:
    return max(2 ** 200, 2)
"""
    c = get_contract(code)
    assert c.foo() == 2**200 + 5
    assert c.goo() == 2**200 + 5
    assert c.bar() == 5 + 5
    assert c.baz() == 5 + 5
    assert c.both_literals() == 2**200


def test_min_var_uint256_literal_int128(get_contract):
    """
    Tests to verify that max works as expected when a variable/literal uint256
    and a literal int128 are passed.
    """
    code = """
@external
def foo() -> uint256:
    a: uint256 = 2 ** 200
    b: uint256 = 5
    return min(a, 5) + min(b, 5)

@external
def goo() -> uint256:
    a: uint256 = 2 ** 200
    b: uint256 = 5
    return min(5, a) + min(5, b)

@external
def bar() -> uint256:
    a: uint256 = 2
    b: uint256 = 5
    return min(a, 5) + min(b, 5)

@external
def baz() -> uint256:
    a: uint256 = 2
    b: uint256 = 5
    return min(5, a) + min(5, b)

@external
def both_literals() -> uint256:
    return min(2 ** 200, 2)
"""
    c = get_contract(code)
    assert c.foo() == 5 + 5
    assert c.goo() == 5 + 5
    assert c.bar() == 2 + 5
    assert c.baz() == 2 + 5
    assert c.both_literals() == 2


def test_minmax_var_uint256_var_int128(get_contract, assert_compile_failed):
    """
    Tests to verify that max throws an error if a variable uint256 and a
    variable int128 are passed.
    """
    from vyper.exceptions import TypeMismatch

    code_1 = """
@external
def foo() -> uint256:
    a: uint256 = 2
    b: int128 = 3
    return max(a, b)
"""
    assert_compile_failed(lambda: get_contract(code_1), TypeMismatch)

    code_2 = """
@external
def foo() -> uint256:
    a: uint256 = 2
    b: int128 = 3
    return max(b, a)
"""
    assert_compile_failed(lambda: get_contract(code_2), TypeMismatch)

    code_3 = """
@external
def foo() -> uint256:
    a: uint256 = 2
    b: int128 = 3
    return min(a, b)
"""
    assert_compile_failed(lambda: get_contract(code_3), TypeMismatch)

    code_4 = """
@external
def foo() -> uint256:
    a: uint256 = 2
    b: int128 = 3
    return min(b, a)
"""
    assert_compile_failed(lambda: get_contract(code_4), TypeMismatch)


def test_minmax_var_uint256_negative_int128(get_contract, tx_failed, assert_compile_failed):
    from vyper.exceptions import TypeMismatch

    code_1 = """
@external
def foo() -> uint256:
    a: uint256 = 2 ** 200
    return max(a, -1)
"""
    assert_compile_failed(lambda: get_contract(code_1), TypeMismatch)

    code_2 = """
@external
def foo() -> uint256:
    a: uint256 = 2 ** 200
    return min(a, -1)
"""
    assert_compile_failed(lambda: get_contract(code_2), TypeMismatch)


def test_unsigned(get_contract):
    code = """
@external
def foo1() -> uint256:
    return min(0, 2**255)

@external
def foo2() -> uint256:
    return min(2**255, 0)

@external
def foo3() -> uint256:
    return max(0, 2**255)

@external
def foo4() -> uint256:
    return max(2**255, 0)
    """

    c = get_contract(code)
    assert c.foo1() == 0
    assert c.foo2() == 0
    assert c.foo3() == 2**255
    assert c.foo4() == 2**255


def test_signed(get_contract):
    code = """
@external
def foo1() -> int128:
    return min(min_value(int128), max_value(int128))

@external
def foo2() -> int128:
    return min(max_value(int128), min_value(int128))

@external
def foo3() -> int128:
    return max(min_value(int128), max_value(int128))

@external
def foo4() -> int128:
    return max(max_value(int128), min_value(int128))
    """

    c = get_contract(code)
    assert c.foo1() == -(2**127)
    assert c.foo2() == -(2**127)
    assert c.foo3() == 2**127 - 1
    assert c.foo4() == 2**127 - 1<|MERGE_RESOLUTION|>--- conflicted
+++ resolved
@@ -15,13 +15,8 @@
     return min(3, 5) + max(40, 80)
     """
 
-<<<<<<< HEAD
     c = get_contract(minmax_test)
-    assert c.foo() == Decimal("58223.123")
-=======
-    c = get_contract_with_gas_estimation(minmax_test)
     assert c.foo() == decimal_to_int("58223.123")
->>>>>>> b43fface
     assert c.goo() == 83
 
     print("Passed min/max test")
