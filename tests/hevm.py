--- conflicted
+++ resolved
@@ -5,9 +5,7 @@
 
 from tests.venom_utils import parse_from_basic_block
 from vyper.ir.compile_ir import assembly_to_evm
-<<<<<<< HEAD
 from vyper.venom import VenomCompiler
-=======
 from vyper.venom import (
     CFGNormalization,
     ConcretizeMemLocPass,
@@ -17,13 +15,8 @@
     SingleUseExpansion,
     VenomCompiler,
 )
->>>>>>> bbeb52aa
 from vyper.venom.analysis import IRAnalysesCache
 from vyper.venom.basicblock import IRInstruction, IRLiteral
-from vyper.venom.passes.cfg_normalization import CFGNormalization
-from vyper.venom.passes.lower_dload import LowerDloadPass
-from vyper.venom.passes.simplify_cfg import SimplifyCFGPass
-from vyper.venom.passes.single_use_expansion import SingleUseExpansion
 
 HAS_HEVM: bool = False
 
