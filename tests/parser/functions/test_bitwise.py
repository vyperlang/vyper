import pytest

from vyper.compiler import compile_code
from vyper.evm.opcodes import EVM_VERSIONS
<<<<<<< HEAD
from vyper.exceptions import TypeMismatch
from vyper.utils import unsigned_to_signed
=======
from vyper.exceptions import InvalidLiteral, TypeMismatch
>>>>>>> c93bc063

code = """
@external
def _bitwise_and(x: uint256, y: uint256) -> uint256:
    return x & y

@external
def _bitwise_or(x: uint256, y: uint256) -> uint256:
    return x | y

@external
def _bitwise_xor(x: uint256, y: uint256) -> uint256:
    return x ^ y

@external
def _bitwise_not(x: uint256) -> uint256:
    return ~x

@external
def _shl(x: uint256, y: uint256) -> uint256:
    return x << y

@external
def _shr(x: uint256, y: uint256) -> uint256:
    return x >> y
    """


@pytest.mark.parametrize("evm_version", list(EVM_VERSIONS))
def test_bitwise_opcodes(evm_version):
    opcodes = compile_code(code, ["opcodes"], evm_version=evm_version)["opcodes"]
    if evm_version in ("byzantium", "atlantis"):
        assert "SHL" not in opcodes
        assert "SHR" not in opcodes
    else:
        assert "SHL" in opcodes
        assert "SHR" in opcodes


@pytest.mark.parametrize("evm_version", list(EVM_VERSIONS))
def test_test_bitwise(get_contract_with_gas_estimation, evm_version):
    c = get_contract_with_gas_estimation(code, evm_version=evm_version)
    x = 126416208461208640982146408124
    y = 7128468721412412459
    assert c._bitwise_and(x, y) == (x & y)
    assert c._bitwise_or(x, y) == (x | y)
    assert c._bitwise_xor(x, y) == (x ^ y)
<<<<<<< HEAD
    assert c._bitwise_not(x) == 2 ** 256 - 1 - x

    for t in (x, y):
        for s in (0, 1, 3, 255, 256):
            assert c._shr(t, s) == t >> s
            assert c._shl(t, s) == (t << s) % (2 ** 256)
=======
    assert c._bitwise_not(x) == 2**256 - 1 - x
    assert c._shift(x, 3) == x * 8
    assert c._shift(x, 255) == 0
    assert c._shift(y, 255) == 2**255
    assert c._shift(x, 256) == 0
    assert c._shift(x, 0) == x
    assert c._shift(x, -1) == x // 2
    assert c._shift(x, -3) == x // 8
    assert c._shift(x, -256) == 0
    assert c._negatedShift(x, -3) == x * 8
    assert c._negatedShift(x, -255) == 0
    assert c._negatedShift(y, -255) == 2**255
    assert c._negatedShift(x, -256) == 0
    assert c._negatedShift(x, -0) == x
    assert c._negatedShift(x, 1) == x // 2
    assert c._negatedShift(x, 3) == x // 8
    assert c._negatedShift(x, 256) == 0
>>>>>>> c93bc063


POST_BYZANTIUM = [k for (k, v) in EVM_VERSIONS.items() if v > 0]


@pytest.mark.parametrize("evm_version", POST_BYZANTIUM)
def test_signed_shift(get_contract_with_gas_estimation, evm_version):
    code = """
@external
def _sar(x: int256, y: int256) -> int256:
    return x >> y

@external
def _shl(x: int256, y: int256) -> int256:
    return x << y
    """
    c = get_contract_with_gas_estimation(code, evm_version=evm_version)
    x = 126416208461208640982146408124
    y = 7128468721412412459
    cases = [x, y, -x, -y]

    for t in cases:
        for s in (0, 1, 3, 255, 256):
            assert c._sar(t, s) == t >> s
            assert c._shl(t, s) == unsigned_to_signed((t << s) % (2 ** 256), 256)


def test_precedence(get_contract):
    code = """
@external
def foo(a: uint256, b: uint256, c: uint256) -> (uint256, uint256):
    return (a | b & c, (a | b) & c)

@external
def bar(a: uint256, b: uint256, c: uint256) -> (uint256, uint256):
    return (a | ~b & c, (a | ~b) & c)

@external
def baz(a: uint256, b: uint256, c: uint256) -> (uint256, uint256):
    return (a + 8 | ~b & c * 2, (a  + 8 | ~b) & c * 2)
    """
    c = get_contract(code)
    assert tuple(c.foo(1, 6, 14)) == (1 | 6 & 14, (1 | 6) & 14) == (7, 6)
    assert tuple(c.bar(1, 6, 14)) == (1 | ~6 & 14, (1 | ~6) & 14) == (9, 8)
    assert tuple(c.baz(1, 6, 14)) == (1 + 8 | ~6 & 14 * 2, (1 + 8 | ~6) & 14 * 2) == (25, 24)


@pytest.mark.parametrize("evm_version", list(EVM_VERSIONS))
def test_literals(get_contract, evm_version):
    code = """
@external
def _shr(x: uint256) -> uint256:
    return x >> 3

@external
def _shl(x: uint256) -> uint256:
    return x << 3
    """

    c = get_contract(code, evm_version=evm_version)
    assert c._shr(80) == 10
    assert c._shl(80) == 640


fail_list = [
    (
        """
@external
def foo(x: uint8, y: int128) -> uint256:
    return x << y
    """,
        TypeMismatch,
    ),
    (
        """
@external
def foo() -> uint256:
    return shift(2, 257)
    """,
        InvalidLiteral,
    ),
    (
        """
@external
def foo() -> uint256:
    return shift(2, -257)
    """,
        InvalidLiteral,
    ),
]


@pytest.mark.parametrize("bad_code,exc", fail_list)
def test_shift_fail(get_contract_with_gas_estimation, bad_code, exc, assert_compile_failed):
    assert_compile_failed(lambda: get_contract_with_gas_estimation(bad_code), exc)<|MERGE_RESOLUTION|>--- conflicted
+++ resolved
@@ -2,12 +2,8 @@
 
 from vyper.compiler import compile_code
 from vyper.evm.opcodes import EVM_VERSIONS
-<<<<<<< HEAD
-from vyper.exceptions import TypeMismatch
+from vyper.exceptions import InvalidLiteral, TypeMismatch
 from vyper.utils import unsigned_to_signed
-=======
-from vyper.exceptions import InvalidLiteral, TypeMismatch
->>>>>>> c93bc063
 
 code = """
 @external
@@ -55,32 +51,12 @@
     assert c._bitwise_and(x, y) == (x & y)
     assert c._bitwise_or(x, y) == (x | y)
     assert c._bitwise_xor(x, y) == (x ^ y)
-<<<<<<< HEAD
-    assert c._bitwise_not(x) == 2 ** 256 - 1 - x
+    assert c._bitwise_not(x) == 2**256 - 1 - x
 
     for t in (x, y):
         for s in (0, 1, 3, 255, 256):
             assert c._shr(t, s) == t >> s
-            assert c._shl(t, s) == (t << s) % (2 ** 256)
-=======
-    assert c._bitwise_not(x) == 2**256 - 1 - x
-    assert c._shift(x, 3) == x * 8
-    assert c._shift(x, 255) == 0
-    assert c._shift(y, 255) == 2**255
-    assert c._shift(x, 256) == 0
-    assert c._shift(x, 0) == x
-    assert c._shift(x, -1) == x // 2
-    assert c._shift(x, -3) == x // 8
-    assert c._shift(x, -256) == 0
-    assert c._negatedShift(x, -3) == x * 8
-    assert c._negatedShift(x, -255) == 0
-    assert c._negatedShift(y, -255) == 2**255
-    assert c._negatedShift(x, -256) == 0
-    assert c._negatedShift(x, -0) == x
-    assert c._negatedShift(x, 1) == x // 2
-    assert c._negatedShift(x, 3) == x // 8
-    assert c._negatedShift(x, 256) == 0
->>>>>>> c93bc063
+            assert c._shl(t, s) == (t << s) % (2**256)
 
 
 POST_BYZANTIUM = [k for (k, v) in EVM_VERSIONS.items() if v > 0]
@@ -105,7 +81,7 @@
     for t in cases:
         for s in (0, 1, 3, 255, 256):
             assert c._sar(t, s) == t >> s
-            assert c._shl(t, s) == unsigned_to_signed((t << s) % (2 ** 256), 256)
+            assert c._shl(t, s) == unsigned_to_signed((t << s) % (2**256), 256)
 
 
 def test_precedence(get_contract):
