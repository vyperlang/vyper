--- conflicted
+++ resolved
@@ -81,11 +81,7 @@
     code = """
 @public
 def foo(x: num):
-<<<<<<< HEAD
     p: num = 0
-=======
-    p = 0
->>>>>>> 48d0ec1e
     for i in range(3):
         p += i
     for i in range(4):
@@ -98,11 +94,7 @@
     code = """
 @public
 def foo(x: num):
-<<<<<<< HEAD
     p: num = 0
-=======
-    p = 0
->>>>>>> 48d0ec1e
     for i in range(3):
         p += i
     for i in [1, 2, 3, 4]:
@@ -115,11 +107,7 @@
     code = """
 @public
 def foo(x: num):
-<<<<<<< HEAD
     p: num = 0
-=======
-    p = 0
->>>>>>> 48d0ec1e
     for i in [1, 2, 3, 4]:
         p += i
     for i in [1, 2, 3, 4]:
