import pytest


@pytest.mark.parametrize(
    "typ,value",
    [
        ("uint256", 42),
        ("int256", -(2**200)),
        ("int128", -(2**126)),
        ("address", "0xEeeeeEeeeEeEeeEeEeEeeEEEeeeeEeeeeeeeEEeE"),
        ("bytes32", b"deadbeef" * 4),
        ("bool", True),
        ("String[10]", "Vyper hiss"),
        ("Bytes[10]", b"Vyper hiss"),
    ],
)
def test_value_storage_retrieval(typ, value, get_contract):
    code = f"""
VALUE: immutable({typ})

@external
def __init__(_value: {typ}):
    VALUE = _value

@view
@external
def get_value() -> {typ}:
    return VALUE
    """

    c = get_contract(code, value)
    assert c.get_value() == value


@pytest.mark.parametrize("val", [0, 1, 2**256 - 1])
def test_usage_in_constructor(get_contract, val):
    code = """
A: immutable(uint256)
a: public(uint256)


@external
def __init__(_a: uint256):
    A = _a
    self.a = A


@external
@view
def a1() -> uint256:
    return A
    """

    c = get_contract(code, val)
    assert c.a1() == c.a() == val


def test_multiple_immutable_values(get_contract):
    code = """
a: immutable(uint256)
b: immutable(address)
c: immutable(String[64])

@external
def __init__(_a: uint256, _b: address, _c: String[64]):
    a = _a
    b = _b
    c = _c

@view
@external
def get_values() -> (uint256, address, String[64]):
    return a, b, c
    """
    values = (3, "0xEeeeeEeeeEeEeeEeEeEeeEEEeeeeEeeeeeeeEEeE", "Hello world")
    c = get_contract(code, *values)
    assert c.get_values() == list(values)


def test_struct_immutable(get_contract):
    code = """
struct MyStruct:
    a: uint256
    b: uint256
    c: address
    d: int256

my_struct: immutable(MyStruct)

@external
def __init__(_a: uint256, _b: uint256, _c: address, _d: int256):
    my_struct = MyStruct({
        a: _a,
        b: _b,
        c: _c,
        d: _d
    })

@view
@external
def get_my_struct() -> MyStruct:
    return my_struct
    """
    values = (100, 42, "0xEeeeeEeeeEeEeeEeEeEeeEEEeeeeEeeeeeeeEEeE", -(2**200))
    c = get_contract(code, *values)
    assert c.get_my_struct() == values


def test_list_immutable(get_contract):
    code = """
my_list: immutable(uint256[3])

@external
def __init__(_a: uint256, _b: uint256, _c: uint256):
    my_list = [_a, _b, _c]

@view
@external
def get_my_list() -> uint256[3]:
    return my_list
    """
    values = (100, 42, 23230)
    c = get_contract(code, *values)
    assert c.get_my_list() == list(values)


def test_dynarray_immutable(get_contract):
    code = """
my_list: immutable(DynArray[uint256, 3])

@external
def __init__(_a: uint256, _b: uint256, _c: uint256):
    my_list = [_a, _b, _c]

@view
@external
def get_my_list() -> DynArray[uint256, 3]:
    return my_list

@view
@external
def get_idx_two() -> uint256:
    return my_list[2]
    """
    values = (100, 42, 23230)
    c = get_contract(code, *values)
    assert c.get_my_list() == list(values)
    assert c.get_idx_two() == values[2]


def test_nested_dynarray_immutable_2(get_contract):
    code = """
my_list: immutable(DynArray[DynArray[uint256, 3], 3])

@external
def __init__(_a: uint256, _b: uint256, _c: uint256):
    my_list = [[_a, _b, _c], [_b, _a, _c], [_c, _b, _a]]

@view
@external
def get_my_list() -> DynArray[DynArray[uint256, 3], 3]:
    return my_list

@view
@external
def get_idx_two() -> uint256:
    return my_list[2][2]
    """
    values = (100, 42, 23230)
    expected_values = [[100, 42, 23230], [42, 100, 23230], [23230, 42, 100]]
    c = get_contract(code, *values)
    assert c.get_my_list() == expected_values
    assert c.get_idx_two() == expected_values[2][2]


def test_nested_dynarray_immutable(get_contract):
    code = """
my_list: immutable(DynArray[DynArray[DynArray[int128, 3], 3], 3])

@external
def __init__(x: int128, y: int128, z: int128):
    my_list = [
        [[x, y, z], [y, z, x], [z, y, x]],
        [
            [x * 1000 + y, y * 1000 + z, z * 1000 + x],
            [- (x * 1000 + y), - (y * 1000 + z), - (z * 1000 + x)],
            [- (x * 1000) + y, - (y * 1000) + z, - (z * 1000) + x],
        ],
        [
            [z * 2, y * 3, x * 4],
            [z * (-2), y * (-3), x * (-4)],
            [z * (-y), y * (-x), x * (-z)],
        ],
    ]

@view
@external
def get_my_list() -> DynArray[DynArray[DynArray[int128, 3], 3], 3]:
    return my_list

@view
@external
def get_idx_two() -> int128:
    return my_list[2][2][2]
    """
    values = (37, 41, 73)
    expected_values = [
        [[37, 41, 73], [41, 73, 37], [73, 41, 37]],
        [[37041, 41073, 73037], [-37041, -41073, -73037], [-36959, -40927, -72963]],
        [[146, 123, 148], [-146, -123, -148], [-2993, -1517, -2701]],
    ]
    c = get_contract(code, *values)
    assert c.get_my_list() == expected_values
    assert c.get_idx_two() == expected_values[2][2][2]


@pytest.mark.parametrize("n", range(5))
def test_internal_function_with_immutables(get_contract, n):
    code = """
@internal
def foo() -> uint256:
    self.counter += 1
    return self.counter

counter: uint256
VALUE: immutable(uint256)

@external
def __init__(x: uint256):
    self.counter = x
    self.foo()
    VALUE = self.foo()
    self.foo()

@external
def get_immutable() -> uint256:
    return VALUE
    """

    c = get_contract(code, n)
    assert c.get_immutable() == n + 2


<<<<<<< HEAD
# GH issue 3101
def test_immutables_initialized(get_contract):
    dummy_code = """
@external
def foo() -> uint256:
    return 1
    """
    dummy_contract = get_contract(dummy_code)

    code = """
a: public(immutable(uint256))
b: public(uint256)

@payable
@external
def __init__(to_copy: address):
    c: address = create_copy_of(to_copy)
    self.b = a
    a = 12
    """
    c = get_contract(code, dummy_contract.address)

    assert c.b() == 0
=======
# GH issue 3292
def test_internal_functions_called_by_ctor_location(get_contract):
    code = """
d: uint256
x: immutable(uint256)

@external
def __init__():
    self.d = 1
    x = 2
    self.a()

@external
def test() -> uint256:
    return self.d

@internal
def a():
    self.d = x
    """
    c = get_contract(code)
    assert c.test() == 2


# GH issue 3292, extended to nested internal functions
def test_nested_internal_function_immutables(get_contract):
    code = """
d: public(uint256)
x: public(immutable(uint256))

@external
def __init__():
    self.d = 1
    x = 2
    self.a()

@internal
def a():
    self.b()

@internal
def b():
    self.d = x
    """
    c = get_contract(code)
    assert c.x() == 2
    assert c.d() == 2


# GH issue 3292, test immutable read from both ctor and runtime
def test_immutable_read_ctor_and_runtime(get_contract):
    code = """
d: public(uint256)
x: public(immutable(uint256))

@external
def __init__():
    self.d = 1
    x = 2
    self.a()

@internal
def a():
    self.d = x

@external
def thrash():
    self.d += 5

@external
def fix():
    self.a()
    """
    c = get_contract(code)
    assert c.x() == 2
    assert c.d() == 2

    c.thrash(transact={})

    assert c.x() == 2
    assert c.d() == 2 + 5

    c.fix(transact={})
    assert c.x() == 2
    assert c.d() == 2
>>>>>>> 7ac2d7c8
<|MERGE_RESOLUTION|>--- conflicted
+++ resolved
@@ -241,7 +241,6 @@
     assert c.get_immutable() == n + 2
 
 
-<<<<<<< HEAD
 # GH issue 3101
 def test_immutables_initialized(get_contract):
     dummy_code = """
@@ -265,7 +264,8 @@
     c = get_contract(code, dummy_contract.address)
 
     assert c.b() == 0
-=======
+
+
 # GH issue 3292
 def test_internal_functions_called_by_ctor_location(get_contract):
     code = """
@@ -350,5 +350,4 @@
 
     c.fix(transact={})
     assert c.x() == 2
-    assert c.d() == 2
->>>>>>> 7ac2d7c8
+    assert c.d() == 2