import pytest
from pytest import raises

from vyper import compiler
from vyper.exceptions import VariableDeclarationException


fail_list = [
    """
x: num
x: num
    """,
    """
x: num

@public
def foo(x: num): pass
    """,
    """
@public
def foo(x: num, x: num): pass
    """,
    """
@public
def foo(num: num):
    pass
    """,
    """
@public
def foo():
    x = 5
    x: num
    """,
    """
@public
def foo():
    x: num
    x: num
    """,
    """
@public
def foo():
    x: num
@public
def foo():
    y: num
    """,
    """
@public
def foo():
    num = 5
    """,
    """
@public
def foo():
    bork = zork
    """,

    """
x: num
@public
def foo():
    x = 5
    """,
    """
b: num
@public
def foo():
    b = 7
    """,
    """
x: wei_value

@public
def foo():
    send(0x1234567890123456789012345678901234567890, x)
    """,
    """
@public
def foo():
    true = 3
    """,
    """
@public
def foo():
    self.goo()

@public
def goo():
    self.foo()
    """,
    """
@public
def foo():
    BALANCE = 45
    """,
    """
num: num
    """,
<<<<<<< HEAD
    """
CALLDATACOPY: num
    """,
    """
int128: num
    """,
    """
sec: num
=======
>>>>>>> 94da0d05
    """
foo: num

@public
def foo():
    pass
    """,
]


@pytest.mark.parametrize('bad_code', fail_list)
def test_variable_decleration_exception(bad_code):
        with raises(VariableDeclarationException):
            compiler.compile(bad_code)<|MERGE_RESOLUTION|>--- conflicted
+++ resolved
@@ -97,7 +97,6 @@
     """
 num: num
     """,
-<<<<<<< HEAD
     """
 CALLDATACOPY: num
     """,
@@ -106,8 +105,7 @@
     """,
     """
 sec: num
-=======
->>>>>>> 94da0d05
+    """,
     """
 foo: num
 
