--- conflicted
+++ resolved
@@ -211,7 +211,6 @@
 kickers: HashMap[address, MyInterface]
     """,
     """
-<<<<<<< HEAD
 interface Foo:
     def append(a: uint256): payable
 
@@ -228,7 +227,6 @@
 def foo(x: address):
     a: Foo = Foo(x)
     a.pop()
-=======
 interface ITestInterface:
     def foo() -> uint256: view
 
@@ -247,7 +245,6 @@
 @external
 def __init__(x: uint256):
     foo = x
->>>>>>> 026f85f3
     """,
 ]
 
