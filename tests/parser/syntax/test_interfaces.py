--- conflicted
+++ resolved
@@ -109,7 +109,19 @@
     ),
     (
         """
-<<<<<<< HEAD
+from vyper.interfaces import ERC20
+
+interface A:
+    def f(): view
+
+@internal
+def foo():
+    a: ERC20 = A(empty(address))
+    """,
+        TypeMismatch,
+    ),
+    (
+        """
 interface A:
     def f(a: uint256): view
 
@@ -135,18 +147,6 @@
     return '0123456789ab'
     """,
         InterfaceViolation,
-=======
-from vyper.interfaces import ERC20
-
-interface A:
-    def f(): view
-
-@internal
-def foo():
-    a: ERC20 = A(empty(address))
-    """,
-        TypeMismatch,
->>>>>>> 288ee776
     ),
 ]
 
