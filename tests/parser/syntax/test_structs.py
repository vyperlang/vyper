--- conflicted
+++ resolved
@@ -533,7 +533,6 @@
 x: X
     """,
     """
-<<<<<<< HEAD
 struct X:
     x: int128
     y: int128
@@ -568,7 +567,8 @@
 @external
 def get_y() -> int128:
     return FOO.c.a.y - 10
-=======
+    """,
+    """
 struct C:
     a: uint256
     b: uint256
@@ -576,7 +576,6 @@
 @external
 def foo():
     bar: C = C({a: 1, b: block.timestamp})
->>>>>>> 8943fbae
     """,
 ]
 
