--- conflicted
+++ resolved
@@ -195,52 +195,6 @@
         assert c.foo(x, y) is expected
 
 
-<<<<<<< HEAD
-=======
-# TODO move to tests/parser/functions/test_mulmod.py and test_addmod.py
-def test_uint256_mod(assert_tx_failed, get_contract_with_gas_estimation):
-    uint256_code = """
-@external
-def _uint256_addmod(x: uint256, y: uint256, z: uint256) -> uint256:
-    return uint256_addmod(x, y, z)
-
-@external
-def _uint256_mulmod(x: uint256, y: uint256, z: uint256) -> uint256:
-    return uint256_mulmod(x, y, z)
-    """
-
-    c = get_contract_with_gas_estimation(uint256_code)
-
-    assert c._uint256_addmod(1, 2, 2) == 1
-    assert c._uint256_addmod(32, 2, 32) == 2
-    assert c._uint256_addmod((2**256) - 1, 0, 2) == 1
-    assert c._uint256_addmod(2**255, 2**255, 6) == 4
-    assert_tx_failed(lambda: c._uint256_addmod(1, 2, 0))
-    assert c._uint256_mulmod(3, 1, 2) == 1
-    assert c._uint256_mulmod(200, 3, 601) == 600
-    assert c._uint256_mulmod(2**255, 1, 3) == 2
-    assert c._uint256_mulmod(2**255, 2, 6) == 4
-    assert_tx_failed(lambda: c._uint256_mulmod(2, 2, 0))
-
-
-def test_uint256_modmul(get_contract_with_gas_estimation):
-    modexper = """
-@external
-def exponential(base: uint256, exponent: uint256, modulus: uint256) -> uint256:
-    o: uint256 = 1
-    for i in range(256):
-        o = uint256_mulmod(o, o, modulus)
-        if exponent & (1 << (255 - i)) != 0:
-            o = uint256_mulmod(o, base, modulus)
-    return o
-    """
-
-    c = get_contract_with_gas_estimation(modexper)
-    assert c.exponential(3, 5, 100) == 43
-    assert c.exponential(2, 997, 997) == 2
-
-
->>>>>>> f450cb1a
 @pytest.mark.parametrize("typ", types)
 def test_uint_literal(get_contract, assert_compile_failed, typ):
     lo, hi = typ.ast_bounds
