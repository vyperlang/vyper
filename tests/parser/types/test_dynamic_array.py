--- conflicted
+++ resolved
@@ -1621,7 +1621,6 @@
     assert_tx_failed(lambda: c.ix(len(some_good_primes) + 1))
 
 
-<<<<<<< HEAD
 def test_public_dynarray(get_contract):
     code = f"""
 my_list: public(DynArray[uint256, 5])
@@ -1649,7 +1648,7 @@
 
 
 # TODO test negative public(DynArray) cases?
-=======
+
 # CMC 2022-08-04 these are blocked due to typechecker bug; leaving as
 # negative tests so we know if/when the typechecker is fixed.
 # (don't consider it a high priority to fix since membership in
@@ -1670,9 +1669,6 @@
     assert_compile_failed(lambda: get_contract(code))
 
 
-# TODO test loops
->>>>>>> 2db84a90
-
 # Would be nice to put this somewhere accessible, like in vyper.types or something
 integer_types = ["uint8", "int128", "int256", "uint256"]
 
