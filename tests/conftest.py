from contextlib import contextmanager
from random import Random

import hypothesis
import pytest
from eth_keys.datatypes import PrivateKey
from hexbytes import HexBytes

<<<<<<< HEAD
import vyper.evm.opcodes as evm_opcodes
from tests.evm_backends.base_env import BaseEnv, EvmError
from tests.evm_backends.pyevm_env import PyEvmEnv
from tests.evm_backends.revm_env import RevmEnv
=======
import vyper.compiler.settings as compiler_settings
import vyper.evm.opcodes as evm
>>>>>>> 074073f4
from tests.utils import working_directory
from vyper import compiler
from vyper.codegen.ir_node import IRnode
from vyper.compiler.input_bundle import FilesystemInputBundle, InputBundle
<<<<<<< HEAD
from vyper.compiler.settings import OptimizationLevel, Settings, _set_debug_mode
=======
from vyper.compiler.settings import (
    OptimizationLevel,
    Settings,
    get_global_settings,
    set_global_settings,
)
from vyper.evm.opcodes import EVM_VERSIONS, version_check
>>>>>>> 074073f4
from vyper.exceptions import EvmVersionException
from vyper.ir import compile_ir, optimizer
from vyper.utils import keccak256

# Import the base fixtures
pytest_plugins = ["tests.fixtures.memorymock"]

############
# PATCHING #
############


# disable hypothesis deadline globally
hypothesis.settings.register_profile("ci", deadline=None)
hypothesis.settings.load_profile("ci")


def pytest_addoption(parser):
    parser.addoption(
        "--optimize",
        choices=["codesize", "gas", "none"],
        default="gas",
        help="change optimization mode",
    )
    parser.addoption("--enable-compiler-debug-mode", action="store_true")
    parser.addoption("--experimental-codegen", action="store_true")
    parser.addoption("--tracing", action="store_true")

    parser.addoption(
        "--evm-version",
<<<<<<< HEAD
        choices=list(evm_opcodes.EVM_VERSIONS.keys()),
=======
        choices=list(EVM_VERSIONS.keys()),
>>>>>>> 074073f4
        default="shanghai",
        help="set evm version",
    )

    parser.addoption(
        "--evm-backend", choices=["py-evm", "revm"], default="revm", help="set evm backend"
    )


@pytest.fixture(scope="module")
def output_formats():
    output_formats = compiler.OUTPUT_FORMATS.copy()
    del output_formats["bb"]
    del output_formats["bb_runtime"]
    del output_formats["cfg"]
    del output_formats["cfg_runtime"]
    return output_formats


@pytest.fixture(scope="session")
def optimize(pytestconfig):
    flag = pytestconfig.getoption("optimize")
    return OptimizationLevel.from_string(flag)


@pytest.fixture(scope="session")
def debug(pytestconfig):
    debug = pytestconfig.getoption("enable_compiler_debug_mode")
    assert isinstance(debug, bool)
    return debug


@pytest.fixture(scope="session")
def experimental_codegen(pytestconfig):
    ret = pytestconfig.getoption("experimental_codegen")
    assert isinstance(ret, bool)
    return ret


@pytest.fixture(scope="session")
def evm_version(pytestconfig):
    # note: we configure the evm version that we emit code for,
    # but eth-tester is only configured with the latest mainnet
    # version. luckily, evms are backwards compatible.
    evm_version_str = pytestconfig.getoption("evm_version")
    assert isinstance(evm_version_str, str)
    return evm_version_str


@pytest.fixture(scope="session", autouse=True)
def global_settings(evm_version, experimental_codegen, optimize, debug):
    evm.DEFAULT_EVM_VERSION = evm_version
    compiler_settings.DEFAULT_ENABLE_DECIMALS = True
    settings = Settings(
        optimize=optimize,
        evm_version=evm_version,
        experimental_codegen=experimental_codegen,
        debug=debug,
    )
    set_global_settings(settings)


@pytest.fixture(autouse=True)
def check_venom_xfail(request, experimental_codegen):
    if not experimental_codegen:
        return

    marker = request.node.get_closest_marker("venom_xfail")
    if marker is None:
        return

    # https://github.com/okken/pytest-runtime-xfail?tab=readme-ov-file#alternatives
    request.node.add_marker(pytest.mark.xfail(strict=True, **marker.kwargs))


@pytest.fixture
def venom_xfail(request, experimental_codegen):
    def _xfail(*args, **kwargs):
        if not experimental_codegen:
            return
        request.node.add_marker(pytest.mark.xfail(*args, strict=True, **kwargs))

    return _xfail


<<<<<<< HEAD
@pytest.fixture(scope="session", autouse=True)
def evm_version(pytestconfig):
    version = pytestconfig.getoption("evm_version")
    # note: configure the evm version that we emit code for.
    # The env will read this fixture and apply the evm version there.
    evm_opcodes.DEFAULT_EVM_VERSION = version
    # This should get overridden by anchor_evm_version, but set it anyway
    evm_opcodes.active_evm_version = evm_opcodes.EVM_VERSIONS[version]
    return version


@pytest.fixture(scope="session", autouse=True)
def evm_backend(pytestconfig):
    backend_str = pytestconfig.getoption("evm_backend")
    return {"py-evm": PyEvmEnv, "revm": RevmEnv}[backend_str]


@pytest.fixture(scope="session", autouse=True)
def tracing(pytestconfig):
    return pytestconfig.getoption("tracing")


=======
>>>>>>> 074073f4
@pytest.fixture
def chdir_tmp_path(tmp_path):
    # this is useful for when you want imports to have relpaths
    with working_directory(tmp_path):
        yield


# CMC 2024-03-01 this doesn't need to be a fixture
@pytest.fixture
def keccak():
    return keccak256


@pytest.fixture
def make_file(tmp_path):
    # writes file_contents to file_name, creating it in the
    # tmp_path directory. returns final path.
    def fn(file_name, file_contents):
        path = tmp_path / file_name
        path.parent.mkdir(parents=True, exist_ok=True)
        with path.open("w") as f:
            f.write(file_contents)

        return path

    return fn


# this can either be used for its side effects (to prepare a call
# to get_contract), or the result can be provided directly to
# compile_code / CompilerData.
@pytest.fixture
def make_input_bundle(tmp_path, make_file):
    def fn(sources_dict):
        for file_name, file_contents in sources_dict.items():
            make_file(file_name, file_contents)
        return FilesystemInputBundle([tmp_path])

    return fn


# for tests which just need an input bundle, doesn't matter what it is
@pytest.fixture
def dummy_input_bundle():
    return InputBundle([])


@pytest.fixture(scope="module")
def gas_limit():
    # set absurdly high gas limit so that london basefee never adjusts
    # (note: 2**63 - 1 is max that py-evm allows)
    return 10**10


@pytest.fixture(scope="module")
def account_keys():
    random = Random(b"vyper")
    return [PrivateKey(random.randbytes(32)) for _ in range(10)]


@pytest.fixture(scope="module")
def env(gas_limit, evm_version, evm_backend, tracing, account_keys) -> BaseEnv:
    return evm_backend(
        gas_limit=gas_limit,
        tracing=tracing,
        block_number=1,
        evm_version=evm_version,
        account_keys=account_keys,
    )


@pytest.fixture
def get_contract_from_ir(env, optimize):
    def ir_compiler(ir, *args, **kwargs):
        ir = IRnode.from_list(ir)
        if kwargs.pop("optimize", optimize) != OptimizationLevel.NONE:
            ir = optimizer.optimize(ir)

        assembly = compile_ir.compile_to_assembly(ir, optimize=optimize)
        bytecode, _ = compile_ir.assembly_to_evm(assembly)

        abi = kwargs.pop("abi", [])
        return env.deploy(abi, bytecode, *args, **kwargs)

    return ir_compiler


<<<<<<< HEAD
@pytest.fixture(scope="module")
def compiler_settings(optimize, experimental_codegen, evm_version):
    return Settings(
        optimize=optimize, evm_version=evm_version, experimental_codegen=experimental_codegen
=======
def _get_contract(
    w3,
    source_code,
    optimize,
    experimental_codegen,
    output_formats,
    *args,
    override_opt_level=None,
    input_bundle=None,
    **kwargs,
):
    settings = get_global_settings()
    settings.optimize = override_opt_level or optimize
    settings.experimental_codegen = experimental_codegen
    out = compiler.compile_code(
        source_code,
        # test that all output formats can get generated
        output_formats=output_formats,
        settings=settings,
        input_bundle=input_bundle,
        show_gas_estimates=True,  # Enable gas estimates for testing
>>>>>>> 074073f4
    )


@pytest.fixture(scope="module")
def get_contract(env, optimize, output_formats, compiler_settings):
    def fn(source_code, *args, **kwargs):
        settings = kwargs.pop("compiler_settings", compiler_settings)
        if "override_opt_level" in kwargs:
            settings = Settings(
                **dict(settings.__dict__, optimize=kwargs.pop("override_opt_level"))
            )
        return env.deploy_source(source_code, output_formats, settings, *args, **kwargs)

    return fn


@pytest.fixture(scope="module")
def deploy_blueprint_for(env, compiler_settings, output_formats):
    def fn(source_code, *args, **kwargs):
        settings = kwargs.pop("compiler_settings", compiler_settings)
        if "override_opt_level" in kwargs:
            settings = Settings(
                **dict(settings.__dict__, optimize=kwargs.pop("override_opt_level"))
            )
        return env.deploy_blueprint(source_code, output_formats, settings, *args, **kwargs)

    return fn


@pytest.fixture(scope="module")
def get_logs(env):
    return env.get_logs


# TODO: this should not be a fixture.
# remove me and replace all uses with `with pytest.raises`.
@pytest.fixture
def assert_compile_failed(tx_failed):
    def assert_compile_failed(function_to_test, exception=Exception):
        with tx_failed(exception):
            function_to_test()

    return assert_compile_failed


@pytest.fixture
def create2_address_of(keccak):
    def _f(_addr, _salt, _initcode):
        prefix = HexBytes("0xff")
        addr = HexBytes(_addr)
        salt = HexBytes(_salt)
        initcode = HexBytes(_initcode)
        return keccak(prefix + addr + salt + keccak(initcode))[12:]

    return _f


@pytest.fixture
def side_effects_contract(get_contract):
    def generate(ret_type):
        """
        Generates a Vyper contract with an external `foo()` function, which
        returns the specified return value of the specified return type, for
        testing side effects using the `assert_side_effects_invoked` fixture.
        """
        code = f"""
counter: public(uint256)

@external
def foo(s: {ret_type}) -> {ret_type}:
    self.counter += 1
    return s
    """
        return get_contract(code)

    return generate


@pytest.fixture
def assert_side_effects_invoked():
    def assert_side_effects_invoked(side_effects_contract, side_effects_trigger, n=1):
        start_value = side_effects_contract.counter()

        side_effects_trigger()

        end_value = side_effects_contract.counter()
        assert end_value == start_value + n

    return assert_side_effects_invoked


@pytest.fixture(scope="module")
def tx_failed(env):
    # todo: use custom exception, we don't use eth_tester anymore
    @contextmanager
    def fn(exception=EvmError, exc_text=None):
        with env.anchor(), pytest.raises(exception) as excinfo:
            yield excinfo

        if exc_text:
            # TODO test equality
            assert exc_text in str(excinfo.value), (exc_text, excinfo.value)

    return fn


def pytest_runtest_call(item):
    marker = item.get_closest_marker("requires_evm_version")
    if marker:
        assert len(marker.args) == 1
        version = marker.args[0]
        if not evm_opcodes.version_check(begin=version):
            item.add_marker(
                pytest.mark.xfail(reason="Wrong EVM version", raises=EvmVersionException)
            )<|MERGE_RESOLUTION|>--- conflicted
+++ resolved
@@ -6,30 +6,17 @@
 from eth_keys.datatypes import PrivateKey
 from hexbytes import HexBytes
 
-<<<<<<< HEAD
+import vyper.compiler.settings as vyper_compiler_settings
 import vyper.evm.opcodes as evm_opcodes
 from tests.evm_backends.base_env import BaseEnv, EvmError
 from tests.evm_backends.pyevm_env import PyEvmEnv
 from tests.evm_backends.revm_env import RevmEnv
-=======
-import vyper.compiler.settings as compiler_settings
-import vyper.evm.opcodes as evm
->>>>>>> 074073f4
 from tests.utils import working_directory
 from vyper import compiler
 from vyper.codegen.ir_node import IRnode
 from vyper.compiler.input_bundle import FilesystemInputBundle, InputBundle
-<<<<<<< HEAD
-from vyper.compiler.settings import OptimizationLevel, Settings, _set_debug_mode
-=======
-from vyper.compiler.settings import (
-    OptimizationLevel,
-    Settings,
-    get_global_settings,
-    set_global_settings,
-)
-from vyper.evm.opcodes import EVM_VERSIONS, version_check
->>>>>>> 074073f4
+from vyper.compiler.settings import OptimizationLevel, Settings, set_global_settings
+from vyper.evm.opcodes import EVM_VERSIONS
 from vyper.exceptions import EvmVersionException
 from vyper.ir import compile_ir, optimizer
 from vyper.utils import keccak256
@@ -60,11 +47,7 @@
 
     parser.addoption(
         "--evm-version",
-<<<<<<< HEAD
-        choices=list(evm_opcodes.EVM_VERSIONS.keys()),
-=======
         choices=list(EVM_VERSIONS.keys()),
->>>>>>> 074073f4
         default="shanghai",
         help="set evm version",
     )
@@ -104,29 +87,6 @@
     return ret
 
 
-@pytest.fixture(scope="session")
-def evm_version(pytestconfig):
-    # note: we configure the evm version that we emit code for,
-    # but eth-tester is only configured with the latest mainnet
-    # version. luckily, evms are backwards compatible.
-    evm_version_str = pytestconfig.getoption("evm_version")
-    assert isinstance(evm_version_str, str)
-    return evm_version_str
-
-
-@pytest.fixture(scope="session", autouse=True)
-def global_settings(evm_version, experimental_codegen, optimize, debug):
-    evm.DEFAULT_EVM_VERSION = evm_version
-    compiler_settings.DEFAULT_ENABLE_DECIMALS = True
-    settings = Settings(
-        optimize=optimize,
-        evm_version=evm_version,
-        experimental_codegen=experimental_codegen,
-        debug=debug,
-    )
-    set_global_settings(settings)
-
-
 @pytest.fixture(autouse=True)
 def check_venom_xfail(request, experimental_codegen):
     if not experimental_codegen:
@@ -150,7 +110,6 @@
     return _xfail
 
 
-<<<<<<< HEAD
 @pytest.fixture(scope="session", autouse=True)
 def evm_version(pytestconfig):
     version = pytestconfig.getoption("evm_version")
@@ -173,8 +132,6 @@
     return pytestconfig.getoption("tracing")
 
 
-=======
->>>>>>> 074073f4
 @pytest.fixture
 def chdir_tmp_path(tmp_path):
     # this is useful for when you want imports to have relpaths
@@ -262,35 +219,17 @@
     return ir_compiler
 
 
-<<<<<<< HEAD
-@pytest.fixture(scope="module")
-def compiler_settings(optimize, experimental_codegen, evm_version):
-    return Settings(
-        optimize=optimize, evm_version=evm_version, experimental_codegen=experimental_codegen
-=======
-def _get_contract(
-    w3,
-    source_code,
-    optimize,
-    experimental_codegen,
-    output_formats,
-    *args,
-    override_opt_level=None,
-    input_bundle=None,
-    **kwargs,
-):
-    settings = get_global_settings()
-    settings.optimize = override_opt_level or optimize
-    settings.experimental_codegen = experimental_codegen
-    out = compiler.compile_code(
-        source_code,
-        # test that all output formats can get generated
-        output_formats=output_formats,
-        settings=settings,
-        input_bundle=input_bundle,
-        show_gas_estimates=True,  # Enable gas estimates for testing
->>>>>>> 074073f4
-    )
+@pytest.fixture(scope="module", autouse=True)
+def compiler_settings(optimize, experimental_codegen, evm_version, debug):
+    vyper_compiler_settings.DEFAULT_ENABLE_DECIMALS = True
+    settings = Settings(
+        optimize=optimize,
+        evm_version=evm_version,
+        experimental_codegen=experimental_codegen,
+        debug=debug,
+    )
+    set_global_settings(settings)
+    return settings
 
 
 @pytest.fixture(scope="module")
@@ -301,6 +240,7 @@
             settings = Settings(
                 **dict(settings.__dict__, optimize=kwargs.pop("override_opt_level"))
             )
+            set_global_settings(settings)
         return env.deploy_source(source_code, output_formats, settings, *args, **kwargs)
 
     return fn
