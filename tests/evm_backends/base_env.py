import json
from contextlib import contextmanager
from dataclasses import dataclass
from enum import Enum
from itertools import count
from pathlib import Path
from typing import Iterable, Optional

from eth_keys.datatypes import PrivateKey
from eth_utils import to_checksum_address

from tests.evm_backends.abi import abi_decode
from tests.evm_backends.abi_contract import ABIContract, ABIContractFactory, ABIFunction
from tests.exports import TestExporter
from tests.utils import python_args_to_json
from vyper.ast.grammar import parse_vyper_source
from vyper.compiler import InputBundle, Settings, compile_code
from vyper.utils import ERC5202_PREFIX, method_id


# a very simple log representation for the raw log entries
@dataclass
class LogEntry:
    address: str
    topics: list[str]
    data: tuple[list[bytes], bytes]  # (topic list, non-topic)


# object returned by `last_result` property
@dataclass
class ExecutionResult:
    is_success: bool
    logs: list[LogEntry]
    gas_refunded: int
    gas_used: int


class DeploymentOrigin(Enum):
    SOURCE = "source"
    IR = "ir"
    BLUEPRINT = "blueprint"
    RAW_BYTECODE = "raw_bytecode"

    def __str__(self):
        return self.value


class EvmError(Exception):
    """Exception raised when a call fails."""


class ExecutionReverted(EvmError):
    """Exception raised when a call reverts."""


class BaseEnv:
    """
    Base class for EVM backends.
    It provides a common interface for deploying contracts and interacting with them.
    """

    DEFAULT_CHAIN_ID = 1

    def __init__(
        self, gas_limit: int, account_keys: list[PrivateKey], exporter: Optional[TestExporter]
    ) -> None:
        self.gas_limit = gas_limit
        self._keys = account_keys
        self.deployer: str = self._keys[0].public_key.to_checksum_address()

        self.exporter = exporter

    def deploy(
        self,
        abi: list[dict],
        bytecode: bytes,
        *args,
        export_metadata: Optional[dict] = None,
        value=0,
        **kwargs,
    ):
        factory = ABIContractFactory.from_abi_dict(abi, bytecode=bytecode)

        initcode = bytecode
        calldata = b""
        if args or kwargs:
            ctor_abi = next(i for i in abi if i["type"] == "constructor")
            ctor = ABIFunction(ctor_abi, contract_name=factory._name)
            calldata = ctor.prepare_calldata(*args, **kwargs)
            initcode += calldata

        common_trace_kwargs = {}
        if self.exporter:
            if export_metadata is None:
                export_metadata = {"deployment_origin": DeploymentOrigin.RAW_BYTECODE}

            python_args = python_args_to_json(args, kwargs)

            common_trace_kwargs = {
                "deployer": self.deployer,
                "deployment_type": str(export_metadata.get("deployment_origin")),
                "contract_abi": abi,
                "initcode": initcode.hex(),
                "calldata": calldata.hex() if calldata else None,
                "value": value,
                "source_code": export_metadata.get("source_code"),
                "annotated_ast": export_metadata.get("annotated_ast"),
                "solc_json": export_metadata.get("solc_json"),
                "raw_ir": export_metadata.get("raw_ir"),
                "blueprint_initcode_prefix": export_metadata.get("blueprint_initcode_prefix"),
                "python_args": python_args,
                "function_name": "constructor",
            }

        deployment_succeeded = False
        address = "0x0000000000000000000000000000000000000000"

        try:
            deployed_at = self._deploy(initcode, value)
            deployment_succeeded = True
            address = to_checksum_address(deployed_at)
        finally:
            if self.exporter:
                runtime_bytecode = self.get_code(address)
                self.exporter.trace_deployment(
                    **common_trace_kwargs,
                    deployed_address=address,
                    runtime_bytecode=runtime_bytecode.hex(),
                    deployment_succeeded=deployment_succeeded,
                )

        return factory.at(self, address)

    def deploy_source(
        self,
        source_code: str,
        output_formats: Iterable[str],
        *args,
        compiler_settings: Settings = None,
        input_bundle: InputBundle = None,
        value: int = 0,
        storage_layout_override=None,
        **kwargs,
    ) -> ABIContract:
        """Compile and deploy a contract from source code."""
<<<<<<< HEAD
        if self.exporter:
            # solc_json is useful for exporting the whole input bundle (including imports)
            output_formats["solc_json"] = True

        out = _compile(
            source_code, output_formats, input_bundle=input_bundle, settings=compiler_settings
        )

        abi = out["abi"]
        bytecode = bytes.fromhex(out["bytecode"].removeprefix("0x"))

        export_metadata = None
        # note that tests where compilation fails (e.g. `syntax` tests) aren't
        # propagated to the export yet
        if self.exporter:
            export_metadata = {
                "source_code": source_code,
                "annotated_ast": out.get("annotated_ast_dict"),
                "solc_json": out.get("solc_json"),
                "deployment_origin": DeploymentOrigin.SOURCE,
            }

        return self.deploy(
            abi, bytecode, *args, export_metadata=export_metadata, value=value, **kwargs
        )
=======
        abi, bytecode = _compile(
            source_code, output_formats, input_bundle, compiler_settings, storage_layout_override
        )
        return self.deploy(abi, bytecode, value, *args, **kwargs)
>>>>>>> a343c1e5

    def deploy_blueprint(
        self,
        source_code,
        output_formats,
        *args,
        input_bundle: InputBundle = None,
        initcode_prefix: bytes = ERC5202_PREFIX,
    ):
        """Deploy a contract with a blueprint pattern."""
        out = _compile(source_code, output_formats, input_bundle)
        abi, bytecode = out["abi"], bytes.fromhex(out["bytecode"].removeprefix("0x"))
        bytecode = initcode_prefix + bytecode
        bytecode_len = len(bytecode)
        bytecode_len_hex = hex(bytecode_len)[2:].rjust(4, "0")
        # prepend a quick deploy preamble
        deploy_preamble = bytes.fromhex("61" + bytecode_len_hex + "3d81600a3d39f3")
        deploy_bytecode = deploy_preamble + bytecode

        deployer_abi: list[dict] = []  # just a constructor

        export_metadata = None
        if self.exporter:
            export_metadata = {
                "source_code": source_code,
                "annotated_ast": out.get("annotated_ast_dict"),
                "solc_json": out.get("solc_json"),
                "blueprint_initcode_prefix": initcode_prefix.hex(),
                "deployment_origin": DeploymentOrigin.BLUEPRINT,
            }

        deployer = self.deploy(
            deployer_abi, deploy_bytecode, *args, export_metadata=export_metadata
        )

        def factory(address):
            return ABIContractFactory.from_abi_dict(abi).at(self, address)

        return deployer, factory

    def get_logs(self, contract: ABIContract, event_name: str = None, raw=False):
        logs = [log for log in self.last_result.logs if contract.address == log.address]
        if raw:
            return [log.data for log in logs]

        parsed_logs = [contract.parse_log(log) for log in logs]
        if event_name:
            return [log for log in parsed_logs if log.event == event_name]

        return parsed_logs

    @property
    def accounts(self) -> list[str]:
        return [key.public_key.to_checksum_address() for key in self._keys]

    @contextmanager
    def anchor(self):
        raise NotImplementedError  # must be implemented by subclasses

    def get_balance(self, address: str) -> int:
        raise NotImplementedError  # must be implemented by subclasses

    def set_balance(self, address: str, value: int):
        if self.exporter:
            self.exporter.trace_set_balance(address, value)
        self._set_balance(address, value)

    def _set_balance(self, address: str, value: int):
        raise NotImplementedError  # must be implemented by subclasses

    @property
    def block_number(self) -> int:
        raise NotImplementedError  # must be implemented by subclasses

    @block_number.setter
    def block_number(self, value: int):
        raise NotImplementedError

    @property
    def timestamp(self) -> int | None:
        raise NotImplementedError  # must be implemented by subclasses

    @timestamp.setter
    def timestamp(self, value: int):
        raise NotImplementedError  # must be implemented by subclasses

    @property
    def last_result(self) -> ExecutionResult:
        raise NotImplementedError  # must be implemented by subclasses

    @property
    def blob_hashes(self) -> list[bytes]:
        raise NotImplementedError  # must be implemented by subclasses

    @blob_hashes.setter
    def blob_hashes(self, value: list[bytes]):
        raise NotImplementedError  # must be implemented by subclasses

    def message_call(
        self,
        to: str,
        sender: str | None = None,
        data: bytes | str = b"",
        value: int = 0,
        gas: int | None = None,
        gas_price: int = 0,
        is_modifying: bool = True,
        blob_hashes: Optional[list[bytes]] = None,
        **kwargs,
    ):
        if isinstance(data, str):
            data = bytes.fromhex(data.removeprefix("0x"))
        sender = sender or self.deployer
        gas_to_use = self.gas_limit if gas is None else gas

        result = None
        call_succeeded = False

        try:
            result = self._message_call(
                to, sender, data, value, gas_to_use, gas_price, is_modifying, blob_hashes
            )
            call_succeeded = True
        finally:
            if self.exporter:
                python_args = kwargs.pop("python_args", {"args": [], "kwargs": {}})
                function_name = kwargs.pop("function_name", None)
                self.exporter.trace_call(
                    output=result,
                    call_succeeded=call_succeeded,
                    to=to,
                    sender=sender,
                    calldata=data,
                    value=value,
                    gas=gas_to_use,
                    gas_price=gas_price,
                    is_modifying=is_modifying,
                    python_args=python_args,
                    function_name=function_name,
                )

        return result

    def _message_call(
        self,
        to: str,
        sender: str,
        data: bytes,
        value: int,
        gas: int,
        gas_price: int,
        is_modifying: bool,
        blob_hashes: Optional[list[bytes]],
    ):
        raise NotImplementedError  # must be implemented by subclasses

    def clear_transient_storage(self) -> None:
        if self.exporter:
            self.exporter.trace_clear_transient_storage()
        self._clear_transient_storage()

    def _clear_transient_storage(self) -> None:
        raise NotImplementedError  # must be implemented by subclasses

    def get_code(self, address: str) -> bytes:
        raise NotImplementedError  # must be implemented by subclasses

    def get_excess_blob_gas(self) -> Optional[int]:
        raise NotImplementedError  # must be implemented by subclasses

    def set_excess_blob_gas(self, param):
        raise NotImplementedError  # must be implemented by subclasses

    def _deploy(self, code: bytes, value: int, gas: int | None = None) -> str:
        raise NotImplementedError  # must be implemented by subclasses

    @staticmethod
    def _parse_revert(output_bytes: bytes, error: Exception, gas_used: int):
        """
        Tries to parse the EIP-838 revert reason from the output bytes.
        """
        if output_bytes[:4] == method_id("Error(string)"):
            (msg,) = abi_decode("(string)", output_bytes[4:])
            raise ExecutionReverted(f"{msg}", gas_used) from error

        raise ExecutionReverted(f"0x{output_bytes.hex()}", gas_used) from error

    @property
    def invalid_opcode_error(self) -> str:
        """Expected error message when invalid opcode is executed."""
        raise NotImplementedError  # must be implemented by subclasses

    @property
    def out_of_gas_error(self) -> str:
        """Expected error message when user runs out of gas"""
        raise NotImplementedError  # must be implemented by subclasses

    @property
    def contract_size_limit_error(self) -> str:
        """Expected error message when contract is over codesize limit"""
        raise NotImplementedError  # must be implemented by subclasses

    @property
    def initcode_size_limit_error(self) -> str:
        """Expected error message when contract is over codesize limit"""
        raise NotImplementedError  # must be implemented by subclasses


_path_index = count()


def _make_fake_path(base_dir: Path | None = None) -> Path:
    name = f"unknown_{next(_path_index)}.vy"
    path = (base_dir or Path.cwd()) / name
    # resolve path same as default FileInputBundle(["."]) would
    return path.resolve(strict=False)


def _compile(
    source_code: str,
    output_formats: Iterable[str],
<<<<<<< HEAD
    input_bundle: InputBundle | None = None,
    settings: Settings | None = None,
) -> dict:
    if input_bundle is None:
        fake_path = _make_fake_path()
    else:
        fake_path = _make_fake_path(Path(input_bundle.search_paths[0]))

=======
    input_bundle: InputBundle = None,
    settings: Settings = None,
    storage_layout_override=None,
) -> tuple[list[dict], bytes]:
>>>>>>> a343c1e5
    out = compile_code(
        source_code,
        fake_path,
        # test that all output formats can get generated
        output_formats=output_formats,
        settings=settings,
        input_bundle=input_bundle,
        show_gas_estimates=True,  # Enable gas estimates for testing
        storage_layout_override=storage_layout_override,
    )

    parse_vyper_source(source_code)  # Test grammar.
    json.dumps(out["metadata"])  # test metadata is json serializable

    return out<|MERGE_RESOLUTION|>--- conflicted
+++ resolved
@@ -143,13 +143,16 @@
         **kwargs,
     ) -> ABIContract:
         """Compile and deploy a contract from source code."""
-<<<<<<< HEAD
         if self.exporter:
             # solc_json is useful for exporting the whole input bundle (including imports)
             output_formats["solc_json"] = True
 
         out = _compile(
-            source_code, output_formats, input_bundle=input_bundle, settings=compiler_settings
+            source_code,
+            output_formats,
+            input_bundle=input_bundle,
+            settings=compiler_settings,
+            storage_layout_override=storage_layout_override,
         )
 
         abi = out["abi"]
@@ -169,12 +172,6 @@
         return self.deploy(
             abi, bytecode, *args, export_metadata=export_metadata, value=value, **kwargs
         )
-=======
-        abi, bytecode = _compile(
-            source_code, output_formats, input_bundle, compiler_settings, storage_layout_override
-        )
-        return self.deploy(abi, bytecode, value, *args, **kwargs)
->>>>>>> a343c1e5
 
     def deploy_blueprint(
         self,
@@ -396,21 +393,15 @@
 def _compile(
     source_code: str,
     output_formats: Iterable[str],
-<<<<<<< HEAD
     input_bundle: InputBundle | None = None,
     settings: Settings | None = None,
+    storage_layout_override=None,
 ) -> dict:
     if input_bundle is None:
         fake_path = _make_fake_path()
     else:
         fake_path = _make_fake_path(Path(input_bundle.search_paths[0]))
 
-=======
-    input_bundle: InputBundle = None,
-    settings: Settings = None,
-    storage_layout_override=None,
-) -> tuple[list[dict], bytes]:
->>>>>>> a343c1e5
     out = compile_code(
         source_code,
         fake_path,
