--- conflicted
+++ resolved
@@ -398,11 +398,8 @@
         "doc_string": None,
         "name": None,
         "source_id": 1,
-<<<<<<< HEAD
         "ast_type": "Module",
-=======
         "is_interface": False,
->>>>>>> a29b49d4
         "type": {
             "name": "main.vy",
             "type_decl_node": {"node_id": 0, "source_id": 1},
@@ -417,6 +414,7 @@
         "path": "lib1.vy",
         "node_id": 0,
         "source_id": 0,
+        "is_interface": False,
         "doc_string": None,
         "body": [
             {
@@ -1179,13 +1177,6 @@
         ],
         "ast_type": "Module",
         "name": None,
-<<<<<<< HEAD
-=======
-        "node_id": 0,
-        "path": "lib1.vy",
-        "source_id": 0,
-        "is_interface": False,
->>>>>>> a29b49d4
         "type": {
             "name": "lib1.vy",
             "type_decl_node": {"node_id": 0, "source_id": 0},
