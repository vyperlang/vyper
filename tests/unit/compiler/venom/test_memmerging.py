import pytest

from tests.venom_utils import assert_ctx_eq, parse_from_basic_block, parse_venom
from vyper.evm.opcodes import version_check
from vyper.venom.analysis import IRAnalysesCache
from vyper.venom.passes import SCCP, MemMergePass


def _check_pre_post(pre, post):
    ctx = parse_from_basic_block(pre)
    for fn in ctx.functions.values():
        ac = IRAnalysesCache(fn)
        MemMergePass(ac, fn).run_pass()
    assert_ctx_eq(ctx, parse_from_basic_block(post))


def _check_no_change(pre):
    _check_pre_post(pre, pre)


<<<<<<< HEAD
def test_memmerging_tmp():
    if not version_check(begin="cancun"):
        return

    pre = """
    main:
        %1 = mload 352
        mstore 448, %1
        %2 = mload 416
        mstore 64, %2
        %3 = mload 448  ; barrier, flushes mload 416 from list of potential copies
        mstore 96, %3
        stop
    """

    post = """
    main:
        %1 = mload 352
        mstore 448, %1
        mcopy 64, 416, 64
        stop
    """

    _check_pre_post(pre, post)
=======
# for parametrizing tests
LOAD_COPY = [("dload", "dloadbytes"), ("calldataload", "calldatacopy")]
>>>>>>> 705aa54e


def test_memmerging():
    """
    Basic memory merge test
    All mloads and mstores can be
    transformed into mcopy
    """
    if not version_check(begin="cancun"):
        return

    pre = """
    _global:
        %1 = mload 0
        %2 = mload 32
        %3 = mload 64
        mstore 1000, %1
        mstore 1032, %2
        mstore 1064, %3
        stop
    """

    post = """
    _global:
        mcopy 1000, 0, 96
        stop
    """
    _check_pre_post(pre, post)


def test_memmerging_out_of_order():
    """
    interleaved mloads/mstores which can be transformed into mcopy
    """
    if not version_check(begin="cancun"):
        return

    pre = """
    _global:
        %1 = mload 32
        %2 = mload 0
        mstore 132, %1
        %3 = mload 64
        mstore 164, %3
        mstore 100, %2
        stop
    """

    post = """
    _global:
        mcopy 100, 0, 96
        stop
    """
    _check_pre_post(pre, post)


def test_memmerging_imposs():
    """
    Test case of impossible merge
    Impossible because of the overlap
    [0        96]
          [32        128]
    """
    if not version_check(begin="cancun"):
        return

    pre = """
    _global:
        %1 = mload 0
        %2 = mload 32
        %3 = mload 64
        mstore 32, %1

        ; BARRIER - overlap between src and dst
        ; (writes to source of potential mcopy)
        mstore 64, %2

        mstore 96, %3
        stop
    """
    _check_no_change(pre)


def test_memmerging_imposs_mstore():
    """
    Test case of impossible merge
    Impossible because of the mstore barrier
    """
    if not version_check(begin="cancun"):
        return

    pre = """
    _global:
        %1 = mload 0
        %2 = mload 16
        mstore 1000, %1
        %3 = mload 1000  ; BARRIER - load from dst of potential mcopy
        mstore 1016, %2
        mstore 2000, %3
        stop
    """
    _check_no_change(pre)


@pytest.mark.xfail
def test_memmerging_bypass_fence():
    """
    We should be able to optimize this to an mcopy(0, 1000, 64), but
    currently do not
    """
    if not version_check(begin="cancun"):
        raise AssertionError()  # xfail

    pre = """
    function _global {
        _global:
            %1 = mload 0
            %2 = mload 32
            mstore %1, 1000
            %3 = mload 1000
            mstore 1032, %2
            mstore 2000, %3
            stop
    }
    """

    ctx = parse_venom(pre)

    for fn in ctx.functions.values():
        ac = IRAnalysesCache(fn)
        SCCP(ac, fn).run_pass()
        MemMergePass(ac, fn).run_pass()

    fn = next(iter(ctx.functions.values()))
    bb = fn.entry
    assert any(inst.opcode == "mcopy" for inst in bb.instructions)


def test_memmerging_imposs_unkown_place():
    """
    Test case of impossible merge
    Impossible because of the
    non constant address mload and mstore barier
    """
    if not version_check(begin="cancun"):
        return

    pre = """
    _global:
        %1 = param
        %2 = mload 0
        %3 = mload %1  ; BARRIER
        %4 = mload 32
        %5 = mload 64
        mstore 1000, %2
        mstore 1032, %4
        mstore 10, %1  ; BARRIER
        mstore 1064, %5
        stop
    """
    _check_no_change(pre)


def test_memmerging_imposs_msize():
    """
    Test case of impossible merge
    Impossible because of the msize barier
    """
    if not version_check(begin="cancun"):
        return

    pre = """
    _global:
        %1 = mload 0
        %2 = msize  ; BARRIER
        %3 = mload 32
        %4 = mload 64
        mstore 1000, %1
        mstore 1032, %3
        %5 = msize  ; BARRIER
        mstore 1064, %4
        return %2, %5
    """
    _check_no_change(pre)


def test_memmerging_partial_msize():
    """
    Only partial merge possible
    because of the msize barier
    """
    if not version_check(begin="cancun"):
        return

    pre = """
    _global:
        %1 = mload 0
        %2 = mload 32
        %3 = mload 64
        mstore 1000, %1
        mstore 1032, %2
        %4 = msize  ; BARRIER
        mstore 1064, %3
        return %4
    """

    post = """
    _global:
        %3 = mload 64
        mcopy 1000, 0, 64
        %4 = msize
        mstore 1064, %3
        return %4
    """
    _check_pre_post(pre, post)


def test_memmerging_partial_overlap():
    """
    Two different copies from overlapping
    source range

    [0                     128]
        [24    88]
    """
    if not version_check(begin="cancun"):
        return

    pre = """
    _global:
        %1 = mload 0
        %2 = mload 32
        %3 = mload 64
        %4 = mload 96
        %5 = mload 24
        %6 = mload 56
        mstore 1064, %3
        mstore 1096, %4
        mstore 1000, %1
        mstore 1032, %2
        mstore 2024, %5
        mstore 2056, %6
        stop
    """

    post = """
    _global:
        mcopy 1000, 0, 128
        mcopy 2024, 24, 64
        stop
    """
    _check_pre_post(pre, post)


def test_memmerging_partial_different_effect():
    """
    Only partial merge possible
    because of the generic memory
    effect barier
    """
    if not version_check(begin="cancun"):
        return

    pre = """
    _global:
        %1 = mload 0
        %2 = mload 32
        %3 = mload 64
        mstore 1000, %1
        mstore 1032, %2
        dloadbytes 2000, 1000, 1000  ; BARRIER
        mstore 1064, %3
        stop
    """

    post = """
    _global:
        %3 = mload 64
        mcopy 1000, 0, 64
        dloadbytes 2000, 1000, 1000
        mstore 1064, %3
        stop
    """
    _check_pre_post(pre, post)


def test_memmerge_ok_interval_subset():
    """
    Test subintervals get subsumed by larger intervals
    mstore(<dst>, mload(<src>))
    mcopy(<dst>, <src>, 64)
    =>
    mcopy(<dst>, <src>, 64)
    Because the first mload/mstore is contained in the mcopy
    """
    if not version_check(begin="cancun"):
        return

    pre = """
    _global:
        %1 = mload 0
        mstore 100, %1
        mcopy 100, 0, 33
        stop
    """

    post = """
    _global:
        mcopy 100, 0, 33
        stop
    """
    _check_pre_post(pre, post)


def test_memmerging_ok_overlap():
    """
    Test for with source overlap
    which is ok to do
    """
    if not version_check(begin="cancun"):
        return

    pre = """
    _global:
        %1 = mload 0
        %2 = mload 24
        %3 = mload 48
        mstore 1000, %1
        mstore 1024, %2
        mstore 1048, %3
        stop
    """

    post = """
    _global:
        mcopy 1000, 0, 80
        stop
    """

    _check_pre_post(pre, post)


def test_memmerging_mcopy():
    """
    Test that sequences of mcopy get merged (not just loads/stores)
    """
    if not version_check(begin="cancun"):
        return

    pre = """
    _global:
        mcopy 1000, 0, 32
        mcopy 1032, 32, 32
        mcopy 1064, 64, 64
        stop
    """

    post = """
    _global:
        mcopy 1000, 0, 128
        stop
    """
    _check_pre_post(pre, post)


def test_memmerging_mcopy_small():
    """
    Test that sequences of mcopies get merged, and that mcopy of 32 bytes
    gets transformed to mload/mstore (saves 1 byte)
    """
    if not version_check(begin="cancun"):
        return

    pre = """
    _global:
        mcopy 1000, 0, 16
        mcopy 1016, 16, 16
        stop
    """

    post = """
    _global:
        %1 = mload 0
        mstore 1000, %1
        stop
    """
    _check_pre_post(pre, post)


def test_memmerging_mcopy_weird_bisect():
    """
    Check that bisect_left finds the correct merge
    copy(80, 100, 2)
    copy(150, 60, 1)
    copy(82, 102, 3)
    """
    if not version_check(begin="cancun"):
        return

    pre = """
    _global:
        mcopy 80, 100, 2
        mcopy 150, 60, 1
        mcopy 82, 102, 3
        stop
    """

    post = """
    _global:
        mcopy 150, 60, 1
        mcopy 80, 100, 5
        stop
    """
    _check_pre_post(pre, post)


def test_memmerging_mcopy_weird_bisect2():
    """
    Check that bisect_left finds the correct merge
    copy(80, 50, 2)
    copy(20, 100, 1)
    copy(82, 52, 3)
    """
    if not version_check(begin="cancun"):
        return

    pre = """
    _global:
        mcopy 80, 50, 2
        mcopy 20, 100, 1
        mcopy 82, 52, 3
        stop
    """

    post = """
    _global:
        mcopy 20, 100, 1
        mcopy 80, 50, 5
        stop
    """
    _check_pre_post(pre, post)


def test_memmerging_allowed_overlapping():
    """
    Test merge of interleaved mload/mstore/mcopy works
    """
    if not version_check(begin="cancun"):
        return

    pre = """
    _global:
        %1 = mload 32
        mcopy 1000, 32, 128
        %2 = mload 0
        mstore 2032, %1
        mstore 2000, %2
        stop
    """

    post = """
    _global:
        mcopy 1000, 32, 128
        mcopy 2000, 0, 64
        stop
    """
    _check_pre_post(pre, post)


def test_memmerging_allowed_overlapping2():
    if not version_check(begin="cancun"):
        return

    pre = """
    _global:
        mcopy 1000, 0, 64
        %1 = mload 1032
        mstore 2000, %1
        %2 = mload 1064
        mstore 2032, %2
        stop
    """

    post = """
    _global:
        mcopy 1000, 0, 64
        mcopy 2000, 1032, 64
        stop
    """
    _check_pre_post(pre, post)


def test_memmerging_unused_mload():
    if not version_check(begin="cancun"):
        return

    pre = """
    _global:
        %1 = mload 100
        %2 = mload 132
        mstore 64, %2

        # does not interfere with the mload/mstore merging even though
        # it cannot be removed
        %3 = mload 32

        mstore 32, %1
        return %3, %3
    """

    post = """
    _global:
        %3 = mload 32
        mcopy 32, 100, 64
        return %3, %3
    """

    _check_pre_post(pre, post)


def test_memmerging_unused_mload1():
    if not version_check(begin="cancun"):
        return

    pre = """
    _global:
        %1 = mload 100
        %2 = mload 132
        mstore 0, %1

        # does not interfere with the mload/mstore merging even though
        # it cannot be removed
        %3 = mload 32

        mstore 32, %2
        return %3, %3
    """

    post = """
    _global:
        %3 = mload 32
        mcopy 0, 100, 64
        return %3, %3
    """
    _check_pre_post(pre, post)


def test_memmerging_mload_read_after_write_hazard():
    if not version_check(begin="cancun"):
        return

    pre = """
    _global:
        %1 = mload 100
        %2 = mload 132
        mstore 0, %1
        %3 = mload 32
        mstore 32, %2
        %4 = mload 64

        ; BARRIER - the load is overriden by existing copy
        mstore 1000, %3
        mstore 1032, %4
        stop
    """

    post = """
    _global:
        %3 = mload 32
        mcopy 0, 100, 64
        %4 = mload 64
        mstore 1000, %3
        mstore 1032, %4
        stop
    """
    _check_pre_post(pre, post)


def test_memmerging_mcopy_read_after_write_hazard():
    if not version_check(begin="cancun"):
        return

    pre = """
    _global:
        mcopy 1000, 32, 64
        mcopy 2000, 1000, 64  ; BARRIER
        mcopy 1064, 96, 64
        stop
    """
    _check_no_change(pre)


def test_memmerging_write_after_write():
    """
    Check that conflicting writes (from different source locations)
    produce a barrier - mstore+mstore version
    """
    if not version_check(begin="cancun"):
        return

    pre = """
    _global:
        %1 = mload 0
        %2 = mload 100
        %3 = mload 32
        %4 = mload 132
        mstore 1000, %1
        mstore 1000, %2  ; partial BARRIER
        mstore 1032, %4
        mstore 1032, %3  ; BARRIER
    """

    post = """
    _global:
        %1 = mload 0
        %3 = mload 32
        mstore 1000, %1
        mcopy 1000, 100, 64
        mstore 1032, %3  ; BARRIER
    """
    _check_pre_post(pre, post)


def test_memmerging_write_after_write_mstore_and_mcopy():
    """
    Check that conflicting writes (from different source locations)
    produce a barrier - mstore+mcopy version
    """
    if not version_check(begin="cancun"):
        return

    pre = """
    _global:
        %1 = mload 0
        %2 = mload 32
        mstore 1000, %1
        mcopy 1000, 100, 64  ; write barrier
        mstore 1032, %2
        mcopy 1016, 116, 64
        stop
    """
    _check_no_change(pre)


def test_memmerging_write_after_write_only_mcopy():
    """
    Check that conflicting writes (from different source locations)
    produce a barrier - mcopy+mcopy version
    """
    if not version_check(begin="cancun"):
        return

    pre = """
    _global:
        mcopy 1000, 0, 16
        mcopy 1000, 100, 16  ; write barrier
        mcopy 1016, 116, 64
        mcopy 1016, 16, 64
        stop
    """

    post = """
    _global:
        mcopy 1000, 0, 16
        mcopy 1000, 100, 80
        mcopy 1016, 16, 64
        stop
    """
    _check_pre_post(pre, post)


def test_memmerging_not_allowed_overlapping():
    if not version_check(begin="cancun"):
        return

    # NOTE: maybe optimization is possible here, to:
    # mcopy 2000, 1000, 64
    # mcopy 1000, 0, 128
    pre = """
    _global:
        %1 = mload 1000
        %2 = mload 1032
        mcopy 1000, 0, 128
        mstore 2000, %1  ; BARRIER - the mload and mcopy cannot be combined
        mstore 2032, %2
        stop
    """
    _check_no_change(pre)


def test_memmerging_not_allowed_overlapping2():
    if not version_check(begin="cancun"):
        return

    # NOTE: maybe optimization is possible here, to:
    # mcopy 2000, 1000, 64
    # mcopy 1000, 0, 128
    pre = """
    _global:
        %1 = mload 1032
        mcopy 1000, 0, 64
        mstore 2000, %1
        %2 = mload 1064
        mstore 2032, %2
        stop
    """

    _check_no_change(pre)


def test_memmerging_existing_copy_overwrite():
    """
    Check that memmerge does not write over source of another copy
    """
    if not version_check(begin="cancun"):
        return

    pre = """
    _global:
        mcopy 1000, 0, 64
        %1 = mload 2000

        # barrier, write over source of existing copy
        mstore 0, %1

        mcopy 1064, 64, 64
        stop
    """

    _check_no_change(pre)


def test_memmerging_double_use():
    if not version_check(begin="cancun"):
        return

    pre = """
    _global:
        %1 = mload 0
        %2 = mload 32
        mstore 1000, %1
        mstore 1032, %2
        return %1
    """

    post = """
    _global:
        %1 = mload 0
        mcopy 1000, 0, 64
        return %1
    """

    _check_pre_post(pre, post)


@pytest.mark.parametrize("load_opcode,copy_opcode", LOAD_COPY)
def test_memmerging_load(load_opcode, copy_opcode):
    pre = f"""
    _global:
        %1 = {load_opcode} 0
        mstore 32, %1
        %2 = {load_opcode} 32
        mstore 64, %2
        stop
    """

    post = f"""
    _global:
        {copy_opcode} 32, 0, 64
        stop
    """
    _check_pre_post(pre, post)


@pytest.mark.parametrize("load_opcode,copy_opcode", LOAD_COPY)
def test_memmerging_two_intervals_diff_offset(load_opcode, copy_opcode):
    """
    Test different dloadbytes/calldatacopy sequences are separately merged
    """
    pre = f"""
    _global:
        %1 = {load_opcode} 0
        mstore 0, %1
        {copy_opcode} 32, 32, 64
        %2 = {load_opcode} 0
        mstore 8, %2
        {copy_opcode} 40, 32, 64
        stop
    """

    post = f"""
    _global:
        {copy_opcode} 0, 0, 96
        {copy_opcode} 8, 0, 96
        stop
    """
    _check_pre_post(pre, post)


def test_memzeroing_1():
    """
    Test of basic memzeroing done with mstore only
    """

    pre = """
    _global:
        mstore 32, 0
        mstore 64, 0
        mstore 96, 0
        stop
    """

    post = """
    _global:
        %1 = calldatasize
        calldatacopy 32, %1, 96
        stop
    """
    _check_pre_post(pre, post)


def test_memzeroing_2():
    """
    Test of basic memzeroing done with calldatacopy only

    sequence of these instruction will
    zero out the memory at destination
    %1 = calldatasize
    calldatacopy <dst> %1 <size>
    """

    pre = """
    _global:
        %1 = calldatasize
        calldatacopy 64, %1, 128
        %2 = calldatasize
        calldatacopy 192, %2, 128
        stop
    """

    post = """
    _global:
        %1 = calldatasize
        %2 = calldatasize
        %3 = calldatasize
        calldatacopy 64, %3, 256
        stop
    """
    _check_pre_post(pre, post)


def test_memzeroing_3():
    """
    Test of basic memzeroing done with combination of
    mstores and calldatacopies
    """

    pre = """
    _global:
        %1 = calldatasize
        calldatacopy 0, %1, 100
        mstore 100, 0
        %2 = calldatasize
        calldatacopy 132, %2, 100
        mstore 232, 0
        stop
    """

    post = """
    _global:
        %1 = calldatasize
        %2 = calldatasize
        %3 = calldatasize
        calldatacopy 0, %3, 264
        stop
    """
    _check_pre_post(pre, post)


def test_memzeroing_small_calldatacopy():
    """
    Test of converting calldatacopy of
    size 32 into mstore
    """

    pre = """
    _global:
        %1 = calldatasize
        calldatacopy 0, %1, 32
        stop
    """

    post = """
    _global:
        %1 = calldatasize
        mstore 0, 0
        stop
    """
    _check_pre_post(pre, post)


def test_memzeroing_smaller_calldatacopy():
    """
    Test merging smaller (<32) calldatacopies
    into either calldatacopy or mstore
    """

    pre = """
    _global:
        %1 = calldatasize
        calldatacopy 0, %1, 8
        %2 = calldatasize
        calldatacopy 8, %2, 16
        %3 = calldatasize
        calldatacopy 100, %3, 8
        %4 = calldatasize
        calldatacopy 108, %4, 16
        %5 = calldatasize
        calldatacopy 124, %5, 8
        stop
    """

    post = """
    _global:
        %1 = calldatasize
        %2 = calldatasize
        %6 = calldatasize
        calldatacopy 0, %6, 24
        %3 = calldatasize
        %4 = calldatasize
        %5 = calldatasize
        mstore 100, 0
        stop
    """
    _check_pre_post(pre, post)


def test_memzeroing_overlap():
    """
    Test of merging overlaping zeroing intervals

    [128        160]
        [136                  192]
    """

    pre = """
    _global:
        mstore 100, 0
        %1 = calldatasize
        calldatacopy 108, %1, 56
        stop
    """

    post = """
    _global:
        %1 = calldatasize
        %2 = calldatasize
        calldatacopy 100, %2, 64
        stop
    """
    _check_pre_post(pre, post)


def test_memzeroing_imposs():
    """
    Test of memzeroing barriers caused
    by non constant arguments
    """

    pre = """
    _global:
        %1 = param  ; abstract location, causes barrier
        mstore 32, 0
        mstore %1, 0
        mstore 64, 0
        %2 = calldatasize
        calldatacopy %1, %2, 10
        mstore 96, 0
        %3 = calldatasize
        calldatacopy 10, %3, %1
        mstore 128, 0
        calldatacopy 10, %1, 10
        mstore 160, 0
        stop
    """
    _check_no_change(pre)


def test_memzeroing_imposs_effect():
    """
    Test of memzeroing bariers caused
    by different effect
    """

    pre = """
    _global:
        mstore 32, 0
        dloadbytes 10, 20, 30  ; BARRIER
        mstore 64, 0
        stop
    """
    _check_no_change(pre)


def test_memzeroing_overlaping():
    """
    Test merging overlapping memzeroes (they can be merged
    since both result in zeroes being written to destination)
    """

    pre = """
    _global:
        mstore 32, 0
        mstore 96, 0
        mstore 32, 0
        mstore 64, 0
        stop
    """

    post = """
    _global:
        %1 = calldatasize
        calldatacopy 32, %1, 96
        stop
    """
    _check_pre_post(pre, post)


def test_memzeroing_interleaved():
    """
    Test merging overlapping memzeroes (they can be merged
    since both result in zeroes being written to destination)
    """

    pre = """
    _global:
        mstore 32, 0
        mstore 1000, 0
        mstore 64, 0
        mstore 1032, 0
        stop
    """

    post = """
    _global:
        %1 = calldatasize
        calldatacopy 32, %1, 64
        %2 = calldatasize
        calldatacopy 1000, %2, 64
        stop
    """
    _check_pre_post(pre, post)<|MERGE_RESOLUTION|>--- conflicted
+++ resolved
@@ -18,7 +18,6 @@
     _check_pre_post(pre, pre)
 
 
-<<<<<<< HEAD
 def test_memmerging_tmp():
     if not version_check(begin="cancun"):
         return
@@ -43,10 +42,10 @@
     """
 
     _check_pre_post(pre, post)
-=======
+
+ 
 # for parametrizing tests
 LOAD_COPY = [("dload", "dloadbytes"), ("calldataload", "calldatacopy")]
->>>>>>> 705aa54e
 
 
 def test_memmerging():
