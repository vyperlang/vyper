import pytest

from vyper.exceptions import StaticAssertionException
from vyper.venom.analysis import IRAnalysesCache
from vyper.venom.basicblock import IRBasicBlock, IRLabel, IRLiteral, IRVariable
from vyper.venom.context import IRContext
from vyper.venom.passes import SCCP, MakeSSA
from vyper.venom.passes.sccp.sccp import LatticeEnum


def test_simple_case():
    ctx = IRContext()
    fn = ctx.create_function("_global")

    bb = fn.get_basic_block()
    p1 = bb.append_instruction("param")
    op1 = bb.append_instruction("store", 32)
    op2 = bb.append_instruction("store", 64)
    op3 = bb.append_instruction("add", op1, op2)
    bb.append_instruction("return", p1, op3)

    ac = IRAnalysesCache(fn)
    MakeSSA(ac, fn).run_pass()
    sccp = SCCP(ac, fn)
    sccp.run_pass()

    assert sccp.lattice[IRVariable("%1")] == LatticeEnum.BOTTOM
    assert sccp.lattice[IRVariable("%2")].value == 32
    assert sccp.lattice[IRVariable("%3")].value == 64
    assert sccp.lattice[IRVariable("%4")].value == 96


def test_branch_eliminator_simple():
    ctx = IRContext()
    fn = ctx.create_function("_global")

    bb1 = fn.get_basic_block()

    br1 = IRBasicBlock(IRLabel("then"), fn)
    br1.append_instruction("stop")
    br2 = IRBasicBlock(IRLabel("else"), fn)
    br2.append_instruction("jmp", IRLabel("foo"))

    fn.append_basic_block(br1)
    fn.append_basic_block(br2)

    bb1.append_instruction("jnz", IRLiteral(1), br1.label, br2.label)

    bb2 = IRBasicBlock(IRLabel("foo"), fn)
    bb2.append_instruction("jnz", IRLiteral(0), br1.label, br2.label)
    fn.append_basic_block(bb2)

    ac = IRAnalysesCache(fn)
    MakeSSA(ac, fn).run_pass()
    sccp = SCCP(ac, fn)
    sccp.run_pass()

    assert bb1.instructions[-1].opcode == "jmp"
    assert bb1.instructions[-1].operands == [br1.label]
    assert bb2.instructions[-1].opcode == "jmp"
    assert bb2.instructions[-1].operands == [br2.label]


def test_assert_elimination():
    ctx = IRContext()
    fn = ctx.create_function("_global")

    bb = fn.get_basic_block()

    bb.append_instruction("assert", IRLiteral(1))
    bb.append_instruction("assert_unreachable", IRLiteral(1))
    bb.append_instruction("stop")

    ac = IRAnalysesCache(fn)
    MakeSSA(ac, fn).run_pass()
    sccp = SCCP(ac, fn)
    sccp.run_pass()

    for inst in bb.instructions[:-1]:
        assert inst.opcode == "nop"


@pytest.mark.parametrize("asserter", ("assert", "assert_unreachable"))
def test_assert_false(asserter):
    ctx = IRContext()
    fn = ctx.create_function("_global")

    bb = fn.get_basic_block()

    bb.append_instruction(asserter, IRLiteral(0))
    bb.append_instruction("stop")

    ac = IRAnalysesCache(fn)
    MakeSSA(ac, fn).run_pass()
    sccp = SCCP(ac, fn)
    with pytest.raises(StaticAssertionException):
        sccp.run_pass()


def test_cont_jump_case():
    ctx = IRContext()
    fn = ctx.create_function("_global")

    bb = fn.get_basic_block()

    br1 = IRBasicBlock(IRLabel("then"), fn)
    fn.append_basic_block(br1)
    br2 = IRBasicBlock(IRLabel("else"), fn)
    fn.append_basic_block(br2)

    p1 = bb.append_instruction("param")
    op1 = bb.append_instruction("store", 32)
    op2 = bb.append_instruction("store", 64)
    op3 = bb.append_instruction("add", op1, op2)
    bb.append_instruction("jnz", p1, br1.label, br2.label)

    br1.append_instruction("add", op3, 10)
    br1.append_instruction("stop")
    br2.append_instruction("add", op3, p1)
    br2.append_instruction("stop")

    ac = IRAnalysesCache(fn)
    MakeSSA(ac, fn).run_pass()
    sccp = SCCP(ac, fn)
    sccp.run_pass()

    assert sccp.lattice[IRVariable("%1")] == LatticeEnum.BOTTOM
    assert sccp.lattice[IRVariable("%2")].value == 32
    assert sccp.lattice[IRVariable("%3")].value == 64
    assert sccp.lattice[IRVariable("%4")].value == 96
    assert sccp.lattice[IRVariable("%5")].value == 106
    assert sccp.lattice.get(IRVariable("%6")) == LatticeEnum.BOTTOM


def test_cont_phi_case():
    ctx = IRContext()
    fn = ctx.create_function("_global")

    bb = fn.get_basic_block()

    br1 = IRBasicBlock(IRLabel("then"), fn)
    fn.append_basic_block(br1)
    br2 = IRBasicBlock(IRLabel("else"), fn)
    fn.append_basic_block(br2)
    join = IRBasicBlock(IRLabel("join"), fn)
    fn.append_basic_block(join)

    p1 = bb.append_instruction("param")
    op1 = bb.append_instruction("store", 32)
    op2 = bb.append_instruction("store", 64)
    op3 = bb.append_instruction("add", op1, op2)
    bb.append_instruction("jnz", p1, br1.label, br2.label)

    op4 = br1.append_instruction("add", op3, 10)
    br1.append_instruction("jmp", join.label)
    br2.append_instruction("add", op3, p1, ret=op4)
    br2.append_instruction("jmp", join.label)

    join.append_instruction("return", op4, p1)

    ac = IRAnalysesCache(fn)
    MakeSSA(ac, fn).run_pass()
    sccp = SCCP(ac, fn)
    sccp.run_pass()

    assert sccp.lattice[IRVariable("%1")] == LatticeEnum.BOTTOM
    assert sccp.lattice[IRVariable("%2")].value == 32
    assert sccp.lattice[IRVariable("%3")].value == 64
    assert sccp.lattice[IRVariable("%4")].value == 96
    assert sccp.lattice[IRVariable("%5", version=2)].value == 106
    assert sccp.lattice[IRVariable("%5", version=1)] == LatticeEnum.BOTTOM
    assert sccp.lattice[IRVariable("%5")].value == 2


def test_cont_phi_const_case():
    ctx = IRContext()
    fn = ctx.create_function("_global")

    bb = fn.get_basic_block()

    br1 = IRBasicBlock(IRLabel("then"), fn)
    fn.append_basic_block(br1)
    br2 = IRBasicBlock(IRLabel("else"), fn)
    fn.append_basic_block(br2)
    join = IRBasicBlock(IRLabel("join"), fn)
    fn.append_basic_block(join)

    p1 = bb.append_instruction("store", 1)
    op1 = bb.append_instruction("store", 32)
    op2 = bb.append_instruction("store", 64)
    op3 = bb.append_instruction("add", op1, op2)
    bb.append_instruction("jnz", op3, br1.label, br2.label)

    op4 = br1.append_instruction("add", op3, 10)
    br1.append_instruction("jmp", join.label)
    br2.append_instruction("add", op3, p1, ret=op4)
    br2.append_instruction("jmp", join.label)

    join.append_instruction("return", op4, p1)

    ac = IRAnalysesCache(fn)
    MakeSSA(ac, fn).run_pass()
    sccp = SCCP(ac, fn)
    sccp.run_pass()

    assert sccp.lattice[IRVariable("%1")].value == 1
    assert sccp.lattice[IRVariable("%2")].value == 32
    assert sccp.lattice[IRVariable("%3")].value == 64
    assert sccp.lattice[IRVariable("%4")].value == 96
<<<<<<< HEAD
    assert sccp.lattice[IRVariable("%5", version=1)].value == 106
    assert sccp.lattice[IRVariable("%5", version=2)].value == 97
    assert sccp.lattice[IRVariable("%5")] == LatticeEnum.BOTTOM
=======
    # dependent on cfg traversal order
    assert sccp.lattice[IRVariable("%5", version=2)].value == 106
    assert sccp.lattice[IRVariable("%5", version=1)].value == 97
    assert sccp.lattice[IRVariable("%5")].value == 2
>>>>>>> c32b9b4c


def test_phi_reduction_after_unreachable_block():
    ctx = IRContext()
    fn = ctx.create_function("_global")

    bb = fn.get_basic_block()

    br1 = IRBasicBlock(IRLabel("then"), fn)
    fn.append_basic_block(br1)
    join = IRBasicBlock(IRLabel("join"), fn)
    fn.append_basic_block(join)

    op = bb.append_instruction("store", 1)
    true = IRLiteral(1)
    bb.append_instruction("jnz", true, br1.label, join.label)

    op1 = br1.append_instruction("store", 2)

    br1.append_instruction("jmp", join.label)

    join.append_instruction("phi", bb.label, op, br1.label, op1)
    join.append_instruction("stop")

    ac = IRAnalysesCache(fn)
    SCCP(ac, fn).run_pass()

    assert join.instructions[0].opcode == "store", join.instructions[0]
    assert join.instructions[0].operands == [op1]

    assert join.instructions[1].opcode == "stop"


def test_sccp_offsets_opt():
    ctx = IRContext()
    fn = ctx.create_function("_global")

    bb = fn.get_basic_block()

    br1 = IRBasicBlock(IRLabel("then"), fn)
    fn.append_basic_block(br1)
    br2 = IRBasicBlock(IRLabel("else"), fn)
    fn.append_basic_block(br2)

    p1 = bb.append_instruction("param")
    op1 = bb.append_instruction("store", 32)
    op2 = bb.append_instruction("add", 0, IRLabel("mem"))
    op3 = bb.append_instruction("store", 64)
    bb.append_instruction("dloadbytes", op1, op2, op3)
    op5 = bb.append_instruction("mload", op3)
    op6 = bb.append_instruction("iszero", op5)
    bb.append_instruction("jnz", op6, br1.label, br2.label)

    op01 = br1.append_instruction("store", 32)
    op02 = br1.append_instruction("add", 0, IRLabel("mem"))
    op03 = br1.append_instruction("store", 64)
    br1.append_instruction("dloadbytes", op01, op02, op03)
    op05 = br1.append_instruction("mload", op03)
    op06 = br1.append_instruction("iszero", op05)
    br1.append_instruction("return", p1, op06)

    op11 = br2.append_instruction("store", 32)
    op12 = br2.append_instruction("add", 0, IRLabel("mem"))
    op13 = br2.append_instruction("store", 64)
    br2.append_instruction("dloadbytes", op11, op12, op13)
    op15 = br2.append_instruction("mload", op13)
    op16 = br2.append_instruction("iszero", op15)
    br2.append_instruction("return", p1, op16)

    ac = IRAnalysesCache(fn)
    MakeSSA(ac, fn).run_pass()
    SCCP(ac, fn).run_pass()
    # RemoveUnusedVariablesPass(ac, fn).run_pass()

    offset_count = 0
    for bb in fn.get_basic_blocks():
        for instruction in bb.instructions:
            assert instruction.opcode != "add"
            if instruction.opcode == "offset":
                offset_count += 1

    assert offset_count == 3<|MERGE_RESOLUTION|>--- conflicted
+++ resolved
@@ -207,16 +207,9 @@
     assert sccp.lattice[IRVariable("%2")].value == 32
     assert sccp.lattice[IRVariable("%3")].value == 64
     assert sccp.lattice[IRVariable("%4")].value == 96
-<<<<<<< HEAD
     assert sccp.lattice[IRVariable("%5", version=1)].value == 106
     assert sccp.lattice[IRVariable("%5", version=2)].value == 97
     assert sccp.lattice[IRVariable("%5")] == LatticeEnum.BOTTOM
-=======
-    # dependent on cfg traversal order
-    assert sccp.lattice[IRVariable("%5", version=2)].value == 106
-    assert sccp.lattice[IRVariable("%5", version=1)].value == 97
-    assert sccp.lattice[IRVariable("%5")].value == 2
->>>>>>> c32b9b4c
 
 
 def test_phi_reduction_after_unreachable_block():
