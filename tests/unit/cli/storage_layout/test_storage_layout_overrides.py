--- conflicted
+++ resolved
@@ -466,11 +466,7 @@
             code,
             output_formats=["layout"],
             input_bundle=input_bundle,
-<<<<<<< HEAD
             storage_layout_override=json_input(override),
-        )
-=======
-            storage_layout_override=override,
         )
 
 
@@ -489,5 +485,4 @@
         }
 
     # note: compile_code checks roundtrip of the override
-    compile_code(code, storage_layout_override=override)
->>>>>>> ef8a3955
+    compile_code(code, storage_layout_override=override)