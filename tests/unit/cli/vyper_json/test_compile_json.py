import json
from pathlib import PurePath

import pytest

import vyper
from vyper.cli.vyper_json import (
    compile_from_input_dict,
    compile_json,
    exc_handler_to_dict,
    get_inputs,
    get_settings,
)
from vyper.compiler import OUTPUT_FORMATS, compile_code, compile_from_file_input
from vyper.compiler.input_bundle import JSONInputBundle
from vyper.exceptions import JSONError, SyntaxException, TypeMismatch

FOO_CODE = """
import contracts.ibar as IBar

import contracts.library as library

@external
def foo(a: address) -> bool:
    return extcall IBar(a).bar(1)

@external
def baz() -> uint256:
    return self.balance + library.foo()
"""

BAR_CODE = """
import contracts.ibar as IBar

implements: IBar

@external
def bar(a: uint256) -> bool:
    return True
"""

BAR_VYI = """
@external
def bar(a: uint256) -> bool:
    ...
"""

LIBRARY_CODE = """
@internal
def foo() -> uint256:
    return block.number + 1
"""

BAD_SYNTAX_CODE = """
def bar()>:
"""

BAD_COMPILER_CODE = """
@external
def oopsie(a: uint256) -> bool:
    return 42
"""

BAR_ABI = [
    {
        "name": "bar",
        "outputs": [{"type": "bool", "name": "out"}],
        "inputs": [{"type": "uint256", "name": "a"}],
        "stateMutability": "nonpayable",
        "type": "function",
    }
]


@pytest.fixture(scope="function")
def input_json(optimize, evm_version, experimental_codegen):
    return {
        "language": "Vyper",
        "sources": {
            "contracts/foo.vy": {"content": FOO_CODE},
            "contracts/library.vy": {"content": LIBRARY_CODE},
            "contracts/bar.vy": {"content": BAR_CODE},
        },
        "interfaces": {"contracts/ibar.json": {"abi": BAR_ABI}},
        "settings": {
            "outputSelection": {"*": ["*"]},
            "optimize": optimize.name.lower(),
            "evmVersion": evm_version,
            "experimentalCodegen": experimental_codegen,
        },
    }


@pytest.fixture(scope="function")
def input_bundle(input_json):
    # CMC 2023-12-11 maybe input_json -> JSONInputBundle should be a helper
    # function in `vyper_json.py`.
    sources = get_inputs(input_json)
    return JSONInputBundle(sources, search_paths=[PurePath(".")])


# test string and dict inputs both work
def test_string_input(input_json):
    assert compile_json(input_json) == compile_json(json.dumps(input_json))


def test_bad_json():
    with pytest.raises(JSONError):
        compile_json("this probably isn't valid JSON, is it")


def test_keyerror_becomes_jsonerror(input_json):
    del input_json["sources"]
    with pytest.raises(KeyError):
        compile_from_input_dict(input_json)
    with pytest.raises(JSONError):
        compile_json(input_json)


def test_compile_json(input_json, input_bundle):
    foo_input = input_bundle.load_file("contracts/foo.vy")
    # remove venom related from output formats
    # because they require venom (experimental)
    output_formats = OUTPUT_FORMATS.copy()
    del output_formats["bb"]
    del output_formats["bb_runtime"]
    del output_formats["cfg"]
    del output_formats["cfg_runtime"]
    foo = compile_from_file_input(
        foo_input, output_formats=output_formats, input_bundle=input_bundle
    )

    library_input = input_bundle.load_file("contracts/library.vy")
    library = compile_from_file_input(
        library_input, output_formats=output_formats, input_bundle=input_bundle
    )

    bar_input = input_bundle.load_file("contracts/bar.vy")
    bar = compile_from_file_input(
        bar_input, output_formats=output_formats, input_bundle=input_bundle
    )

    compile_code_results = {
        "contracts/bar.vy": bar,
        "contracts/library.vy": library,
        "contracts/foo.vy": foo,
    }

    output_json = compile_json(input_json)
    assert list(output_json["contracts"].keys()) == [
        "contracts/foo.vy",
        "contracts/library.vy",
        "contracts/bar.vy",
    ]

    assert sorted(output_json.keys()) == ["compiler", "contracts", "sources"]
    assert output_json["compiler"] == f"vyper-{vyper.__version__}"

    for source_id, contract_name in [(0, "foo"), (2, "library"), (3, "bar")]:
        path = f"contracts/{contract_name}.vy"
        data = compile_code_results[path]
        assert output_json["sources"][path] == {
            "id": source_id,
            "ast": data["ast_dict"]["ast"],
            "annotated_ast": data["annotated_ast_dict"]["ast"],
        }
        assert output_json["contracts"][path][contract_name] == {
            "abi": data["abi"],
            "devdoc": data["devdoc"],
            "interface": data["interface"],
            "ir": data["ir_dict"],
            "userdoc": data["userdoc"],
            "metadata": data["metadata"],
            "evm": {
                "bytecode": {
                    "object": data["bytecode"],
                    "opcodes": data["opcodes"],
                    "sourceMap": data["source_map"],
                },
                "deployedBytecode": {
                    "object": data["bytecode_runtime"],
                    "opcodes": data["opcodes_runtime"],
                    "sourceMap": data["source_map_runtime"],
                },
                "methodIdentifiers": data["method_identifiers"],
            },
        }


def test_compilation_targets(input_json):
    output_json = compile_json(input_json)
    assert list(output_json["contracts"].keys()) == [
        "contracts/foo.vy",
        "contracts/library.vy",
        "contracts/bar.vy",
    ]

    # omit library.vy
    input_json["settings"]["outputSelection"] = {"contracts/foo.vy": "*", "contracts/bar.vy": "*"}
    output_json = compile_json(input_json)

    assert list(output_json["contracts"].keys()) == ["contracts/foo.vy", "contracts/bar.vy"]


def test_different_outputs(input_bundle, input_json):
    input_json["settings"]["outputSelection"] = {
        "contracts/bar.vy": "*",
        "contracts/foo.vy": ["evm.methodIdentifiers"],
    }
    output_json = compile_json(input_json)
    assert list(output_json["contracts"].keys()) == ["contracts/bar.vy", "contracts/foo.vy"]

    assert sorted(output_json.keys()) == ["compiler", "contracts", "sources"]
    assert output_json["compiler"] == f"vyper-{vyper.__version__}"

    contracts = output_json["contracts"]

    foo = contracts["contracts/foo.vy"]["foo"]
    bar = contracts["contracts/bar.vy"]["bar"]
    assert sorted(bar.keys()) == ["abi", "devdoc", "evm", "interface", "ir", "metadata", "userdoc"]

    assert sorted(foo.keys()) == ["evm"]

    # check method_identifiers
    method_identifiers = compile_code(
        FOO_CODE,
        contract_path="contracts/foo.vy",
        output_formats=["method_identifiers"],
        input_bundle=input_bundle,
    )["method_identifiers"]
    assert foo["evm"]["methodIdentifiers"] == method_identifiers


def test_wrong_language():
    with pytest.raises(JSONError):
        compile_json({"language": "Solidity"})


def test_exc_handler_raises_syntax(input_json):
    input_json["sources"]["badcode.vy"] = {"content": BAD_SYNTAX_CODE}
    with pytest.raises(SyntaxException):
        compile_json(input_json)


def test_exc_handler_to_dict_syntax(input_json):
    input_json["sources"]["badcode.vy"] = {"content": BAD_SYNTAX_CODE}
    result = compile_json(input_json, exc_handler_to_dict)
    assert "errors" in result
    assert len(result["errors"]) == 1
    error = result["errors"][0]
    assert error["component"] == "compiler", error
    assert error["type"] == "SyntaxException"


def test_exc_handler_raises_compiler(input_json):
    input_json["sources"]["badcode.vy"] = {"content": BAD_COMPILER_CODE}
    with pytest.raises(TypeMismatch):
        compile_json(input_json)


def test_exc_handler_to_dict_compiler(input_json):
    input_json["sources"]["badcode.vy"] = {"content": BAD_COMPILER_CODE}
    result = compile_json(input_json, exc_handler_to_dict)
    assert sorted(result.keys()) == ["compiler", "errors"]
    assert result["compiler"] == f"vyper-{vyper.__version__}"
    assert len(result["errors"]) == 1
    error = result["errors"][0]
    assert error["component"] == "compiler"
    assert error["type"] == "TypeMismatch"


def test_source_ids_increment(input_json):
    input_json["settings"]["outputSelection"] = {"*": ["ast", "evm.deployedBytecode.sourceMap"]}
    result = compile_json(input_json)

    def get(filename, contractname):
        ast = result["sources"][filename]["ast"]
        ret = ast["source_id"]

        # grab it via source map to sanity check
        contract_info = result["contracts"][filename][contractname]["evm"]
        pc_ast_map = contract_info["deployedBytecode"]["sourceMap"]["pc_ast_map"]
        pc_item = next(iter(pc_ast_map.values()))
        source_id, node_id = pc_item
        assert ret == source_id

        return ret

    assert get("contracts/foo.vy", "foo") == 0
    assert get("contracts/library.vy", "library") == 2
    assert get("contracts/bar.vy", "bar") == 3


def test_relative_import_paths(input_json):
    input_json["sources"]["contracts/potato/baz/baz.vy"] = {"content": "from ... import foo"}
    input_json["sources"]["contracts/potato/baz/potato.vy"] = {"content": "from . import baz"}
    input_json["sources"]["contracts/potato/footato.vy"] = {"content": "from .baz import baz"}
    compile_from_input_dict(input_json)


def test_compile_json_with_abi_top(make_input_bundle):
    stream = """
{
  "abi": [
    {
      "name": "validate",
      "inputs": [
        { "name": "creator", "type": "address" },
        { "name": "token", "type": "address" },
        { "name": "amount_per_second", "type": "uint256" },
        { "name": "reason", "type": "bytes" }
      ],
      "outputs": [{ "name": "max_stream_life", "type": "uint256" }]
    }
  ]
}
    """
    code = """
from . import stream
    """
    input_bundle = make_input_bundle({"stream.json": stream, "code.vy": code})
<<<<<<< HEAD
    vyper.compiler.compile_code(
        code, resolved_path=input_bundle.search_paths[0] / "code.vy", input_bundle=input_bundle
    )
=======
    vyper.compiler.compile_code(code, input_bundle=input_bundle)


def test_compile_json_with_experimental_codegen():
    code = {
        "language": "Vyper",
        "sources": {"foo.vy": {"content": "@external\ndef foo() -> bool:\n    return True"}},
        "settings": {
            "evmVersion": "cancun",
            "optimize": "gas",
            "venom": True,
            "search_paths": [],
            "outputSelection": {"*": ["ast"]},
        },
    }

    settings = get_settings(code)
    assert settings.experimental_codegen is True


def test_compile_json_with_both_venom_aliases():
    code = {
        "language": "Vyper",
        "sources": {"foo.vy": {"content": ""}},
        "settings": {
            "evmVersion": "cancun",
            "optimize": "gas",
            "experimentalCodegen": False,
            "venom": False,
            "search_paths": [],
            "outputSelection": {"*": ["ast"]},
        },
    }
    with pytest.raises(JSONError) as e:
        get_settings(code)
    assert e.value.args[0] == "both experimentalCodegen and venom cannot be set"
>>>>>>> 0abcf452
<|MERGE_RESOLUTION|>--- conflicted
+++ resolved
@@ -319,12 +319,9 @@
 from . import stream
     """
     input_bundle = make_input_bundle({"stream.json": stream, "code.vy": code})
-<<<<<<< HEAD
     vyper.compiler.compile_code(
         code, resolved_path=input_bundle.search_paths[0] / "code.vy", input_bundle=input_bundle
     )
-=======
-    vyper.compiler.compile_code(code, input_bundle=input_bundle)
 
 
 def test_compile_json_with_experimental_codegen():
@@ -359,5 +356,4 @@
     }
     with pytest.raises(JSONError) as e:
         get_settings(code)
-    assert e.value.args[0] == "both experimentalCodegen and venom cannot be set"
->>>>>>> 0abcf452
+    assert e.value.args[0] == "both experimentalCodegen and venom cannot be set"