from vyper.compiler import compile_code


def test_method_identifiers():
    code = """
foo: HashMap[address, uint256]
baz: Bytes[65]
bar: uint256

@external
@nonreentrant("foo")
def public_foo():
    pass

@internal
@nonreentrant("bar")
def _bar():
    pass

@external
@nonreentrant("bar")
def public_bar():
    pass
    """

    out = compile_code(
        code,
        output_formats=["layout"],
    )

    assert out["layout"] == {
        "nonreentrant.foo": {"type": "nonreentrant lock", "location": "storage", "slot": 0},
        "nonreentrant.bar": {"type": "nonreentrant lock", "location": "storage", "slot": 1},
        "foo": {
            "type": "HashMap[address, uint256][address, uint256]",
            "location": "storage",
            "slot": 2,
        },
<<<<<<< HEAD
        "baz": {"type": "Bytes[65]", "location": "storage", "slot": 3},
=======
        "baz": {"type": "Bytes[65]", "location": "storage", "slot": 4},
>>>>>>> cec2c531
        "bar": {"type": "uint256", "location": "storage", "slot": 8},
    }<|MERGE_RESOLUTION|>--- conflicted
+++ resolved
@@ -36,10 +36,6 @@
             "location": "storage",
             "slot": 2,
         },
-<<<<<<< HEAD
         "baz": {"type": "Bytes[65]", "location": "storage", "slot": 3},
-=======
-        "baz": {"type": "Bytes[65]", "location": "storage", "slot": 4},
->>>>>>> cec2c531
-        "bar": {"type": "uint256", "location": "storage", "slot": 8},
+        "bar": {"type": "uint256", "location": "storage", "slot": 7},
     }